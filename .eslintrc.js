module.exports = {
  parser: '@typescript-eslint/parser',
  parserOptions: {
    ecmaFeatures: {
      ecmaVersion: 2020,
      sourceType: 'module',
    },
  },
  extends: ['plugin:@typescript-eslint/recommended', 'prettier', 'plugin:prettier/recommended'],
  rules: {
    '@typescript-eslint/explicit-module-boundary-types': 'off',
    '@typescript-eslint/no-empty-function': 'off',
<<<<<<< HEAD
    '@typescript-eslint/member-ordering': ['off'],
=======
>>>>>>> 64e1ba94
    '@typescript-eslint/ban-types': ['error', { extendDefaults: true, types: { '{}': false } }],
  },
};<|MERGE_RESOLUTION|>--- conflicted
+++ resolved
@@ -10,10 +10,6 @@
   rules: {
     '@typescript-eslint/explicit-module-boundary-types': 'off',
     '@typescript-eslint/no-empty-function': 'off',
-<<<<<<< HEAD
-    '@typescript-eslint/member-ordering': ['off'],
-=======
->>>>>>> 64e1ba94
     '@typescript-eslint/ban-types': ['error', { extendDefaults: true, types: { '{}': false } }],
   },
 };
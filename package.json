--- conflicted
+++ resolved
@@ -20,12 +20,9 @@
     "gumdrop/js",
     "candy-machine/js",
     "fixed-price-sale/js",
-<<<<<<< HEAD
-    "listing-rewards/js"
-=======
+    "listing-rewards/js",
     "bubblegum/js",
     "nft-packs/js"
->>>>>>> a24f9029
   ],
   "repository": "git@github.com:metaplex-foundation/metaplex-program-library.git",
   "author": "Metaplex Maintainers <contact@metaplex.com>",

{
  "name": "@metaplex-foundation/metaplex-program-library",
  "packageManager": "yarn@3.2.0-rc.12",
  "version": "0.0.0",
  "description": "Web interface to Smart Contracts by the Metaplex team.",
  "scripts": {
    "build:core": "lerna run build --scope @metaplex-foundation/mpl-core",
    "build:auction": "lerna run build --scope @metaplex-foundation/mpl-auction",
    "build:parallel": "lerna run --ignore @metaplex-foundation/mpl-core --ignore @metaplex-foundation/mpl-auction --ignore @metaplex-foundation/mpl-metaplex --parallel build",
    "build:metaplex": "lerna run build --scope @metaplex-foundation/mpl-metaplex",
    "build": "yarn build:core && yarn build:auction && yarn build:parallel && yarn build:metaplex",
    "test": "lerna run --parallel test",
    "lint": "lerna run --parallel lint",
    "fix": "lerna run --parallel fix"
  },
  "workspaces": [
    "core/js",
    "token-vault/js",
    "token-metadata/js",
    "token-entangler/js",
    "auction/js",
    "metaplex/js",
    "auction-house/js",
    "gumdrop/js",
    "candy-machine/js",
    "fixed-price-sale/js"
  ],
  "repository": "git@github.com:metaplex-foundation/metaplex-program-library.git",
  "author": "Metaplex Maintainers <contact@metaplex.com>",
  "license": "MIT",
  "private": true,
  "devDependencies": {
    "@project-serum/anchor": "^0.19.0",
    "@typescript-eslint/eslint-plugin": "^5.4.0",
    "@typescript-eslint/parser": "^5.4.0",
    "esbuild-runner": "^2.2.1",
    "eslint": "^8.3.0",
    "eslint-config-prettier": "^8.3.0",
    "eslint-plugin-prettier": "^4.0.0",
    "lerna": "^4.0.0",
<<<<<<< HEAD
    "prettier": "^2.4.1",
    "typescript": "^4.5.5"
  },
  "resolutions": {
    "@metaplex-foundation/amman": "portal:/Volumes/d/dev/mp/metaplex/metaplex-foundation/amman"
=======
    "prettier": "^2.4.1"
>>>>>>> e93c2a5f
  }
}<|MERGE_RESOLUTION|>--- conflicted
+++ resolved
@@ -38,14 +38,9 @@
     "eslint-config-prettier": "^8.3.0",
     "eslint-plugin-prettier": "^4.0.0",
     "lerna": "^4.0.0",
-<<<<<<< HEAD
-    "prettier": "^2.4.1",
-    "typescript": "^4.5.5"
+    "prettier": "^2.4.1"
   },
   "resolutions": {
     "@metaplex-foundation/amman": "portal:/Volumes/d/dev/mp/metaplex/metaplex-foundation/amman"
-=======
-    "prettier": "^2.4.1"
->>>>>>> e93c2a5f
   }
 }
{
  "name": "@metaplex-foundation/metaplex-program-library",
  "packageManager": "yarn@3.2.0-rc.12",
  "version": "0.1.0",
  "description": "Web interface to Smart Contracts by the Metaplex team.",
  "scripts": {
    "build:core": "lerna run build --scope @metaplex-foundation/mpl-core",
    "build:parallel": "lerna run --ignore @metaplex-foundation/mpl-core --parallel build",
    "build": "yarn build:core && yarn build:parallel",
    "test": "lerna run --parallel test",
    "lint": "lerna run --parallel lint",
    "fix": "lerna run --parallel fix"
  },
  "workspaces": [
    "core/js",
    "token-metadata/js",
    "token-entangler/js",
<<<<<<< HEAD
    "auctioneer/js",
    "token-vault/js",
    "auction/js",
=======
>>>>>>> 05f6c390
    "auctioneer/js",
    "auction-house/js",
    "gumdrop/js",
    "candy-machine/js",
    "fixed-price-sale/js",
    "hydra/js",
    "bubblegum/js",
    "nft-packs/js"
  ],
  "repository": "git@github.com:metaplex-foundation/metaplex-program-library.git",
  "author": "Metaplex Maintainers <contact@metaplex.com>",
  "license": "MIT",
  "private": true,
  "devDependencies": {
    "@project-serum/anchor": "^0.19.0",
    "@typescript-eslint/eslint-plugin": "^5.4.0",
    "@typescript-eslint/parser": "^5.4.0",
    "esbuild-runner": "^2.2.1",
    "eslint": "^8.3.0",
    "eslint-config-prettier": "^8.3.0",
    "eslint-plugin-prettier": "^4.0.0",
    "lerna": "^4.0.0",
    "prettier": "^2.4.1"
  }
}<|MERGE_RESOLUTION|>--- conflicted
+++ resolved
@@ -15,12 +15,6 @@
     "core/js",
     "token-metadata/js",
     "token-entangler/js",
-<<<<<<< HEAD
-    "auctioneer/js",
-    "token-vault/js",
-    "auction/js",
-=======
->>>>>>> 05f6c390
     "auctioneer/js",
     "auction-house/js",
     "gumdrop/js",

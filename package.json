{
<<<<<<< HEAD
  "name": "@metaplex-foundation/metaplex-program-library",
  "packageManager": "yarn@3.2.0-rc.12",
  "version": "0.1.0",
  "description": "Web interface to Smart Contracts by the Metaplex team.",
  "scripts": {
    "build:core": "lerna run build --scope @metaplex-foundation/mpl-core",
    "build:parallel": "lerna run --ignore @metaplex-foundation/mpl-core --parallel build",
    "build": "yarn build:core && yarn build:parallel",
    "test": "lerna run --parallel test",
    "lint": "lerna run --parallel lint",
    "fix": "lerna run --parallel fix"
  },
  "workspaces": [
    "core/js",
    "token-metadata/js",
    "token-entangler/js",
    "auctioneer/js",
    "auction-house/js",
    "gumdrop/js",
    "candy-machine/js",
    "fixed-price-sale/js",
    "hydra/js",
    "bubblegum/js",
    "nft-packs/js",
    "trifle/js",
    "trifle/cli"
  ],
  "repository": "git@github.com:metaplex-foundation/metaplex-program-library.git",
  "author": "Metaplex Maintainers <contact@metaplex.com>",
  "license": "MIT",
  "private": true,
  "devDependencies": {
    "@project-serum/anchor": "^0.19.0",
    "@typescript-eslint/eslint-plugin": "^5.4.0",
    "@typescript-eslint/parser": "^5.4.0",
    "esbuild-runner": "^2.2.1",
    "eslint": "^8.3.0",
    "eslint-config-prettier": "^8.3.0",
    "eslint-plugin-prettier": "^4.0.0",
    "lerna": "^4.0.0",
    "prettier": "^2.4.1"
  }
=======
    "name": "@metaplex-foundation/metaplex-program-library",
    "version": "0.1.0",
    "description": "Web interface to Smart Contracts by the Metaplex team.",
    "repository": "git@github.com:metaplex-foundation/metaplex-program-library.git",
    "author": "Metaplex Maintainers <contact@metaplex.com>",
    "license": "MIT",
    "private": true,
    "devDependencies": {
        "@metaplex-foundation/amman": "^0.12.0",
        "@project-serum/anchor": "^0.19.0",
        "@typescript-eslint/eslint-plugin": "^5.4.0",
        "@typescript-eslint/parser": "^5.4.0",
        "eslint": "^8.3.0",
        "eslint-config-prettier": "^8.3.0",
        "eslint-plugin-prettier": "^4.0.0",
        "prettier": "^2.7.1"
    }
>>>>>>> 93ed1e85
}<|MERGE_RESOLUTION|>--- conflicted
+++ resolved
@@ -1,48 +1,4 @@
 {
-<<<<<<< HEAD
-  "name": "@metaplex-foundation/metaplex-program-library",
-  "packageManager": "yarn@3.2.0-rc.12",
-  "version": "0.1.0",
-  "description": "Web interface to Smart Contracts by the Metaplex team.",
-  "scripts": {
-    "build:core": "lerna run build --scope @metaplex-foundation/mpl-core",
-    "build:parallel": "lerna run --ignore @metaplex-foundation/mpl-core --parallel build",
-    "build": "yarn build:core && yarn build:parallel",
-    "test": "lerna run --parallel test",
-    "lint": "lerna run --parallel lint",
-    "fix": "lerna run --parallel fix"
-  },
-  "workspaces": [
-    "core/js",
-    "token-metadata/js",
-    "token-entangler/js",
-    "auctioneer/js",
-    "auction-house/js",
-    "gumdrop/js",
-    "candy-machine/js",
-    "fixed-price-sale/js",
-    "hydra/js",
-    "bubblegum/js",
-    "nft-packs/js",
-    "trifle/js",
-    "trifle/cli"
-  ],
-  "repository": "git@github.com:metaplex-foundation/metaplex-program-library.git",
-  "author": "Metaplex Maintainers <contact@metaplex.com>",
-  "license": "MIT",
-  "private": true,
-  "devDependencies": {
-    "@project-serum/anchor": "^0.19.0",
-    "@typescript-eslint/eslint-plugin": "^5.4.0",
-    "@typescript-eslint/parser": "^5.4.0",
-    "esbuild-runner": "^2.2.1",
-    "eslint": "^8.3.0",
-    "eslint-config-prettier": "^8.3.0",
-    "eslint-plugin-prettier": "^4.0.0",
-    "lerna": "^4.0.0",
-    "prettier": "^2.4.1"
-  }
-=======
     "name": "@metaplex-foundation/metaplex-program-library",
     "version": "0.1.0",
     "description": "Web interface to Smart Contracts by the Metaplex team.",
@@ -60,5 +16,4 @@
         "eslint-plugin-prettier": "^4.0.0",
         "prettier": "^2.7.1"
     }
->>>>>>> 93ed1e85
 }
--- conflicted
+++ resolved
@@ -186,7 +186,9 @@
             .to_string();
 
         let m = File::open(&metadata_filepath)?;
-        let metadata: Metadata = serde_json::from_reader(m)?;
+        let metadata: Metadata = serde_json::from_reader(m).map_err(|e| {
+            anyhow!("Failed to read metadata file '{metadata_filepath}' with error: {e}")
+        })?;
         let name = metadata.name.clone();
 
         let img_filepath = Path::new(assets_dir)
@@ -195,7 +197,6 @@
             .expect("Failed to convert media path from unicode.")
             .to_string();
 
-<<<<<<< HEAD
         let animation_filename = if !animation_filenames.is_empty() {
             let animation_filepath = Path::new(assets_dir)
                 .join(&animation_filenames[0])
@@ -214,13 +215,6 @@
         } else {
             None
         };
-=======
-        let m = File::open(&metadata_file)?;
-        let metadata: Metadata = serde_json::from_reader(m).map_err(|e| {
-            anyhow!("Failed to read metadata file '{metadata_file}' with error: {e}")
-        })?;
-        let name = metadata.name.clone();
->>>>>>> efee3383
 
         let asset_pair = AssetPair {
             name,

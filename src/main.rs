use std::{
    fs::OpenOptions,
    path::PathBuf,
    str::FromStr,
    sync::{
        atomic::{AtomicBool, Ordering},
        Arc,
    },
};

use anyhow::{anyhow, Result};
use clap::Parser;
use console::style;
use sugar_cli::{
    airdrop::{process_airdrop, AirdropArgs},
    bundlr::{process_bundlr, BundlrArgs},
    cli::{Cli, CollectionSubcommands, Commands, GuardCommand},
    collections::{process_set_collection, SetCollectionArgs},
    constants::{COMPLETE_EMOJI, ERROR_EMOJI},
    create_config::{process_create_config, CreateConfigArgs},
    deploy::{process_deploy, DeployArgs},
    guard::{
        process_guard_add, process_guard_remove, process_guard_show, process_guard_update,
        process_guard_withdraw, process_thaw, process_unlock_funds, GuardAddArgs, GuardRemoveArgs,
        GuardShowArgs, GuardUpdateArgs, GuardWithdrawArgs, ThawArgs, UnlockFundsArgs,
    },
    hash::{process_hash, HashArgs},
    launch::{process_launch, LaunchArgs},
    mint::{process_mint, MintArgs},
    parse::parse_sugar_errors,
    reveal::{process_reveal, RevealArgs},
    show::{process_show, ShowArgs},
    sign::{process_sign, SignArgs},
    update::{process_update, UpdateArgs},
    upload::{process_upload, UploadArgs},
    validate::{process_validate, ValidateArgs},
    verify::{process_verify, VerifyArgs},
    withdraw::{process_withdraw, WithdrawArgs},
};
use tracing::subscriber::set_global_default;
use tracing_bunyan_formatter::{BunyanFormattingLayer, JsonStorageLayer};
use tracing_subscriber::{self, filter::LevelFilter, prelude::*, EnvFilter};

fn setup_logging(level: Option<EnvFilter>) -> Result<()> {
    // Log path; change this to be dynamic for multiple OSes.
    // Log in current directory for now.
    let log_path = PathBuf::from("sugar.log");

    let file = OpenOptions::new()
        .write(true)
        .create(true)
        .open(&log_path)
        .unwrap();

    // Prioritize user-provided level, otherwise read from RUST_LOG env var for log level, fall back to "tracing" if not set.
    let env_filter = if let Some(filter) = level {
        filter
    } else {
        EnvFilter::try_from_default_env().unwrap_or_else(|_| EnvFilter::new("trace"))
    };

    let formatting_layer = BunyanFormattingLayer::new("sugar".into(), file);
    let level_filter = LevelFilter::from_str(&env_filter.to_string())?;

    let subscriber = tracing_subscriber::registry()
        .with(formatting_layer.with_filter(level_filter))
        .with(JsonStorageLayer);

    set_global_default(subscriber).expect("Failed to set global default subscriber");

    Ok(())
}

#[tokio::main]
async fn main() {
    match run().await {
        Ok(()) => {
            println!(
                "\n{}{}",
                COMPLETE_EMOJI,
                style("Command successful.").green().bold().dim()
            );
        }
        Err(err) => {
            let parsed_err = parse_sugar_errors(&err.to_string());

            println!(
                "\n{}{} {}",
                ERROR_EMOJI,
                style("Error running command (re-run needed):").red(),
                parsed_err,
            );
            // finished the program with an error code to the OS
            std::process::exit(1);
        }
    }
}

async fn run() -> Result<()> {
    solana_logger::setup_with_default("solana=off");

    let cli = Cli::parse();

    let log_level_error: Result<()> = Err(anyhow!(
        "Invalid log level: {:?}.\n Valid levels are: trace, debug, info, warn, error.",
        cli.log_level
    ));

    if let Some(user_filter) = cli.log_level {
        let filter = match EnvFilter::from_str(&user_filter) {
            Ok(filter) => filter,
            Err(_) => return log_level_error,
        };
        setup_logging(Some(filter))?;
    } else {
        setup_logging(None)?;
    }

    tracing::info!("Lend me some sugar, I am your neighbor.");

    let interrupted = Arc::new(AtomicBool::new(true));
    let ctrl_handler = interrupted.clone();

    ctrlc::set_handler(move || {
        if ctrl_handler.load(Ordering::SeqCst) {
            // we really need to exit
            println!(
                "\n\n{}{} Operation aborted.",
                ERROR_EMOJI,
                style("Error running command (re-run needed):").red(),
            );
            // finished the program with an error code to the OS
            std::process::exit(1);
        }
        // signal that we want to exit
        ctrl_handler.store(true, Ordering::SeqCst);
    })
    .expect("Error setting Ctrl-C handler");

    match cli.command {
        Commands::Bundlr {
            keypair,
            rpc_url,
            action,
        } => {
            process_bundlr(BundlrArgs {
                keypair,
                rpc_url,
                action,
            })
            .await?
        }
        Commands::Collection { command } => match command {
            CollectionSubcommands::Set {
                keypair,
                rpc_url,
                cache,
                config,
                candy_machine,
                collection_mint,
            } => process_set_collection(SetCollectionArgs {
                collection_mint,
                keypair,
                rpc_url,
                cache,
                config,
                candy_machine,
            })?,
        },
        Commands::CreateConfig {
            config,
            keypair,
            rpc_url,
            assets_dir,
        } => process_create_config(CreateConfigArgs {
            config,
            keypair,
            rpc_url,
            assets_dir,
        })?,
        Commands::Deploy {
            config,
            keypair,
            rpc_url,
            cache,
        } => {
            process_deploy(DeployArgs {
                config,
                keypair,
                rpc_url,
                cache,
                interrupted: interrupted.clone(),
            })
            .await?
        }
        Commands::Guard { command } => match command {
            GuardCommand::Add {
                keypair,
                rpc_url,
                cache,
                config,
                candy_machine,
                candy_guard,
            } => process_guard_add(GuardAddArgs {
                keypair,
                rpc_url,
                cache,
                config,
                candy_machine,
                candy_guard,
            })?,
            GuardCommand::Remove {
                keypair,
                rpc_url,
                cache,
                candy_machine,
                candy_guard,
            } => process_guard_remove(GuardRemoveArgs {
                keypair,
                rpc_url,
                cache,
                candy_machine,
                candy_guard,
            })?,
            GuardCommand::Show {
                keypair,
                rpc_url,
                cache,
                candy_guard,
            } => process_guard_show(GuardShowArgs {
                keypair,
                rpc_url,
                cache,
                candy_guard,
            })?,
            GuardCommand::Thaw {
                keypair,
                rpc_url,
                cache,
                config,
                all,
                nft_mint,
                candy_guard,
                candy_machine,
                destination,
                label,
                use_cache,
                timeout,
            } => {
                process_thaw(ThawArgs {
                    keypair,
                    rpc_url,
                    cache,
                    config,
                    all,
                    nft_mint,
                    candy_guard,
                    candy_machine,
                    destination,
                    label,
                    use_cache,
                    timeout,
                })
                .await?
            }
            GuardCommand::UnlockFunds {
                keypair,
                rpc_url,
                cache,
                config,
                candy_guard,
                candy_machine,
                destination,
                label,
            } => process_unlock_funds(UnlockFundsArgs {
                keypair,
                rpc_url,
                cache,
                config,
                candy_guard,
                candy_machine,
                destination,
                label,
            })?,
            GuardCommand::Update {
                keypair,
                rpc_url,
                cache,
                config,
                candy_guard,
            } => process_guard_update(GuardUpdateArgs {
                keypair,
                rpc_url,
                cache,
                config,
                candy_guard,
            })?,
            GuardCommand::Withdraw {
                keypair,
                rpc_url,
                cache,
                candy_guard,
            } => process_guard_withdraw(GuardWithdrawArgs {
                keypair,
                rpc_url,
                cache,
                candy_guard,
            })?,
        },
        Commands::Hash {
            config,
            cache,
            compare,
        } => process_hash(HashArgs {
            config,
            cache,
            compare,
        })?,
        Commands::Launch {
            assets_dir,
            config,
            keypair,
            rpc_url,
            cache,
            strict,
            skip_collection_prompt,
        } => {
            process_launch(LaunchArgs {
                assets_dir,
                config,
                keypair,
                rpc_url,
                cache,
                strict,
                skip_collection_prompt,
                interrupted: interrupted.clone(),
            })
            .await?
        }
        Commands::Mint {
            keypair,
            rpc_url,
            cache,
            number,
            receiver,
            candy_machine,
        } => {
            process_mint(MintArgs {
                keypair,
                rpc_url,
                cache,
                number,
                receiver,
                candy_machine,
            })
            .await?
        }
        Commands::Airdrop {
            keypair,
            rpc_url,
            cache,
            candy_machine,
            airdrop_list,
        } => {
            process_airdrop(AirdropArgs {
                keypair,
                rpc_url,
                cache,
                candy_machine,
                airdrop_list,
            })
            .await?
        }
        Commands::Reveal {
            keypair,
            rpc_url,
            cache,
            config,
            timeout,
        } => {
            process_reveal(RevealArgs {
                keypair,
                rpc_url,
                cache,
                config,
                timeout,
            })
            .await?
        }
        Commands::Show {
            keypair,
            rpc_url,
            cache,
            candy_machine,
            unminted,
        } => process_show(ShowArgs {
            keypair,
            rpc_url,
            cache,
            candy_machine,
            unminted,
        })?,
<<<<<<< HEAD
=======
        Commands::Thaw {
            keypair,
            rpc_url,
            cache,
            config,
            all,
            candy_machine,
            nft_mint,
        } => {
            process_thaw(ThawArgs {
                keypair,
                rpc_url,
                cache,
                config,
                all,
                candy_machine,
                nft_mint,
            })
            .await?
        }
        Commands::UnfreezeFunds {
            keypair,
            rpc_url,
            cache,
            config,
            candy_machine,
        } => process_unfreeze_funds(UnlockFundsArgs {
            keypair,
            rpc_url,
            cache,
            config,
            candy_machine,
        })?,
>>>>>>> a965a540
        Commands::Update {
            config,
            keypair,
            rpc_url,
            cache,
            new_authority,
            candy_machine,
        } => process_update(UpdateArgs {
            config,
            keypair,
            rpc_url,
            cache,
            new_authority,
            candy_machine,
        })?,
        Commands::Upload {
            assets_dir,
            config,
            keypair,
            rpc_url,
            cache,
        } => {
            process_upload(UploadArgs {
                assets_dir,
                config,
                keypair,
                rpc_url,
                cache,
                interrupted: interrupted.clone(),
            })
            .await?
        }
        Commands::Validate {
            assets_dir,
            strict,
            skip_collection_prompt,
        } => process_validate(ValidateArgs {
            assets_dir,
            strict,
            skip_collection_prompt,
        })?,
        Commands::Verify {
            keypair,
            rpc_url,
            cache,
        } => process_verify(VerifyArgs {
            keypair,
            rpc_url,
            cache,
        })?,
        Commands::Withdraw {
            candy_machine,
            keypair,
            rpc_url,
            list,
        } => process_withdraw(WithdrawArgs {
            candy_machine,
            keypair,
            rpc_url,
            list,
        })?,
        Commands::Sign {
            keypair,
            rpc_url,
            cache,
            mint,
            candy_machine_id,
        } => {
            process_sign(SignArgs {
                keypair,
                rpc_url,
                cache,
                mint,
                candy_machine_id,
            })
            .await?
        }
    }

    Ok(())
}<|MERGE_RESOLUTION|>--- conflicted
+++ resolved
@@ -400,42 +400,6 @@
             candy_machine,
             unminted,
         })?,
-<<<<<<< HEAD
-=======
-        Commands::Thaw {
-            keypair,
-            rpc_url,
-            cache,
-            config,
-            all,
-            candy_machine,
-            nft_mint,
-        } => {
-            process_thaw(ThawArgs {
-                keypair,
-                rpc_url,
-                cache,
-                config,
-                all,
-                candy_machine,
-                nft_mint,
-            })
-            .await?
-        }
-        Commands::UnfreezeFunds {
-            keypair,
-            rpc_url,
-            cache,
-            config,
-            candy_machine,
-        } => process_unfreeze_funds(UnlockFundsArgs {
-            keypair,
-            rpc_url,
-            cache,
-            config,
-            candy_machine,
-        })?,
->>>>>>> a965a540
         Commands::Update {
             config,
             keypair,

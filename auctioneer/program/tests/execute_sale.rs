#![cfg(feature = "test-bpf")]
pub mod common;
pub mod utils;

use common::*;
use utils::setup_functions::*;

use anchor_lang::{InstructionData, ToAccountMetas};
use mpl_testing_utils::{solana::airdrop, utils::Metadata};
use solana_sdk::signer::Signer;

use std::{assert_eq, time::SystemTime};

use solana_program::{instruction::Instruction, system_program, sysvar};

use solana_program::program_pack::Pack;

use mpl_auction_house::pda::{
    find_auctioneer_pda, find_escrow_payment_address, find_program_as_signer_address,
    find_trade_state_address,
};
use mpl_auctioneer::pda::find_auctioneer_authority_seeds;
use solana_sdk::{signature::Keypair, transaction::Transaction};
use spl_associated_token_account::get_associated_token_address;
use spl_token::state::Account;

#[tokio::test]
async fn execute_sale_early_failure() {
    let mut context = auctioneer_program_test().start_with_context().await;
    // Payer Wallet
    let (ah, ahkey, authority) = existing_auction_house_test_context(&mut context)
        .await
        .unwrap();
    let test_metadata = Metadata::new();
    airdrop(&mut context, &test_metadata.token.pubkey(), 10_000_000_000)
        .await
        .unwrap();
    test_metadata
        .create(
            &mut context,
            "Test".to_string(),
            "TST".to_string(),
            "uri".to_string(),
            None,
            10,
            false,
            1,
        )
        .await
        .unwrap();
    let ((sell_acc, listing_config_address), sell_tx) = sell(
        &mut context,
        &ahkey,
        &ah,
        &test_metadata,
        (SystemTime::now()
            .duration_since(SystemTime::UNIX_EPOCH)
            .expect("Time went backwards")
            .as_secs()
            - 60) as i64,
        (SystemTime::now()
            .duration_since(SystemTime::UNIX_EPOCH)
            .expect("Time went backwards")
            .as_secs()
            + 60) as i64,
        None,
        None,
        None,
        None,
        None,
    );
    context
        .banks_client
        .process_transaction(sell_tx)
        .await
        .unwrap();

    let buyer = Keypair::new();
    airdrop(&mut context, &buyer.pubkey(), 10_000_000_000)
        .await
        .unwrap();
    let (bid_acc, buy_tx) = buy(
        &mut context,
        &ahkey,
        &ah,
        &test_metadata,
        &test_metadata.token.pubkey(),
        &buyer,
        &sell_acc.wallet,
        &listing_config_address,
        1_000_000_000,
    );
    context
        .banks_client
        .process_transaction(buy_tx)
        .await
        .unwrap();

    let buyer_token_account =
        get_associated_token_address(&buyer.pubkey(), &test_metadata.mint.pubkey());

    let (auctioneer_authority, aa_bump) = find_auctioneer_authority_seeds(&ahkey);
    let (auctioneer_pda, _) = find_auctioneer_pda(&ahkey, &auctioneer_authority);
    let accounts = mpl_auctioneer::accounts::AuctioneerExecuteSale {
        auction_house_program: mpl_auction_house::id(),
        listing_config: listing_config_address,
        buyer: buyer.pubkey(),
        seller: test_metadata.token.pubkey(),
        auction_house: ahkey,
        metadata: test_metadata.pubkey,
        token_account: sell_acc.token_account,
        authority: ah.authority,
        seller_trade_state: sell_acc.seller_trade_state,
        buyer_trade_state: bid_acc.buyer_trade_state,
        token_program: spl_token::id(),
        free_trade_state: sell_acc.free_seller_trade_state,
        seller_payment_receipt_account: test_metadata.token.pubkey(),
        buyer_receipt_token_account: buyer_token_account,
        escrow_payment_account: bid_acc.escrow_payment_account,
        token_mint: test_metadata.mint.pubkey(),
        auction_house_fee_account: ah.auction_house_fee_account,
        auction_house_treasury: ah.auction_house_treasury,
        treasury_mint: ah.treasury_mint,
        program_as_signer: sell_acc.program_as_signer,
        system_program: system_program::id(),
        ata_program: spl_associated_token_account::id(),
        rent: sysvar::rent::id(),
        auctioneer_authority,
        ah_auctioneer_pda: auctioneer_pda,
    }
    .to_account_metas(None);
    let (_, free_sts_bump) = find_trade_state_address(
        &test_metadata.token.pubkey(),
        &ahkey,
        &sell_acc.token_account,
        &ah.treasury_mint,
        &test_metadata.mint.pubkey(),
        0,
        1,
    );
    let (_, escrow_bump) = find_escrow_payment_address(&ahkey, &buyer.pubkey());
    let (_, pas_bump) = find_program_as_signer_address();

    let instruction = Instruction {
        program_id: mpl_auctioneer::id(),
        data: mpl_auctioneer::instruction::ExecuteSale {
            escrow_payment_bump: escrow_bump,
            free_trade_state_bump: free_sts_bump,
            program_as_signer_bump: pas_bump,
            auctioneer_authority_bump: aa_bump,
            token_size: 1,
            buyer_price: 100_000_000,
        }
        .data(),
        accounts,
    };
    airdrop(&mut context, &ah.auction_house_fee_account, 10_000_000_000)
        .await
        .unwrap();

    let early_tx = Transaction::new_signed_with_payer(
        &[instruction],
        Some(&authority.pubkey()),
        &[&authority],
        context.last_blockhash,
    );
    let buyer_token_before = &context
        .banks_client
        .get_account(buyer_token_account)
        .await
        .unwrap();
    assert!(buyer_token_before.is_none());

    let result = context
        .banks_client
        .process_transaction(early_tx)
        .await
        .unwrap_err();
    assert_error!(result, AUCTION_ACTIVE);
}

#[tokio::test]
async fn execute_sale_success() {
    let mut context = auctioneer_program_test().start_with_context().await;
    // Payer Wallet
    let (ah, ahkey, authority) = existing_auction_house_test_context(&mut context)
        .await
        .unwrap();
    let test_metadata = Metadata::new();
    airdrop(&mut context, &test_metadata.token.pubkey(), 10_000_000_000)
        .await
        .unwrap();
    test_metadata
        .create(
            &mut context,
            "Test".to_string(),
            "TST".to_string(),
            "uri".to_string(),
            None,
            10,
            false,
            1,
        )
        .await
        .unwrap();
    let ((sell_acc, listing_config_address), sell_tx) = sell(
        &mut context,
        &ahkey,
        &ah,
        &test_metadata,
        (SystemTime::now()
            .duration_since(SystemTime::UNIX_EPOCH)
            .expect("Time went backwards")
            .as_secs()
            - 60) as i64,
        (SystemTime::now()
            .duration_since(SystemTime::UNIX_EPOCH)
            .expect("Time went backwards")
            .as_secs()
            + 60) as i64,
        None,
        None,
        None,
        None,
        None,
    );
    context
        .banks_client
        .process_transaction(sell_tx)
        .await
        .unwrap();

    let buyer = Keypair::new();
    airdrop(&mut context, &buyer.pubkey(), 10_000_000_000)
        .await
        .unwrap();
    let (bid_acc, buy_tx) = buy(
        &mut context,
        &ahkey,
        &ah,
        &test_metadata,
        &test_metadata.token.pubkey(),
        &buyer,
        &sell_acc.wallet,
        &listing_config_address,
        100_000_000,
    );
    context
        .banks_client
        .process_transaction(buy_tx)
        .await
        .unwrap();
    let buyer_token_account =
        get_associated_token_address(&buyer.pubkey(), &test_metadata.mint.pubkey());

    context.warp_to_slot(120 * 400).unwrap();

    let (auctioneer_authority, _aa_bump) = find_auctioneer_authority_seeds(&ahkey);
    let (auctioneer_pda, _) = find_auctioneer_pda(&ahkey, &auctioneer_authority);
    let accounts = mpl_auctioneer::accounts::AuctioneerExecuteSale {
        auction_house_program: mpl_auction_house::id(),
        listing_config: listing_config_address,
        buyer: buyer.pubkey(),
        seller: test_metadata.token.pubkey(),
        authority: ah.authority,
        auction_house: ahkey,
        metadata: test_metadata.pubkey,
        token_account: sell_acc.token_account,
        seller_trade_state: sell_acc.seller_trade_state,
        buyer_trade_state: bid_acc.buyer_trade_state,
        token_program: spl_token::id(),
        free_trade_state: sell_acc.free_seller_trade_state,
        seller_payment_receipt_account: test_metadata.token.pubkey(),
        buyer_receipt_token_account: buyer_token_account,
        escrow_payment_account: bid_acc.escrow_payment_account,
        token_mint: test_metadata.mint.pubkey(),
        auction_house_fee_account: ah.auction_house_fee_account,
        auction_house_treasury: ah.auction_house_treasury,
        treasury_mint: ah.treasury_mint,
        program_as_signer: sell_acc.program_as_signer,
        system_program: system_program::id(),
        ata_program: spl_associated_token_account::id(),
        rent: sysvar::rent::id(),
        auctioneer_authority,
        ah_auctioneer_pda: auctioneer_pda,
    }
    .to_account_metas(None);
    let (_, free_sts_bump) = find_trade_state_address(
        &test_metadata.token.pubkey(),
        &ahkey,
        &sell_acc.token_account,
        &ah.treasury_mint,
        &test_metadata.mint.pubkey(),
        0,
        1,
    );
    let (_, escrow_bump) = find_escrow_payment_address(&ahkey, &buyer.pubkey());
    let (_, pas_bump) = find_program_as_signer_address();
    let (_, aa_bump) = find_auctioneer_authority_seeds(&ahkey);

    let instruction = Instruction {
        program_id: mpl_auctioneer::id(),
        data: mpl_auctioneer::instruction::ExecuteSale {
            escrow_payment_bump: escrow_bump,
            free_trade_state_bump: free_sts_bump,
            program_as_signer_bump: pas_bump,
            auctioneer_authority_bump: aa_bump,
            token_size: 1,
            buyer_price: 100_000_000,
        }
        .data(),
        accounts,
    };
    airdrop(&mut context, &ah.auction_house_fee_account, 10_000_000_000)
        .await
        .unwrap();

    let tx = Transaction::new_signed_with_payer(
        &[instruction],
        Some(&authority.pubkey()),
        &[&authority],
        context.last_blockhash,
    );
    let seller_before = context
        .banks_client
        .get_account(test_metadata.token.pubkey())
        .await
        .unwrap()
        .unwrap();
    let buyer_token_before = &context
        .banks_client
        .get_account(buyer_token_account)
        .await
        .unwrap();
    assert!(buyer_token_before.is_none());

    let listing_config_account = context
          .banks_client
          .get_account(listing_config_address)
          .await
          .unwrap()
          .unwrap();
    

    context.banks_client.process_transaction(tx).await.unwrap();

    let seller_after = context
        .banks_client
        .get_account(test_metadata.token.pubkey())
        .await
        .unwrap()
        .unwrap();
    let buyer_token_after = Account::unpack_from_slice(
        context
            .banks_client
            .get_account(buyer_token_account)
            .await
            .unwrap()
            .unwrap()
            .data
            .as_slice(),
    )
    .unwrap();
    let fee_minus: u64 = 100_000_000 - ((ah.seller_fee_basis_points as u64 * 100_000_000) / 10000);
<<<<<<< HEAD
    assert_eq!(seller_before.lamports < seller_after.lamports, true);
=======
    assert_eq!(seller_before.lamports + fee_minus, seller_after.lamports);
    assert!(seller_before.lamports < seller_after.lamports);
>>>>>>> f2ddaea2
    assert_eq!(buyer_token_after.amount, 1);

    let rent = context.banks_client.get_rent().await.unwrap();
    let rent_exempt_min: u64 = rent.minimum_balance(listing_config_account.data.len());

    assert_eq!(seller_before.lamports + fee_minus + rent_exempt_min, seller_after.lamports);

    let listing_config_closed = context
          .banks_client
          .get_account(listing_config_address)
          .await
          .unwrap();
    
    assert_eq!(listing_config_closed.is_none(), true);
}

#[tokio::test]
async fn execute_sale_two_bids_success() {
    let mut context = auctioneer_program_test().start_with_context().await;
    // Payer Wallet
    let (ah, ahkey, authority) = existing_auction_house_test_context(&mut context)
        .await
        .unwrap();
    let test_metadata = Metadata::new();
    airdrop(&mut context, &test_metadata.token.pubkey(), 10_000_000_000)
        .await
        .unwrap();
    test_metadata
        .create(
            &mut context,
            "Test".to_string(),
            "TST".to_string(),
            "uri".to_string(),
            None,
            10,
            false,
            1,
        )
        .await
        .unwrap();
    let ((sell_acc, listing_config_address), sell_tx) = sell(
        &mut context,
        &ahkey,
        &ah,
        &test_metadata,
        (SystemTime::now()
            .duration_since(SystemTime::UNIX_EPOCH)
            .expect("Time went backwards")
            .as_secs()
            - 60) as i64,
        (SystemTime::now()
            .duration_since(SystemTime::UNIX_EPOCH)
            .expect("Time went backwards")
            .as_secs()
            + 60) as i64,
        None,
        None,
        None,
        None,
        None,
    );
    context
        .banks_client
        .process_transaction(sell_tx)
        .await
        .unwrap();

    let buyer0 = Keypair::new();
    airdrop(&mut context, &buyer0.pubkey(), 10_000_000_000)
        .await
        .unwrap();
    let (_bid0_acc, buy0_tx) = buy(
        &mut context,
        &ahkey,
        &ah,
        &test_metadata,
        &test_metadata.token.pubkey(),
        &buyer0,
        &sell_acc.wallet,
        &listing_config_address,
        100_000_000,
    );
    context
        .banks_client
        .process_transaction(buy0_tx)
        .await
        .unwrap();
    let _buyer0_token_account =
        get_associated_token_address(&buyer0.pubkey(), &test_metadata.mint.pubkey());

    let buyer1 = Keypair::new();
    airdrop(&mut context, &buyer1.pubkey(), 10_000_000_000)
        .await
        .unwrap();
    let (bid1_acc, buy1_tx) = buy(
        &mut context,
        &ahkey,
        &ah,
        &test_metadata,
        &test_metadata.token.pubkey(),
        &buyer1,
        &sell_acc.wallet,
        &listing_config_address,
        100_000_001,
    );
    context
        .banks_client
        .process_transaction(buy1_tx)
        .await
        .unwrap();
    let buyer1_token_account =
        get_associated_token_address(&buyer1.pubkey(), &test_metadata.mint.pubkey());

    context.warp_to_slot(120 * 400).unwrap();

    let (auctioneer_authority, aa_bump) = find_auctioneer_authority_seeds(&ahkey);
    let (auctioneer_pda, _) = find_auctioneer_pda(&ahkey, &auctioneer_authority);
    let accounts = mpl_auctioneer::accounts::AuctioneerExecuteSale {
        auction_house_program: mpl_auction_house::id(),
        listing_config: listing_config_address,
        buyer: buyer1.pubkey(),
        seller: test_metadata.token.pubkey(),
        authority: ah.authority,
        auction_house: ahkey,
        metadata: test_metadata.pubkey,
        token_account: sell_acc.token_account,
        seller_trade_state: sell_acc.seller_trade_state,
        buyer_trade_state: bid1_acc.buyer_trade_state,
        token_program: spl_token::id(),
        free_trade_state: sell_acc.free_seller_trade_state,
        seller_payment_receipt_account: test_metadata.token.pubkey(),
        buyer_receipt_token_account: buyer1_token_account,
        escrow_payment_account: bid1_acc.escrow_payment_account,
        token_mint: test_metadata.mint.pubkey(),
        auction_house_fee_account: ah.auction_house_fee_account,
        auction_house_treasury: ah.auction_house_treasury,
        treasury_mint: ah.treasury_mint,
        program_as_signer: sell_acc.program_as_signer,
        system_program: system_program::id(),
        ata_program: spl_associated_token_account::id(),
        rent: sysvar::rent::id(),
        auctioneer_authority,
        ah_auctioneer_pda: auctioneer_pda,
    }
    .to_account_metas(None);
    let (_, free_sts_bump) = find_trade_state_address(
        &test_metadata.token.pubkey(),
        &ahkey,
        &sell_acc.token_account,
        &ah.treasury_mint,
        &test_metadata.mint.pubkey(),
        0,
        1,
    );
    let (_, escrow_bump) = find_escrow_payment_address(&ahkey, &buyer1.pubkey());
    let (_, pas_bump) = find_program_as_signer_address();

    let instruction = Instruction {
        program_id: mpl_auctioneer::id(),
        data: mpl_auctioneer::instruction::ExecuteSale {
            escrow_payment_bump: escrow_bump,
            free_trade_state_bump: free_sts_bump,
            program_as_signer_bump: pas_bump,
            auctioneer_authority_bump: aa_bump,
            token_size: 1,
            buyer_price: 100_000_001,
        }
        .data(),
        accounts,
    };
    airdrop(&mut context, &ah.auction_house_fee_account, 10_000_000_000)
        .await
        .unwrap();

    let tx = Transaction::new_signed_with_payer(
        &[instruction],
        Some(&authority.pubkey()),
        &[&authority],
        context.last_blockhash,
    );
    let seller_before = context
        .banks_client
        .get_account(test_metadata.token.pubkey())
        .await
        .unwrap()
        .unwrap();
    let buyer1_token_before = &context
        .banks_client
        .get_account(buyer1_token_account)
        .await
        .unwrap();
    assert!(buyer1_token_before.is_none());

    let listing_config_account = context
          .banks_client
          .get_account(listing_config_address)
          .await
          .unwrap()
          .unwrap();

    context.banks_client.process_transaction(tx).await.unwrap();

    let seller_after = context
        .banks_client
        .get_account(test_metadata.token.pubkey())
        .await
        .unwrap()
        .unwrap();
    let buyer1_token_after = Account::unpack_from_slice(
        context
            .banks_client
            .get_account(buyer1_token_account)
            .await
            .unwrap()
            .unwrap()
            .data
            .as_slice(),
    )
    .unwrap();
    let fee_minus: u64 = 100_000_001 - ((ah.seller_fee_basis_points as u64 * 100_000_000) / 10000);
<<<<<<< HEAD
    assert_eq!(seller_before.lamports < seller_after.lamports, true);
=======
    assert_eq!(seller_before.lamports + fee_minus, seller_after.lamports);
    assert!(seller_before.lamports < seller_after.lamports);
>>>>>>> f2ddaea2
    assert_eq!(buyer1_token_after.amount, 1);

    let rent = context.banks_client.get_rent().await.unwrap();
    let rent_exempt_min: u64 = rent.minimum_balance(listing_config_account.data.len());

    assert_eq!(seller_before.lamports + fee_minus + rent_exempt_min, seller_after.lamports);

    let listing_config_closed = context
          .banks_client
          .get_account(listing_config_address)
          .await
          .unwrap();
    
    assert_eq!(listing_config_closed.is_none(), true);
}

#[tokio::test]
async fn execute_sale_two_bids_failure() {
    let mut context = auctioneer_program_test().start_with_context().await;
    // Payer Wallet
    let (ah, ahkey, authority) = existing_auction_house_test_context(&mut context)
        .await
        .unwrap();
    let test_metadata = Metadata::new();
    airdrop(&mut context, &test_metadata.token.pubkey(), 10_000_000_000)
        .await
        .unwrap();
    test_metadata
        .create(
            &mut context,
            "Test".to_string(),
            "TST".to_string(),
            "uri".to_string(),
            None,
            10,
            false,
            1,
        )
        .await
        .unwrap();
    let ((sell_acc, listing_config_address), sell_tx) = sell(
        &mut context,
        &ahkey,
        &ah,
        &test_metadata,
        (SystemTime::now()
            .duration_since(SystemTime::UNIX_EPOCH)
            .expect("Time went backwards")
            .as_secs()
            - 60) as i64,
        (SystemTime::now()
            .duration_since(SystemTime::UNIX_EPOCH)
            .expect("Time went backwards")
            .as_secs()
            + 60) as i64,
        None,
        None,
        None,
        None,
        None,
    );
    context
        .banks_client
        .process_transaction(sell_tx)
        .await
        .unwrap();

    let buyer0 = Keypair::new();
    airdrop(&mut context, &buyer0.pubkey(), 10_000_000_000)
        .await
        .unwrap();
    let (bid0_acc, buy0_tx) = buy(
        &mut context,
        &ahkey,
        &ah,
        &test_metadata,
        &test_metadata.token.pubkey(),
        &buyer0,
        &sell_acc.wallet,
        &listing_config_address,
        100_000_000,
    );
    context
        .banks_client
        .process_transaction(buy0_tx)
        .await
        .unwrap();
    let buyer0_token_account =
        get_associated_token_address(&buyer0.pubkey(), &test_metadata.mint.pubkey());

    let buyer1 = Keypair::new();
    airdrop(&mut context, &buyer1.pubkey(), 10_000_000_000)
        .await
        .unwrap();
    let (_bid1_acc, buy1_tx) = buy(
        &mut context,
        &ahkey,
        &ah,
        &test_metadata,
        &test_metadata.token.pubkey(),
        &buyer1,
        &sell_acc.wallet,
        &listing_config_address,
        100_000_001,
    );
    context
        .banks_client
        .process_transaction(buy1_tx)
        .await
        .unwrap();
    let _buyer1_token_account =
        get_associated_token_address(&buyer1.pubkey(), &test_metadata.mint.pubkey());

    context.warp_to_slot(120 * 400).unwrap();

    let (auctioneer_authority, aa_bump) = find_auctioneer_authority_seeds(&ahkey);
    let (auctioneer_pda, _) = find_auctioneer_pda(&ahkey, &auctioneer_authority);
    let accounts = mpl_auctioneer::accounts::AuctioneerExecuteSale {
        auction_house_program: mpl_auction_house::id(),
        listing_config: listing_config_address,
        buyer: buyer0.pubkey(),
        seller: test_metadata.token.pubkey(),
        authority: ah.authority,
        auction_house: ahkey,
        metadata: test_metadata.pubkey,
        token_account: sell_acc.token_account,
        seller_trade_state: sell_acc.seller_trade_state,
        buyer_trade_state: bid0_acc.buyer_trade_state,
        token_program: spl_token::id(),
        free_trade_state: sell_acc.free_seller_trade_state,
        seller_payment_receipt_account: test_metadata.token.pubkey(),
        buyer_receipt_token_account: buyer0_token_account,
        escrow_payment_account: bid0_acc.escrow_payment_account,
        token_mint: test_metadata.mint.pubkey(),
        auction_house_fee_account: ah.auction_house_fee_account,
        auction_house_treasury: ah.auction_house_treasury,
        treasury_mint: ah.treasury_mint,
        program_as_signer: sell_acc.program_as_signer,
        system_program: system_program::id(),
        ata_program: spl_associated_token_account::id(),
        rent: sysvar::rent::id(),
        auctioneer_authority,
        ah_auctioneer_pda: auctioneer_pda,
    }
    .to_account_metas(None);
    let (_, free_sts_bump) = find_trade_state_address(
        &test_metadata.token.pubkey(),
        &ahkey,
        &sell_acc.token_account,
        &ah.treasury_mint,
        &test_metadata.mint.pubkey(),
        0,
        1,
    );
    let (_, escrow_bump) = find_escrow_payment_address(&ahkey, &buyer0.pubkey());
    let (_, pas_bump) = find_program_as_signer_address();

    let instruction = Instruction {
        program_id: mpl_auctioneer::id(),
        data: mpl_auctioneer::instruction::ExecuteSale {
            escrow_payment_bump: escrow_bump,
            free_trade_state_bump: free_sts_bump,
            program_as_signer_bump: pas_bump,
            auctioneer_authority_bump: aa_bump,
            token_size: 1,
            buyer_price: 100_000_000,
        }
        .data(),
        accounts,
    };
    airdrop(&mut context, &ah.auction_house_fee_account, 10_000_000_000)
        .await
        .unwrap();

    let tx = Transaction::new_signed_with_payer(
        &[instruction],
        Some(&authority.pubkey()),
        &[&authority],
        context.last_blockhash,
    );

    let result = context
        .banks_client
        .process_transaction(tx)
        .await
        .unwrap_err();

    assert_error!(result, NOT_HIGH_BIDDER)
}<|MERGE_RESOLUTION|>--- conflicted
+++ resolved
@@ -362,12 +362,7 @@
     )
     .unwrap();
     let fee_minus: u64 = 100_000_000 - ((ah.seller_fee_basis_points as u64 * 100_000_000) / 10000);
-<<<<<<< HEAD
-    assert_eq!(seller_before.lamports < seller_after.lamports, true);
-=======
-    assert_eq!(seller_before.lamports + fee_minus, seller_after.lamports);
     assert!(seller_before.lamports < seller_after.lamports);
->>>>>>> f2ddaea2
     assert_eq!(buyer_token_after.amount, 1);
 
     let rent = context.banks_client.get_rent().await.unwrap();
@@ -588,12 +583,7 @@
     )
     .unwrap();
     let fee_minus: u64 = 100_000_001 - ((ah.seller_fee_basis_points as u64 * 100_000_000) / 10000);
-<<<<<<< HEAD
-    assert_eq!(seller_before.lamports < seller_after.lamports, true);
-=======
-    assert_eq!(seller_before.lamports + fee_minus, seller_after.lamports);
     assert!(seller_before.lamports < seller_after.lamports);
->>>>>>> f2ddaea2
     assert_eq!(buyer1_token_after.amount, 1);
 
     let rent = context.banks_client.get_rent().await.unwrap();

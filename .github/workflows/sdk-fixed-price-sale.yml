--- conflicted
+++ resolved
@@ -20,13 +20,9 @@
         with:
           filters: |
             core:
-<<<<<<< HEAD
-              - 'core/**'
-=======
               - 'core/js/**'
             package:
               - 'fixed-price-sale/js/**'
->>>>>>> 58933588
 
   build-lint-and-test-fixed-price-sale:
     needs: changes

name: Program Fixed Price Sale

on:
  push:
    branches: [master]
  pull_request:
    branches: [master]

env:
  CARGO_TERM_COLOR: always
  SOLANA_VERSION: 1.10.34
  RUST_TOOLCHAIN: stable
jobs:
  changes:
    runs-on: buildjet-4vcpu-ubuntu-2204
    # Set job outputs to values from filter step
    outputs:
      core: ${{ steps.filter.outputs.core }}
      package: ${{ steps.filter.outputs.package }}
      workflow: ${{ steps.filter.outputs.workflow }}
    steps:
      - uses: actions/checkout@v2
      # For pull requests it's not necessary to checkout the code
      - uses: dorny/paths-filter@v2
        id: filter
        with:
          filters: |
            core:
              - 'core/rust/**'
            package:
              - 'fixed-price-sale/program/**'
            workflow:
              - '.github/workflows/program-fixed-price-sale.yml'
  build-and-test-fixed-price-sale:
    needs: changes
<<<<<<< HEAD
    if:
      ${{ needs.changes.outputs.core == 'true' || needs.changes.outputs.package == 'true' ||
      needs.changes.outputs.workflow == 'true' }}
    runs-on: ubuntu-latest
=======
    if: ${{ needs.changes.outputs.core == 'true' || needs.changes.outputs.package == 'true' || needs.changes.outputs.workflow == 'true' }}
    runs-on: buildjet-4vcpu-ubuntu-2204
>>>>>>> f6478f96
    env:
      cache_id: program-fixed-price-sale

    steps:
      # Setup Deps
      - uses: actions/checkout@v2
      - uses: ./.github/actions/install-linux-build-deps
      - uses: ./.github/actions/install-solana
        with:
          solana_version: ${{ env.SOLANA_VERSION }}
      - uses: ./.github/actions/install-rust
        with:
          toolchain: ${{ env.RUST_TOOLCHAIN }}

      # Restore Cache from previous build/test
      - uses: actions/cache@v2
        with:
          path: |
            ~/.cargo/bin/
            ~/.cargo/registry/index/
            ~/.cargo/registry/cache/
            ~/.cargo/git/db/
            ./rust/target
          key:
            ${{ env.cache_id }}-${{ runner.os }}-cargo-${{ hashFiles('**/Cargo.lock') }}-${{
            env.RUSTC_HASH }}

      # Build deps
      - uses: ./.github/actions/build-token-metadata

      # Get Metaplex program
      - name: Get Metaplex program
        run: |
          solana program dump p1exdMJcjVao65QdewkaZRUnU6VPSXhus9n2GzWfh98 test-programs/mpl_metaplex.so

      # Run test
      - name: test-fixed-price-sale-program
        id: run_test
        working-directory: ./fixed-price-sale/program
        run: |
          cargo +${{ env.RUST_TOOLCHAIN }} test-bpf --bpf-out-dir ../../test-programs -- --nocapture --test-threads 1<|MERGE_RESOLUTION|>--- conflicted
+++ resolved
@@ -33,15 +33,8 @@
               - '.github/workflows/program-fixed-price-sale.yml'
   build-and-test-fixed-price-sale:
     needs: changes
-<<<<<<< HEAD
-    if:
-      ${{ needs.changes.outputs.core == 'true' || needs.changes.outputs.package == 'true' ||
-      needs.changes.outputs.workflow == 'true' }}
-    runs-on: ubuntu-latest
-=======
     if: ${{ needs.changes.outputs.core == 'true' || needs.changes.outputs.package == 'true' || needs.changes.outputs.workflow == 'true' }}
     runs-on: buildjet-4vcpu-ubuntu-2204
->>>>>>> f6478f96
     env:
       cache_id: program-fixed-price-sale
 

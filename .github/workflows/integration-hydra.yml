name: Integration Hydra

on:
  push:
    branches: [master]
  pull_request:
    branches: [master]

env:
  CARGO_TERM_COLOR: always
  SOLANA_VERSION: 1.10.35
  RUST_TOOLCHAIN: stable

jobs:
  changes:
<<<<<<< HEAD
    runs-on: self-hosted
=======
    runs-on: ubuntu-latest
>>>>>>> 0bc93813
    # Set job outputs to values from filter step
    outputs:
      core: ${{ steps.filter.outputs.core }}
      package: ${{ steps.filter.outputs.package }}
      workflow: ${{ steps.filter.outputs.workflow }}
    steps:
    - uses: actions/checkout@v2
    # For pull requests it's not necessary to checkout the code
    - uses: dorny/paths-filter@v2
      id: filter
      with:
        filters: |
          core:
            - 'core/**'
          package:
            - 'hydra/**'
          workflow:
            - '.github/workflows/integration-hydra.yml'
  build-and-integration-test-hydra:
    runs-on: ubuntu-latest
    env:
      cache_id: program-hydra 
    needs: changes
    if: ${{ needs.changes.outputs.core == 'true' || needs.changes.outputs.package == 'true' || needs.changes.outputs.workflow == 'true' }}
    steps:
      # Setup Deps
      - uses: actions/checkout@v2
      - uses: ./.github/actions/install-linux-build-deps
      - uses: ./.github/actions/install-solana
        with: 
          solana_version: ${{ env.SOLANA_VERSION }}
      - uses: ./.github/actions/install-rust
        with: 
          toolchain: ${{ env.RUST_TOOLCHAIN }}

      # Restore Cache from previous build/test
      - uses: actions/cache@v2
        with:
          path: |
            ~/.cargo/bin/
            ~/.cargo/registry/index/
            ~/.cargo/registry/cache/
            ~/.cargo/git/db/
            ./rust/target
          key: ${{ env.cache_id }}-${{ runner.os }}-cargo-${{ hashFiles('**/Cargo.lock') }}-${{ env.RUSTC_HASH }}

      # Build Rust Program
      - uses: ./.github/actions/build-hydra
      - uses: ./.github/actions/build-token-metadata

      # Install JS SDK deps
      - uses: ./.github/actions/yarn-install-and-build
        with: 
          cache_id: sdk-hydra
          working_dir: ./hydra/js
          build_token_metadata: true

      # Run integration test
      - name: start-local-test-validator
        working-directory: ./hydra/js
        run: yarn run api:gen && yarn run build && DEBUG=amman* yarn amman:start && DEBUG=mpl* yarn test && yarn run amman:stop

      # - name: integration-test-hydra-program
      #   id: run_integration_test
      #   working-directory: ./hydra/js
      #   run: DEBUG=mpl* yarn test
      
      # - name: stop-local-test-validator
      #   working-directory: ./hydra/js
      #   run: yarn amman:stop<|MERGE_RESOLUTION|>--- conflicted
+++ resolved
@@ -13,11 +13,7 @@
 
 jobs:
   changes:
-<<<<<<< HEAD
-    runs-on: self-hosted
-=======
     runs-on: ubuntu-latest
->>>>>>> 0bc93813
     # Set job outputs to values from filter step
     outputs:
       core: ${{ steps.filter.outputs.core }}

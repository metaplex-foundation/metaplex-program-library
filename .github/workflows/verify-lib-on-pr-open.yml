name: Verify package library

on:
  pull_request:
    # by default, this will run on [opened, synchronize, reopened] events
    # https://docs.github.com/en/actions/using-workflows/events-that-trigger-workflows#pull_request
    # only consider PRs with changes to rust files
    paths:
      - '**.rs'

permissions:
  id-token: write
  pull-requests: write # make comment on PR

env:
  NODE_VERSION: 17.0.1
  ANCHOR_VERSION: 0.22.0
  SOLANA_VERSION_STABLE: 1.9.22
  RUST_TOOLCHAIN: stable

jobs:
  dump-context:
    runs-on: ubuntu-latest
    steps:
      - uses: actions/checkout@v3
      - name: Dump GitHub context
        env:
          GITHUB_CONTEXT: ${{ toJson(github) }}
        run: echo "$GITHUB_CONTEXT"

  get-changes-scope:
    # only listen for PRs opened against master
    if: contains(github.base_ref, 'master')
    runs-on: ubuntu-latest
    outputs:
      packages: ${{ steps.filter-out-excluded-pkgs.outputs.result }}
    steps:
      - uses: actions/checkout@v3
      - name: List changed files
        uses: ./.github/actions/list-changed-files
        id: list-changed-files
        with:
          pull-number: ${{ github.event.pull_request.number }}

      # map fetched changed files to package / lang (list)
      - name: Get scope of changed packages
        uses: actions/github-script@v4
        id: map-changed-files-to-pkg
        with:
          script: |
            const files = ${{ steps.list-changed-files.outputs.changed-files }}
            const isRustFile = /.*\.rs$/g;
            const uniqueFilesObj = files
              .filter(f => isRustFile.test(f))
              .reduce((p, file) => {
                const pkgForFile = file.split("/")[0];
                if (!p[pkgForFile]) p[pkgForFile] = 1
                return p
              }, {})
            return Array.from(Object.keys(uniqueFilesObj))

      - name: Exclude packages
        uses: actions/github-script@v4
        id: filter-out-excluded-pkgs
        with:
          # exclude packages either do not have `js` dirs or do not have `api:gen` scripts in their local package.json
          script: |
<<<<<<< HEAD
            const exclude = ['core', 'nft-packs', 'candy-wrapper']
=======
            const exclude = ['metaplex', 'auction', 'core', 'candy-wrapper']
>>>>>>> 58d10c46
            const files = ${{ steps.map-changed-files-to-pkg.outputs.result }}
            const result = files
              .filter(f => !exclude.includes(f))
              .join(" ")
            return result.length > 0 ? result : null

      - name: Print packages to verify
        run: echo "${{ steps.filter-out-excluded-pkgs.outputs.result }}"
        shell: bash

  verify-package-library:
    needs: [get-changes-scope]
    # note: checking for empty string just doesn't work, so we explicitly return and check null in the case that there's nothing to verify
    if: ${{ needs.get-changes-scope.outputs.packages != 'null' }}
    runs-on: ubuntu-latest
    steps:
      # branch should be the branch from which the PR is opened
      - uses: actions/checkout@v3
        with:
          repository: ${{ github.repository }}
          ref: ${{ github.event.pull_request.head.ref }}

      - uses: ./.github/actions/install-linux-build-deps
      - uses: ./.github/actions/install-rust
        with:
          toolchain: ${{ env.RUST_TOOLCHAIN }}
      - uses: ./.github/actions/install-solana
        with:
          solana_version: ${{ env.SOLANA_VERSION_STABLE }}

      - name: Generate library for modified packages
        id: generate-package-lib
        # YARN_ENABLE_IMMUTABLE_INSTALLS=false is needed otherwise, we get this error:
        # `The lockfile would have been modified by this install, which is explicitly forbidden.`
        # Additionally, we aren't committing changes here.
        run: |
          pkgs=${{ needs.get-changes-scope.outputs.packages }}
          pkgs=(${pkgs//\"})
          for pkg in "${pkgs[@]}"; do
            if [ ! -d "$pkg/js" ]; then
              echo "$pkg/js does not exist - skipping"
              continue
            fi

            echo ">> changing dir $pkg/js"
            cd "$pkg/js"
            echo ">> setup local pcakage dependencies with yarn"
            YARN_ENABLE_IMMUTABLE_INSTALLS=false yarn install
            echo ">> generate library"
            yarn api:gen
            echo ">> git status"
            # ignore any possible yarn.lock changes
            git restore ../../yarn.lock
            git status
            if [[ $(git diff --stat) != '' ]]; then
              echo ">> git diff"
              git diff
              echo ">> $pkg needs changes - breaking early"
              echo "::set-output name=failed::true"
              echo "::set-output name=failed-package::$pkg"
              break
            else
              echo "::set-output name=failed::false"
            fi
            echo ">> regress 2 dirs"
            cd ../..
          done

      - name: Print step outputs on success
        if: steps.generate-package-lib.outputs.failed == 'false'
        run: |
          echo "${{ steps.generate-package-lib.outputs.failed }}"
        shell: bash

      - name: Print step outputs on failure
        if: steps.generate-package-lib.outputs.failed == 'true'
        run: |
          echo "${{ steps.generate-package-lib.outputs.failed }}"
          echo "${{ steps.generate-package-lib.outputs.failed-package }}"
        shell: bash

      # we don't want failing job to necessarily block a PR, so add an informative comment to the PR
      - uses: actions/github-script@v4
        if: steps.generate-package-lib.outputs.failed == 'true'
        with:
          github-token: ${{ secrets.GITHUB_TOKEN }}
          script: |
            github.issues.createComment({
              issue_number: context.issue.number,
              owner: context.repo.owner,
              repo: context.repo.repo,
              body: 'Workflow `Verify package library` found differences when running `yarn api:gen` in the JS lib for `${{ steps.generate-package-lib.outputs.failed-package }}`. Please see the job for more details: https://github.com/${{ github.repository }}/actions/runs/${{ github.run_id }}.'
            })<|MERGE_RESOLUTION|>--- conflicted
+++ resolved
@@ -65,11 +65,7 @@
         with:
           # exclude packages either do not have `js` dirs or do not have `api:gen` scripts in their local package.json
           script: |
-<<<<<<< HEAD
             const exclude = ['core', 'nft-packs', 'candy-wrapper']
-=======
-            const exclude = ['metaplex', 'auction', 'core', 'candy-wrapper']
->>>>>>> 58d10c46
             const files = ${{ steps.map-changed-files-to-pkg.outputs.result }}
             const result = files
               .filter(f => !exclude.includes(f))

--- conflicted
+++ resolved
@@ -13,16 +13,10 @@
         - core
         - fixed-price-sale
         - gumdrop
-<<<<<<< HEAD
-        - token-entangler
-        - token-metadata
         - hydra
-        - nft-packs
-=======
         - nft-packs
         - token-entangler
         - token-metadata
->>>>>>> a24f9029
     validations:
       required: true
   - type: dropdown

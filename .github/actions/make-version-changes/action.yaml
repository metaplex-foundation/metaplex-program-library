name: 'Make version changes'
description: 'Make version changes'
inputs:
  changed-packages:
    description: 'Changed packages - in format of <package>/<type>'
    required: true
  versioning:
    description: 'Versioning command(s)'
    required: true
  from-branch:
    description: 'From branch'
    required: true
  from-repository:
    description: 'From full repo name'
    required: true
  to-branch:
    description: 'To branch'
    required: true
  to-repository:
    description: 'To full repo name'
    required: true
  pull-number:
    description:
      'Pull request numeric ID. If this is empty, expect a commit-sha with an associated PR.'
    required: true

runs:
  using: 'composite'
  steps:
    - uses: actions/checkout@v3
      with:
        ref: ${{ inputs.from-branch }}
        repository: ${{ inputs.from-repository }}

    # cache and install cargo release
    - uses: actions/cache@v3
      name: Cache Cargo Release
      id: cache-cargo-release
      with:
        path: |
          ~/.cargo/bin/cargo-release
        key: cargo-release-${{ runner.os }}

    - name: Install Cargo Release
      if: steps.cache-cargo-release.outputs.cache-hit != 'true'
      shell: bash
      run: |
        cargo install cargo-release

<<<<<<< HEAD
    - name: Install dependency packages for script
      run: npm install -g @iarna/toml && npm link @iarna/toml
=======
    # cache and install shank cli
    - uses: actions/cache@v3
      name: Cache Shank CLI
      id: cache-shank-cli
      with:
        path: |
          ~/.cargo/bin/shank
        key: shank-cli-${{ runner.os }}

    - name: Install Cargo Shank
      if: steps.cache-shank-cli.outputs.cache-hit != 'true'
>>>>>>> b1914bc8
      shell: bash

    - name: Make version changes
      uses: actions/github-script@v4
      with:
        script: |
          const script = require('.github/actions/make-version-changes/script.js')
          const change_config = {
            from_repository: '${{ inputs.from-repository }}',
            from_branch: '${{ inputs.from-branch }}',
            to_repository: '${{ inputs.to-repository }}',
            to_branch: '${{ inputs.to-branch }}',
            pull_number: '${{ inputs.pull-number }}'
          }
          await script({github, context, core, glob, io, change_config}, ${{ inputs.changed-packages }}, ${{ inputs.versioning }})

    - name: Cleanup dependency installs
      run: git restore yarn.lock
      shell: bash<|MERGE_RESOLUTION|>--- conflicted
+++ resolved
@@ -47,22 +47,8 @@
       run: |
         cargo install cargo-release
 
-<<<<<<< HEAD
     - name: Install dependency packages for script
       run: npm install -g @iarna/toml && npm link @iarna/toml
-=======
-    # cache and install shank cli
-    - uses: actions/cache@v3
-      name: Cache Shank CLI
-      id: cache-shank-cli
-      with:
-        path: |
-          ~/.cargo/bin/shank
-        key: shank-cli-${{ runner.os }}
-
-    - name: Install Cargo Shank
-      if: steps.cache-shank-cli.outputs.cache-hit != 'true'
->>>>>>> b1914bc8
       shell: bash
 
     - name: Make version changes

<<<<<<< HEAD
use {
    crate::{NONCE_PREFIX, Voucher},
    anchor_lang::{
        prelude::*,
        solana_program::program_memory::sol_memcmp,
        solana_program::pubkey::PUBKEY_BYTES,
    },
    gummyroll::Node,
};

=======
use anchor_lang::prelude::*;
use anchor_lang::solana_program::program_memory::sol_memcmp;
use anchor_lang::solana_program::pubkey::PUBKEY_BYTES;
use gummyroll::Node;
>>>>>>> 2f994509

pub fn replace_leaf<'info>(
    seed: &Pubkey,
    bump: u8,
    gummyroll_program: &AccountInfo<'info>,
    authority: &AccountInfo<'info>,
    merkle_roll: &AccountInfo<'info>,
    remaining_accounts: &[AccountInfo<'info>],
    root_node: Node,
    previous_leaf: Node,
    new_leaf: Node,
    index: u32,
) -> Result<()> {
    let seeds = &[seed.as_ref(), &[bump]];
    let authority_pda_signer = &[&seeds[..]];
    let cpi_ctx = CpiContext::new_with_signer(
        gummyroll_program.clone(),
        gummyroll::cpi::accounts::Modify {
            authority: authority.clone(),
            merkle_roll: merkle_roll.clone(),
        },
        authority_pda_signer,
    )
        .with_remaining_accounts(remaining_accounts.to_vec());
    gummyroll::cpi::replace_leaf(cpi_ctx, root_node, previous_leaf, new_leaf, index)
}

pub fn append_leaf<'info>(
    seed: &Pubkey,
    bump: u8,
    gummyroll_program: &AccountInfo<'info>,
    authority: &AccountInfo<'info>,
    append_authority: &AccountInfo<'info>,
    merkle_roll: &AccountInfo<'info>,
    leaf_node: Node,
) -> Result<()> {
    let seeds = &[seed.as_ref(), &[bump]];
    let authority_pda_signer = &[&seeds[..]];
    let cpi_ctx = CpiContext::new_with_signer(
        gummyroll_program.clone(),
        gummyroll::cpi::accounts::Append {
            authority: authority.clone(),
            append_authority: append_authority.clone(),
            merkle_roll: merkle_roll.clone(),
        },
        authority_pda_signer,
    );
    gummyroll::cpi::append(cpi_ctx, leaf_node)
}

pub fn insert_or_append_leaf<'info>(
    seed: &Pubkey,
    bump: u8,
    gummyroll_program: &AccountInfo<'info>,
    authority: &AccountInfo<'info>,
    merkle_roll: &AccountInfo<'info>,
    remaining_accounts: &[AccountInfo<'info>],
    root_node: Node,
    leaf: Node,
    index: u32,
) -> Result<()> {
    let seeds = &[seed.as_ref(), &[bump]];
    let authority_pda_signer = &[&seeds[..]];
    let cpi_ctx = CpiContext::new_with_signer(
        gummyroll_program.clone(),
        gummyroll::cpi::accounts::Modify {
            authority: authority.clone(),
            merkle_roll: merkle_roll.clone(),
        },
        authority_pda_signer,
    )
        .with_remaining_accounts(remaining_accounts.to_vec());
    gummyroll::cpi::insert_or_append(cpi_ctx, root_node, leaf, index)
}

pub fn cmp_pubkeys(a: &Pubkey, b: &Pubkey) -> bool {
    sol_memcmp(a.as_ref(), b.as_ref(), PUBKEY_BYTES) == 0
}

<<<<<<< HEAD
pub fn assert_derivation(
    program_id: &Pubkey,
    account: &AccountInfo,
    path: &[&[u8]],
    error: Option<error::Error>,
) -> Result<u8> {
    let (key, bump) = Pubkey::find_program_address(&path, program_id);
    if !cmp_pubkeys(&key, account.key) {
        if error.is_some() {
            let err = error.unwrap();
            msg!("Derivation {:?}", err);
            return Err(err.into());
        }
        msg!("DerivedKeyInvalid");
        return Err(ProgramError::InvalidInstructionData.into());
    }
    Ok(bump)
}

=======
>>>>>>> 2f994509
pub fn assert_owned_by(account: &AccountInfo, owner: &Pubkey) -> Result<()> {
    if !cmp_pubkeys(account.owner, owner) {
        //todo add better errors
        Err(ProgramError::IllegalOwner.into())
    } else {
        Ok(())
    }
}

<<<<<<< HEAD
pub fn get_asset_id(nonce_account: &Pubkey, nonce: u64) -> (Pubkey, u8) {
    Pubkey::find_program_address(
        &[
            nonce_account.as_ref(),
            nonce.to_le_bytes().as_ref()
        ],
        &crate::id(),
    )
}

pub fn get_nonce_account_id(slab: &Pubkey) -> (Pubkey, u8) {
    Pubkey::find_program_address(
        &[
            NONCE_PREFIX.as_ref(),
            slab.as_ref()
        ],
        &crate::id(),
    )
=======
pub fn get_asset_id(tree_id: &Pubkey, nonce: u64) -> Pubkey {
    Pubkey::find_program_address(
        &[tree_id.as_ref(), nonce.to_le_bytes().as_ref()],
        &crate::id(),
    )
    .0
>>>>>>> 2f994509
}<|MERGE_RESOLUTION|>--- conflicted
+++ resolved
@@ -1,20 +1,14 @@
-<<<<<<< HEAD
 use {
-    crate::{NONCE_PREFIX, Voucher},
+    crate::{NONCE_PREFIX},
+    crate::error::BubblegumError,
     anchor_lang::{
         prelude::*,
         solana_program::program_memory::sol_memcmp,
         solana_program::pubkey::PUBKEY_BYTES,
     },
-    gummyroll::Node,
+    gummyroll::Node
 };
 
-=======
-use anchor_lang::prelude::*;
-use anchor_lang::solana_program::program_memory::sol_memcmp;
-use anchor_lang::solana_program::pubkey::PUBKEY_BYTES;
-use gummyroll::Node;
->>>>>>> 2f994509
 
 pub fn replace_leaf<'info>(
     seed: &Pubkey,
@@ -38,7 +32,7 @@
         },
         authority_pda_signer,
     )
-        .with_remaining_accounts(remaining_accounts.to_vec());
+    .with_remaining_accounts(remaining_accounts.to_vec());
     gummyroll::cpi::replace_leaf(cpi_ctx, root_node, previous_leaf, new_leaf, index)
 }
 
@@ -86,7 +80,7 @@
         },
         authority_pda_signer,
     )
-        .with_remaining_accounts(remaining_accounts.to_vec());
+    .with_remaining_accounts(remaining_accounts.to_vec());
     gummyroll::cpi::insert_or_append(cpi_ctx, root_node, leaf, index)
 }
 
@@ -94,7 +88,18 @@
     sol_memcmp(a.as_ref(), b.as_ref(), PUBKEY_BYTES) == 0
 }
 
-<<<<<<< HEAD
+pub fn assert_pubkey_equal(a: &Pubkey, b: &Pubkey, error: Option<anchor_lang::error::Error>) -> Result<()>  {
+    if !cmp_pubkeys(a, b) {
+        if error.is_some() {
+            let err = error.unwrap();
+            return Err(err);
+        }
+        return Err(BubblegumError::PublicKeyMismatch.into());
+    } else {
+        Ok(())
+    }
+}
+
 pub fn assert_derivation(
     program_id: &Pubkey,
     account: &AccountInfo,
@@ -114,8 +119,6 @@
     Ok(bump)
 }
 
-=======
->>>>>>> 2f994509
 pub fn assert_owned_by(account: &AccountInfo, owner: &Pubkey) -> Result<()> {
     if !cmp_pubkeys(account.owner, owner) {
         //todo add better errors
@@ -125,15 +128,14 @@
     }
 }
 
-<<<<<<< HEAD
-pub fn get_asset_id(nonce_account: &Pubkey, nonce: u64) -> (Pubkey, u8) {
+pub fn get_asset_id(nonce_account: &Pubkey, nonce: u64) -> Pubkey {
     Pubkey::find_program_address(
         &[
             nonce_account.as_ref(),
             nonce.to_le_bytes().as_ref()
         ],
         &crate::id(),
-    )
+    ).0
 }
 
 pub fn get_nonce_account_id(slab: &Pubkey) -> (Pubkey, u8) {
@@ -144,12 +146,4 @@
         ],
         &crate::id(),
     )
-=======
-pub fn get_asset_id(tree_id: &Pubkey, nonce: u64) -> Pubkey {
-    Pubkey::find_program_address(
-        &[tree_id.as_ref(), nonce.to_le_bytes().as_ref()],
-        &crate::id(),
-    )
-    .0
->>>>>>> 2f994509
 }
--- conflicted
+++ resolved
@@ -1,12 +1,7 @@
 {
   "name": "@metaplex-foundation/mpl-candy-machine",
-<<<<<<< HEAD
-  "version": "4.3.0",
-  "contractVersion": "4.0.2",
-=======
   "version": "4.4.1",
   "programVersion": "4.0.2",
->>>>>>> f2e0079f
   "description": "MPL Candy Machine JavaScript API. This MPL package is for the current generation of candy machine which is 2.0.0",
   "main": "dist/src/mpl-candy-machine.js",
   "types": "dist/src/mpl-candy-machine.d.ts",

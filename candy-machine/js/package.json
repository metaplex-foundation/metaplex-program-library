--- conflicted
+++ resolved
@@ -48,12 +48,8 @@
   },
   "devDependencies": {
     "@metaplex-foundation/solita": "^0.14.0",
-<<<<<<< HEAD
     "@typescript-eslint/eslint-plugin": "^5.4.0",
     "@typescript-eslint/parser": "^5.4.0",
-=======
-    "@solana/spl-token": "0.3.5",
->>>>>>> 8b2e1767
     "eslint": "^8.3.0",
     "prettier": "^2.5.1",
     "rimraf": "^3.0.2",

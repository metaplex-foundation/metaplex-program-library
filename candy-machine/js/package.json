--- conflicted
+++ resolved
@@ -38,16 +38,9 @@
   "author": "Metaplex Maintainers <contact@metaplex.com>",
   "license": "Apache-2.0",
   "dependencies": {
-<<<<<<< HEAD
     "@metaplex-foundation/beet": "^0.0.8",
     "@metaplex-foundation/beet-solana": "^0.0.6",
     "@solana/web3.js": "^1.35.1"
-=======
-    "@metaplex-foundation/beet": "0.0.8",
-    "@metaplex-foundation/beet-solana": "0.0.6",
-    "@metaplex-foundation/mpl-core": "0.0.4",
-    "@solana/web3.js": "^1.33.0"
->>>>>>> 64e1ba94
   },
   "devDependencies": {
     "eslint": "^8.3.0",

pub mod utils;

use solana_program::sysvar::SysvarId;
use {
    crate::utils::{
        assert_initialized, assert_is_ata, assert_keys_equal, assert_owned_by,
        assert_valid_go_live, spl_token_burn, spl_token_transfer, TokenBurnParams,
        TokenTransferParams,
    },
    anchor_lang::{
        prelude::*,
        solana_program::{
            log::sol_log_compute_units,
            program::{invoke, invoke_signed},
            serialize_utils::{read_pubkey, read_u16},
            system_instruction, sysvar,
        },
        AnchorDeserialize, AnchorSerialize, Discriminator, Key,
    },
    anchor_spl::token::Token,
    arrayref::array_ref,
    mpl_token_metadata::{
        assertions::collection::assert_master_edition,
        error::MetadataError,
        instruction::{
            approve_collection_authority, create_master_edition_v3, create_metadata_accounts_v2,
            revoke_collection_authority, set_and_verify_collection, update_metadata_accounts_v2,
        },
        state::{
            Metadata, MAX_CREATOR_LEN, MAX_CREATOR_LIMIT, MAX_NAME_LENGTH, MAX_SYMBOL_LENGTH,
            MAX_URI_LENGTH,
        },
    },
    spl_token::state::Mint,
    std::{cell::RefMut, ops::Deref, str::FromStr},
};
// anchor_lang::declare_id!("cndy3Z4yapfJBmL3ShUp5exZKqR3z33thTzeNMm2gRZ");
anchor_lang::declare_id!("GdjsqG2jVHjKdwgXXnpWXzWnSVkomQJrWUBz4cZuGpNa");

const EXPIRE_OFFSET: i64 = 10 * 60;
const PREFIX: &str = "candy_machine";
// here just in case solana removes the var
const BLOCK_HASHES: &str = "SysvarRecentB1ockHashes11111111111111111111";
#[program]
<<<<<<< HEAD
pub mod nft_candy_machine_v2 {
=======
pub mod candy_machine {

>>>>>>> 64e1ba94
    use super::*;

    pub fn mint_nft<'info>(
        ctx: Context<'_, '_, '_, 'info, MintNFT<'info>>,
        creator_bump: u8,
    ) -> ProgramResult {
        let candy_machine = &mut ctx.accounts.candy_machine;
        let candy_machine_creator = &ctx.accounts.candy_machine_creator;
        let clock = &ctx.accounts.clock;
        // Note this is the wallet of the Candy machine
        let wallet = &ctx.accounts.wallet;
        let payer = &ctx.accounts.payer;
        let token_program = &ctx.accounts.token_program;
        //Account name the same for IDL compatability
        let recent_slothashes = &ctx.accounts.recent_blockhashes;
        let instruction_sysvar_account = &ctx.accounts.instruction_sysvar_account;
        if recent_slothashes.key().to_string() == BLOCK_HASHES {
            msg!("recent_blockhashes is deprecated and will break soon");
        }
        if recent_slothashes.key() != sysvar::slot_hashes::SlotHashes::id()
            && recent_slothashes.key().to_string() != BLOCK_HASHES
        {
            return Err(ErrorCode::IncorrectSlotHashesPubkey.into());
        }
        let mut price = candy_machine.data.price;
        if let Some(es) = &candy_machine.data.end_settings {
            match es.end_setting_type {
                EndSettingType::Date => {
                    if clock.unix_timestamp > es.number as i64 {
                        if *ctx.accounts.payer.key != candy_machine.authority {
                            return Err(ErrorCode::CandyMachineNotLive.into());
                        }
                    }
                }
                EndSettingType::Amount => {
                    if candy_machine.items_redeemed >= es.number {
                        return Err(ErrorCode::CandyMachineNotLive.into());
                    }
                }
            }
        }

        let mut remaining_accounts_counter: usize = 0;
        if let Some(gatekeeper) = &candy_machine.data.gatekeeper {
            if ctx.remaining_accounts.len() <= remaining_accounts_counter {
                return Err(ErrorCode::GatewayTokenMissing.into());
            }
            let gateway_token_info = &ctx.remaining_accounts[remaining_accounts_counter];
            let gateway_token = ::solana_gateway::borsh::try_from_slice_incomplete::<
                ::solana_gateway::state::GatewayToken,
            >(*gateway_token_info.data.borrow())?;
            // stores the expire_time before the verification, since the verification
            // will update the expire_time of the token and we won't be able to
            // calculate the creation time
            let expire_time = gateway_token
                .expire_time
                .ok_or(ErrorCode::GatewayTokenExpireTimeInvalid)?
                as i64;
            remaining_accounts_counter += 1;
            if gatekeeper.expire_on_use {
                if ctx.remaining_accounts.len() <= remaining_accounts_counter {
                    return Err(ErrorCode::GatewayAppMissing.into());
                }
                let gateway_app = &ctx.remaining_accounts[remaining_accounts_counter];
                remaining_accounts_counter += 1;
                if ctx.remaining_accounts.len() <= remaining_accounts_counter {
                    return Err(ErrorCode::NetworkExpireFeatureMissing.into());
                }
                let network_expire_feature = &ctx.remaining_accounts[remaining_accounts_counter];
                remaining_accounts_counter += 1;
                ::solana_gateway::Gateway::verify_and_expire_token(
                    gateway_app.clone(),
                    gateway_token_info.clone(),
                    payer.deref().clone(),
                    &gatekeeper.gatekeeper_network,
                    network_expire_feature.clone(),
                )?;
            } else {
                ::solana_gateway::Gateway::verify_gateway_token_account_info(
                    gateway_token_info,
                    &payer.key(),
                    &gatekeeper.gatekeeper_network,
                    None,
                )?;
            }
            // verifies that the gatway token was not created before the candy
            // machine go_live_date (avoids pre-solving the captcha)
            match candy_machine.data.go_live_date {
                Some(val) => {
                    msg!(
                        "Comparing token expire time {} and go_live_date {}",
                        expire_time,
                        val
                    );
                    if (expire_time - EXPIRE_OFFSET) < val {
                        if let Some(ws) = &candy_machine.data.whitelist_mint_settings {
                            // when dealing with whitelist, the expire_time can be
                            // before the go_live_date only if presale enabled
                            if !ws.presale {
                                msg!(
                                    "Invalid gateway token: calculated creation time {} and go_live_date {}",
                                    expire_time - EXPIRE_OFFSET,
                                    val);
                                return Err(ErrorCode::GatewayTokenExpireTimeInvalid.into());
                            }
                        } else {
                            msg!(
                                "Invalid gateway token: calculated creation time {} and go_live_date {}",
                                expire_time - EXPIRE_OFFSET,
                                val);
                            return Err(ErrorCode::GatewayTokenExpireTimeInvalid.into());
                        }
                    }
                }
                None => {}
            }
        }

        if let Some(ws) = &candy_machine.data.whitelist_mint_settings {
            let whitelist_token_account = &ctx.remaining_accounts[remaining_accounts_counter];
            remaining_accounts_counter += 1;
            // If the user has not actually made this account,
            // this explodes and we just check normal dates.
            // If they have, we check amount, if it's > 0 we let them use the logic
            // if 0, check normal dates.
            match assert_is_ata(whitelist_token_account, &payer.key(), &ws.mint) {
                Ok(wta) => {
                    if wta.amount > 0 {
                        if ws.mode == WhitelistMintMode::BurnEveryTime {
                            let whitelist_token_mint =
                                &ctx.remaining_accounts[remaining_accounts_counter];
                            remaining_accounts_counter += 1;

                            let whitelist_burn_authority =
                                &ctx.remaining_accounts[remaining_accounts_counter];
                            remaining_accounts_counter += 1;

                            assert_keys_equal(*whitelist_token_mint.key, ws.mint)?;

                            spl_token_burn(TokenBurnParams {
                                mint: whitelist_token_mint.clone(),
                                source: whitelist_token_account.clone(),
                                amount: 1,
                                authority: whitelist_burn_authority.clone(),
                                authority_signer_seeds: None,
                                token_program: token_program.to_account_info(),
                            })?;
                        }

                        match candy_machine.data.go_live_date {
                            None => {
                                if *ctx.accounts.payer.key != candy_machine.authority && !ws.presale
                                {
                                    return Err(ErrorCode::CandyMachineNotLive.into());
                                }
                            }
                            Some(val) => {
                                if clock.unix_timestamp < val
                                    && *ctx.accounts.payer.key != candy_machine.authority
                                    && !ws.presale
                                {
                                    return Err(ErrorCode::CandyMachineNotLive.into());
                                }
                            }
                        }

                        if let Some(dp) = ws.discount_price {
                            price = dp;
                        }
                    } else {
                        if wta.amount == 0 && ws.discount_price.is_none() && !ws.presale {
                            // A non-presale whitelist with no discount price is a forced whitelist
                            // If a pre-sale has no discount, its no issue, because the "discount"
                            // is minting first - a presale whitelist always has an open post sale.
                            return Err(ErrorCode::NoWhitelistToken.into());
                        }
                        assert_valid_go_live(payer, clock, candy_machine)?;
                    }
                }
                Err(_) => {
                    if ws.discount_price.is_none() && !ws.presale {
                        // A non-presale whitelist with no discount price is a forced whitelist
                        // If a pre-sale has no discount, its no issue, because the "discount"
                        // is minting first - a presale whitelist always has an open post sale.
                        return Err(ErrorCode::NoWhitelistToken.into());
                    }
                    assert_valid_go_live(payer, clock, candy_machine)?
                }
            }
        } else {
            // no whitelist means normal datecheck
            assert_valid_go_live(payer, clock, candy_machine)?;
        }

        if candy_machine.items_redeemed >= candy_machine.data.items_available {
            return Err(ErrorCode::CandyMachineEmpty.into());
        }

        if let Some(mint) = candy_machine.token_mint {
            let token_account_info = &ctx.remaining_accounts[remaining_accounts_counter];
            remaining_accounts_counter += 1;
            let transfer_authority_info = &ctx.remaining_accounts[remaining_accounts_counter];
            let token_account = assert_is_ata(token_account_info, &payer.key(), &mint)?;

            if token_account.amount < price {
                return Err(ErrorCode::NotEnoughTokens.into());
            }

            spl_token_transfer(TokenTransferParams {
                source: token_account_info.clone(),
                destination: wallet.to_account_info(),
                authority: transfer_authority_info.clone(),
                authority_signer_seeds: &[],
                token_program: token_program.to_account_info(),
                amount: price,
            })?;
        } else {
            if ctx.accounts.payer.lamports() < price {
                return Err(ErrorCode::NotEnoughSOL.into());
            }

            invoke(
                &system_instruction::transfer(&ctx.accounts.payer.key, wallet.key, price),
                &[
                    ctx.accounts.payer.to_account_info(),
                    wallet.to_account_info(),
                    ctx.accounts.system_program.to_account_info(),
                ],
            )?;
        }

        let data = recent_slothashes.data.borrow();
        let most_recent = array_ref![data, 4, 8];

        let index = u64::from_le_bytes(*most_recent);
        let modded: usize = index
            .checked_rem(candy_machine.data.items_available)
            .ok_or(ErrorCode::NumericalOverflowError)? as usize;

        let config_line = get_config_line(&candy_machine, modded, candy_machine.items_redeemed)?;

        candy_machine.items_redeemed = candy_machine
            .items_redeemed
            .checked_add(1)
            .ok_or(ErrorCode::NumericalOverflowError)?;

        let cm_key = candy_machine.key();
        let authority_seeds = [PREFIX.as_bytes(), cm_key.as_ref(), &[creator_bump]];

        let mut creators: Vec<mpl_token_metadata::state::Creator> =
            vec![mpl_token_metadata::state::Creator {
                address: candy_machine_creator.key(),
                verified: true,
                share: 0,
            }];

        for c in &candy_machine.data.creators {
            creators.push(mpl_token_metadata::state::Creator {
                address: c.address,
                verified: false,
                share: c.share,
            });
        }

        let metadata_infos = vec![
            ctx.accounts.metadata.to_account_info(),
            ctx.accounts.mint.to_account_info(),
            ctx.accounts.mint_authority.to_account_info(),
            ctx.accounts.payer.to_account_info(),
            ctx.accounts.token_metadata_program.to_account_info(),
            ctx.accounts.token_program.to_account_info(),
            ctx.accounts.system_program.to_account_info(),
            ctx.accounts.rent.to_account_info(),
            candy_machine_creator.to_account_info(),
        ];

        let master_edition_infos = vec![
            ctx.accounts.master_edition.to_account_info(),
            ctx.accounts.mint.to_account_info(),
            ctx.accounts.mint_authority.to_account_info(),
            ctx.accounts.payer.to_account_info(),
            ctx.accounts.metadata.to_account_info(),
            ctx.accounts.token_metadata_program.to_account_info(),
            ctx.accounts.token_program.to_account_info(),
            ctx.accounts.system_program.to_account_info(),
            ctx.accounts.rent.to_account_info(),
            candy_machine_creator.to_account_info(),
        ];
        msg!("Before metadata");
        sol_log_compute_units();

        invoke_signed(
            &create_metadata_accounts_v2(
                *ctx.accounts.token_metadata_program.key,
                *ctx.accounts.metadata.key,
                *ctx.accounts.mint.key,
                *ctx.accounts.mint_authority.key,
                *ctx.accounts.payer.key,
                candy_machine_creator.key(),
                config_line.name,
                candy_machine.data.symbol.clone(),
                config_line.uri,
                Some(creators),
                candy_machine.data.seller_fee_basis_points,
                true,
                candy_machine.data.is_mutable,
                None,
                None,
            ),
            metadata_infos.as_slice(),
            &[&authority_seeds],
        )?;

        msg!("Before master");
        sol_log_compute_units();
        invoke_signed(
            &create_master_edition_v3(
                *ctx.accounts.token_metadata_program.key,
                *ctx.accounts.master_edition.key,
                *ctx.accounts.mint.key,
                candy_machine_creator.key(),
                *ctx.accounts.mint_authority.key,
                *ctx.accounts.metadata.key,
                *ctx.accounts.payer.key,
                Some(candy_machine.data.max_supply),
            ),
            master_edition_infos.as_slice(),
            &[&authority_seeds],
        )?;

        let mut new_update_authority = Some(candy_machine.authority);

        if !candy_machine.data.retain_authority {
            new_update_authority = Some(ctx.accounts.update_authority.key());
        }

        msg!("Before update");
        sol_log_compute_units();
        invoke_signed(
            &update_metadata_accounts_v2(
                *ctx.accounts.token_metadata_program.key,
                *ctx.accounts.metadata.key,
                candy_machine_creator.key(),
                new_update_authority,
                None,
                Some(true),
                if !candy_machine.data.is_mutable {
                    Some(false)
                } else {
                    None
                },
            ),
            &[
                ctx.accounts.token_metadata_program.to_account_info(),
                ctx.accounts.metadata.to_account_info(),
                candy_machine_creator.to_account_info(),
            ],
            &[&authority_seeds],
        )?;

        if &ctx.remaining_accounts.len() > &(remaining_accounts_counter + 1) {
            remaining_accounts_counter += 1;
            let collection_pda_account = &ctx.remaining_accounts[remaining_accounts_counter];
            let collection_pda: CollectionPDA =
                AnchorDeserialize::try_from_slice(&collection_pda_account.data.borrow())?;
            remaining_accounts_counter += 1;
            let collection_mint = &ctx.remaining_accounts[remaining_accounts_counter];
            remaining_accounts_counter += 1;
            let collection_metadata = &ctx.remaining_accounts[remaining_accounts_counter];
            remaining_accounts_counter += 1;
            let collection_master_edition_account =
                &ctx.remaining_accounts[remaining_accounts_counter];
            remaining_accounts_counter += 1;
            let collection_authority_record = &ctx.remaining_accounts[remaining_accounts_counter];
            let seeds = [
                b"collection".as_ref(),
                candy_machine.to_account_info().key.as_ref(),
            ];
            if collection_pda_account.key
                != &Pubkey::find_program_address(&seeds, &nft_candy_machine_v2::id()).0
            {
                return Err(ErrorCode::MismatchedCollectionPDA.into());
            }
            if &collection_pda.mint != collection_mint.to_account_info().key {
                return Err(ErrorCode::MismatchedCollectionMint.into());
            }

            let set_collection_infos = vec![
                ctx.accounts.metadata.to_account_info(),
                ctx.accounts.update_authority.to_account_info(),
                ctx.accounts.payer.to_account_info(),
                ctx.accounts.update_authority.to_account_info(),
                collection_mint.to_account_info(),
                collection_metadata.to_account_info(),
                collection_master_edition_account.to_account_info(),
                collection_authority_record.to_account_info(),
            ];
            invoke_signed(
                &set_and_verify_collection(
                    *ctx.accounts.token_metadata_program.key,
                    *ctx.accounts.metadata.key,
                    *collection_pda_account.key,
                    *ctx.accounts.payer.key,
                    *ctx.accounts.update_authority.key,
                    *collection_mint.key,
                    *collection_metadata.key,
                    *collection_master_edition_account.key,
                    Some(*collection_authority_record.key),
                ),
                set_collection_infos.as_slice(),
                &[&seeds],
            )?;
        }

        msg!("Before instr check");
        sol_log_compute_units();

        let instruction_sysvar_account_info = instruction_sysvar_account.to_account_info();

        let instruction_sysvar = instruction_sysvar_account_info.data.borrow();

        let mut idx = 0;
        let num_instructions = read_u16(&mut idx, &instruction_sysvar)
            .map_err(|_| ProgramError::InvalidAccountData)?;

        let associated_token =
            Pubkey::from_str("ATokenGPvbdGVxr1b2hvZbsiqW5xWH25efTNsLJA8knL").unwrap();

        for index in 0..num_instructions {
            let mut current = 2 + (index * 2) as usize;
            let start = read_u16(&mut current, &instruction_sysvar).unwrap();

            current = start as usize;
            let num_accounts = read_u16(&mut current, &instruction_sysvar).unwrap();
            current += (num_accounts as usize) * (1 + 32);
            let program_id = read_pubkey(&mut current, &instruction_sysvar).unwrap();

            if program_id != candy_machine::id()
                && program_id != spl_token::id()
                && program_id != anchor_lang::solana_program::system_program::ID
                && program_id != associated_token
            {
                msg!("Transaction had ix with program id {}", program_id);
                return Err(ErrorCode::SuspiciousTransaction.into());
            }
        }

        msg!("At the end");
        sol_log_compute_units();
        Ok(())
    }

    pub fn update_candy_machine(
        ctx: Context<UpdateCandyMachine>,
        data: CandyMachineData,
    ) -> ProgramResult {
        let candy_machine = &mut ctx.accounts.candy_machine;

        if data.items_available != candy_machine.data.items_available
            && data.hidden_settings.is_none()
        {
            return Err(ErrorCode::CannotChangeNumberOfLines.into());
        }

        if candy_machine.data.items_available > 0
            && candy_machine.data.hidden_settings.is_none()
            && data.hidden_settings.is_some()
        {
            return Err(ErrorCode::CannotSwitchToHiddenSettings.into());
        }

        candy_machine.wallet = ctx.accounts.wallet.key();
        candy_machine.data = data;

        if ctx.remaining_accounts.len() > 0 {
            candy_machine.token_mint = Some(ctx.remaining_accounts[0].key())
        } else {
            candy_machine.token_mint = None;
        }
        Ok(())
    }

    pub fn add_config_lines(
        ctx: Context<AddConfigLines>,
        index: u32,
        config_lines: Vec<ConfigLine>,
    ) -> ProgramResult {
        let candy_machine = &mut ctx.accounts.candy_machine;
        let account = candy_machine.to_account_info();
        let current_count = get_config_count(&account.data.borrow_mut())?;
        let mut data = account.data.borrow_mut();
        let mut fixed_config_lines = vec![];
        // No risk overflow because you literally cant store this many in an account
        // going beyond u32 only happens with the hidden store candies, which dont use this.
        if index > (candy_machine.data.items_available as u32) - 1 {
            return Err(ErrorCode::IndexGreaterThanLength.into());
        }
        if candy_machine.data.hidden_settings.is_some() {
            return Err(ErrorCode::HiddenSettingsConfigsDoNotHaveConfigLines.into());
        }
        for line in &config_lines {
            let mut array_of_zeroes = vec![];
            while array_of_zeroes.len() < MAX_NAME_LENGTH - line.name.len() {
                array_of_zeroes.push(0u8);
            }
            let name = line.name.clone() + std::str::from_utf8(&array_of_zeroes).unwrap();

            let mut array_of_zeroes = vec![];
            while array_of_zeroes.len() < MAX_URI_LENGTH - line.uri.len() {
                array_of_zeroes.push(0u8);
            }
            let uri = line.uri.clone() + std::str::from_utf8(&array_of_zeroes).unwrap();
            fixed_config_lines.push(ConfigLine { name, uri })
        }

        let as_vec = fixed_config_lines.try_to_vec()?;
        // remove unneeded u32 because we're just gonna edit the u32 at the front
        let serialized: &[u8] = &as_vec.as_slice()[4..];

        let position = CONFIG_ARRAY_START + 4 + (index as usize) * CONFIG_LINE_SIZE;

        let array_slice: &mut [u8] =
            &mut data[position..position + fixed_config_lines.len() * CONFIG_LINE_SIZE];

        array_slice.copy_from_slice(serialized);

        let bit_mask_vec_start = CONFIG_ARRAY_START
            + 4
            + (candy_machine.data.items_available as usize) * CONFIG_LINE_SIZE
            + 4;

        let mut new_count = current_count;
        for i in 0..fixed_config_lines.len() {
            let position = (index as usize)
                .checked_add(i)
                .ok_or(ErrorCode::NumericalOverflowError)?;
            let my_position_in_vec = bit_mask_vec_start
                + position
                    .checked_div(8)
                    .ok_or(ErrorCode::NumericalOverflowError)?;
            let position_from_right = 7 - position
                .checked_rem(8)
                .ok_or(ErrorCode::NumericalOverflowError)?;
            let mask = u8::pow(2, position_from_right as u32);

            let old_value_in_vec = data[my_position_in_vec];
            data[my_position_in_vec] = data[my_position_in_vec] | mask;
            msg!(
                "My position in vec is {} my mask is going to be {}, the old value is {}",
                position,
                mask,
                old_value_in_vec
            );
            msg!(
                "My new value is {} and my position from right is {}",
                data[my_position_in_vec],
                position_from_right
            );
            if old_value_in_vec != data[my_position_in_vec] {
                msg!("Increasing count");
                new_count = new_count
                    .checked_add(1)
                    .ok_or(ErrorCode::NumericalOverflowError)?;
            }
        }

        // plug in new count.
        data[CONFIG_ARRAY_START..CONFIG_ARRAY_START + 4]
            .copy_from_slice(&(new_count as u32).to_le_bytes());

        Ok(())
    }

    pub fn initialize_candy_machine(
        ctx: Context<InitializeCandyMachine>,
        data: CandyMachineData,
    ) -> ProgramResult {
        let candy_machine_account = &mut ctx.accounts.candy_machine;

        if data.uuid.len() != 6 {
            return Err(ErrorCode::UuidMustBeExactly6Length.into());
        }

        let mut candy_machine = CandyMachine {
            data,
            authority: *ctx.accounts.authority.key,
            wallet: *ctx.accounts.wallet.key,
            token_mint: None,
            items_redeemed: 0,
        };

        if ctx.remaining_accounts.len() > 0 {
            let token_mint_info = &ctx.remaining_accounts[0];
            let _token_mint: Mint = assert_initialized(&token_mint_info)?;
            let token_account: spl_token::state::Account =
                assert_initialized(&ctx.accounts.wallet)?;

            assert_owned_by(&token_mint_info, &spl_token::id())?;
            assert_owned_by(&ctx.accounts.wallet, &spl_token::id())?;

            if token_account.mint != *token_mint_info.key {
                return Err(ErrorCode::MintMismatch.into());
            }

            candy_machine.token_mint = Some(*token_mint_info.key);
        }

        let mut array_of_zeroes = vec![];
        while array_of_zeroes.len() < MAX_SYMBOL_LENGTH - candy_machine.data.symbol.len() {
            array_of_zeroes.push(0u8);
        }
        let new_symbol =
            candy_machine.data.symbol.clone() + std::str::from_utf8(&array_of_zeroes).unwrap();
        candy_machine.data.symbol = new_symbol;

        // - 1 because we are going to be a creator
        if candy_machine.data.creators.len() > MAX_CREATOR_LIMIT - 1 {
            return Err(ErrorCode::TooManyCreators.into());
        }

        let mut new_data = CandyMachine::discriminator().try_to_vec().unwrap();
        new_data.append(&mut candy_machine.try_to_vec().unwrap());
        let mut data = candy_machine_account.data.borrow_mut();
        // god forgive me couldnt think of better way to deal with this
        for i in 0..new_data.len() {
            data[i] = new_data[i];
        }

        let vec_start = CONFIG_ARRAY_START
            + 4
            + (candy_machine.data.items_available as usize) * CONFIG_LINE_SIZE;
        let as_bytes = (candy_machine
            .data
            .items_available
            .checked_div(8)
            .ok_or(ErrorCode::NumericalOverflowError)? as u32)
            .to_le_bytes();
        for i in 0..4 {
            data[vec_start + i] = as_bytes[i]
        }

        Ok(())
    }

    pub fn set_collection(ctx: Context<SetCollection>) -> ProgramResult {
        let mint = ctx.accounts.mint.to_account_info();
        let metadata: Metadata =
            Metadata::from_account_info(&ctx.accounts.metadata.to_account_info())?;
        if &metadata.update_authority != ctx.accounts.authority.to_account_info().key {
            return Err(ErrorCode::IncorrectCollectionAuthority.into());
        };
        if &metadata.mint != mint.key {
            return Err(MetadataError::MintMismatch.into());
        }

        let edition = ctx.accounts.edition.to_account_info();
        let authority_record = ctx.accounts.collection_authority_record.to_account_info();

        if authority_record.data_is_empty() {
            assert_master_edition(&metadata, &edition)?;
            let approve_collection_infos = vec![
                authority_record.clone(),
                ctx.accounts.collection_pda.to_account_info(),
                ctx.accounts.authority.to_account_info(),
                ctx.accounts.payer.to_account_info(),
                ctx.accounts.metadata.to_account_info(),
                mint.clone(),
                ctx.accounts.system_program.to_account_info(),
                ctx.accounts.rent.to_account_info(),
            ];
            msg!(
                "About to approve collection authority for {} with new authority {}.",
                ctx.accounts.metadata.key,
                ctx.accounts.collection_pda.to_account_info().key
            );
            invoke(
                &approve_collection_authority(
                    *ctx.accounts.token_metadata_program.key,
                    *authority_record.key,
                    *ctx.accounts.collection_pda.to_account_info().key,
                    *ctx.accounts.authority.key,
                    *ctx.accounts.payer.key,
                    *ctx.accounts.metadata.key,
                    *mint.key,
                ),
                approve_collection_infos.as_slice(),
            )?;
        }
        ctx.accounts.collection_pda.mint = *mint.key;

        Ok(())
    }

    pub fn remove_collection(ctx: Context<RemoveCollection>) -> ProgramResult {
        let mint = ctx.accounts.mint.to_account_info();
        let metadata: Metadata =
            Metadata::from_account_info(&ctx.accounts.metadata.to_account_info())?;
        if &metadata.update_authority != ctx.accounts.authority.to_account_info().key {
            return Err(ErrorCode::IncorrectCollectionAuthority.into());
        };
        if &metadata.mint != mint.key {
            return Err(MetadataError::MintMismatch.into());
        }

        let authority_record = ctx.accounts.collection_authority_record.to_account_info();

        let revoke_collection_infos = vec![
            authority_record.clone(),
            ctx.accounts.authority.to_account_info(), // Fix this I think?
            ctx.accounts.metadata.to_account_info(),
            mint.clone(),
        ];
        msg!(
            "About to revoke collection authority for {}.",
            ctx.accounts.metadata.key
        );
        invoke(
            &revoke_collection_authority(
                *ctx.accounts.token_metadata_program.key,
                *authority_record.key,
                *ctx.accounts.authority.key,
                *ctx.accounts.metadata.key,
                *mint.key,
            ),
            revoke_collection_infos.as_slice(),
        )?;
        Ok(())
    }

    pub fn update_authority(
        ctx: Context<UpdateCandyMachine>,
        new_authority: Option<Pubkey>,
    ) -> ProgramResult {
        let candy_machine = &mut ctx.accounts.candy_machine;

        if let Some(new_auth) = new_authority {
            candy_machine.authority = new_auth;
        }

        Ok(())
    }

    pub fn withdraw_funds<'info>(ctx: Context<WithdrawFunds<'info>>) -> ProgramResult {
        let authority = &ctx.accounts.authority;
        let pay = &ctx.accounts.candy_machine.to_account_info();
        let snapshot: u64 = pay.lamports();

        **pay.lamports.borrow_mut() = 0;

        **authority.lamports.borrow_mut() = authority
            .lamports()
            .checked_add(snapshot)
            .ok_or(ErrorCode::NumericalOverflowError)?;

        if ctx.remaining_accounts.len() > 0 {
            let seeds = [b"collection".as_ref(), pay.key.as_ref()];
            let pay = &ctx.remaining_accounts[0];
            if pay.key != &Pubkey::find_program_address(&seeds, &nft_candy_machine_v2::id()).0 {
                return Err(ErrorCode::MismatchedCollectionPDA.into());
            }
            let snapshot: u64 = pay.lamports();
            **pay.lamports.borrow_mut() = 0;
            **authority.lamports.borrow_mut() = authority
                .lamports()
                .checked_add(snapshot)
                .ok_or(ErrorCode::NumericalOverflowError)?;
        }

        Ok(())
    }
}

fn get_space_for_candy(data: CandyMachineData) -> core::result::Result<usize, ProgramError> {
    let num = if data.hidden_settings.is_some() {
        CONFIG_ARRAY_START
    } else {
        CONFIG_ARRAY_START
            + 4
            + (data.items_available as usize) * CONFIG_LINE_SIZE
            + 8
            + 2 * ((data
                .items_available
                .checked_div(8)
                .ok_or(ErrorCode::NumericalOverflowError)?
                + 1) as usize)
    };

    Ok(num)
}

/// Create a new candy machine.
#[derive(Accounts)]
#[instruction(data: CandyMachineData)]
pub struct InitializeCandyMachine<'info> {
    #[account(zero, rent_exempt = skip, constraint = candy_machine.to_account_info().owner == program_id && candy_machine.to_account_info().data_len() >= get_space_for_candy(data)?)]
    candy_machine: UncheckedAccount<'info>,
    wallet: UncheckedAccount<'info>,
    authority: UncheckedAccount<'info>,
    payer: Signer<'info>,
    system_program: Program<'info, System>,
    rent: Sysvar<'info, Rent>,
}

/// Set the collection PDA for the candy machine
#[derive(Accounts)]
pub struct SetCollection<'info> {
    #[account(has_one = authority)]
    candy_machine: Account<'info, CandyMachine>,
    authority: Signer<'info>,
    #[account(mut, seeds = [b"collection".as_ref(), candy_machine.to_account_info().key.as_ref()], bump)]
    collection_pda: Account<'info, CollectionPDA>,
    payer: Signer<'info>,
    system_program: Program<'info, System>,
    rent: Sysvar<'info, Rent>,
    // Dont need to be checked because CPI
    metadata: UncheckedAccount<'info>,
    mint: UncheckedAccount<'info>,
    edition: UncheckedAccount<'info>,
    #[account(mut)]
    collection_authority_record: UncheckedAccount<'info>,
    #[account(address = mpl_token_metadata::id())]
    token_metadata_program: UncheckedAccount<'info>,
}

/// Set the collection PDA for the candy machine
#[derive(Accounts)]
pub struct RemoveCollection<'info> {
    #[account(has_one = authority)]
    candy_machine: Account<'info, CandyMachine>,
    authority: Signer<'info>,
    #[account(mut, seeds = [b"collection".as_ref(), candy_machine.to_account_info().key.as_ref()], bump, close=authority)]
    collection_pda: Account<'info, CollectionPDA>,
    // Dont need to be checked because CPI
    metadata: UncheckedAccount<'info>,
    mint: UncheckedAccount<'info>,
    #[account(mut)]
    collection_authority_record: UncheckedAccount<'info>,
    #[account(address = mpl_token_metadata::id())]
    token_metadata_program: UncheckedAccount<'info>,
}

/// Add multiple config lines to the candy machine.
#[derive(Accounts)]
pub struct AddConfigLines<'info> {
    #[account(mut, has_one = authority)]
    candy_machine: Account<'info, CandyMachine>,
    authority: Signer<'info>,
}

/// Withdraw SOL from candy machine account.
#[derive(Accounts)]
pub struct WithdrawFunds<'info> {
    #[account(mut, has_one = authority)]
    candy_machine: Account<'info, CandyMachine>,
    #[account(address = candy_machine.authority)]
    authority: Signer<'info>,
    // > Only if collection
    // CollectionPDA account
}

/// Mint a new NFT pseudo-randomly from the config array.
#[derive(Accounts)]
#[instruction(creator_bump: u8)]
pub struct MintNFT<'info> {
    #[account(
    mut,
    has_one = wallet
    )]
    candy_machine: Account<'info, CandyMachine>,
    #[account(seeds=[PREFIX.as_bytes(), candy_machine.key().as_ref()], bump=creator_bump)]
    candy_machine_creator: UncheckedAccount<'info>,
    payer: Signer<'info>,
    #[account(mut)]
    wallet: UncheckedAccount<'info>,
    // With the following accounts we aren't using anchor macros because they are CPI'd
    // through to token-metadata which will do all the validations we need on them.
    #[account(mut)]
    metadata: UncheckedAccount<'info>,
    #[account(mut)]
    mint: UncheckedAccount<'info>,
    mint_authority: Signer<'info>,
    update_authority: Signer<'info>,
    #[account(mut)]
    master_edition: UncheckedAccount<'info>,
    #[account(address = mpl_token_metadata::id())]
    token_metadata_program: UncheckedAccount<'info>,
    token_program: Program<'info, Token>,
    system_program: Program<'info, System>,
    rent: Sysvar<'info, Rent>,
    clock: Sysvar<'info, Clock>,
    // Leaving the name the same for IDL backward compatability
    recent_blockhashes: UncheckedAccount<'info>,
    #[account(address = sysvar::instructions::id())]
    instruction_sysvar_account: UncheckedAccount<'info>,
    // > Only needed if candy machine has a gatekeeper
    // gateway_token
    // > Only needed if candy machine has a gatekeeper and it has expire_on_use set to true:
    // gateway program
    // network_expire_feature
    // > Only needed if candy machine has whitelist_mint_settings
    // whitelist_token_account
    // > Only needed if candy machine has whitelist_mint_settings and mode is BurnEveryTime
    // whitelist_token_mint
    // whitelist_burn_authority
    // > Only needed if candy machine has token mint
    // token_account_info
    // transfer_authority_info
    // > Only needed if candy machine has collection
    // collection_pda
    // collection_mint
    // collection_metadata
    // collection_master_edition_account
    // collection_authority_record
}

/// Update the candy machine state.
#[derive(Accounts)]
pub struct UpdateCandyMachine<'info> {
    #[account(
    mut,
    has_one = authority
    )]
    candy_machine: Account<'info, CandyMachine>,
    authority: Signer<'info>,
    wallet: UncheckedAccount<'info>,
}

/// Candy machine state and config data.
#[account]
#[derive(Default)]
pub struct CandyMachine {
    pub authority: Pubkey,
    pub wallet: Pubkey,
    pub token_mint: Option<Pubkey>,
    pub items_redeemed: u64,
    pub data: CandyMachineData,
    // there's a borsh vec u32 denoting how many actual lines of data there are currently (eventually equals items available)
    // There is actually lines and lines of data after this but we explicitly never want them deserialized.
    // here there is a borsh vec u32 indicating number of bytes in bitmask array.
    // here there is a number of bytes equal to ceil(max_number_of_lines/8) and it is a bit mask used to figure out when to increment borsh vec u32
}

/// Collection PDA account
#[account]
#[derive(Default)]
pub struct CollectionPDA {
    pub mint: Pubkey,
}

#[derive(AnchorSerialize, AnchorDeserialize, Clone)]
pub struct WhitelistMintSettings {
    pub mode: WhitelistMintMode,
    pub mint: Pubkey,
    pub presale: bool,
    pub discount_price: Option<u64>,
}

#[derive(AnchorSerialize, AnchorDeserialize, Clone, PartialEq)]
pub enum WhitelistMintMode {
    // Only captcha uses the bytes, the others just need to have same length
    // for front end borsh to not crap itself
    // Holds the validation window
    BurnEveryTime,
    NeverBurn,
}

/// Candy machine settings data.
#[derive(AnchorSerialize, AnchorDeserialize, Clone, Default)]
pub struct CandyMachineData {
    pub uuid: String,
    pub price: u64,
    /// The symbol for the asset
    pub symbol: String,
    /// Royalty basis points that goes to creators in secondary sales (0-10000)
    pub seller_fee_basis_points: u16,
    pub max_supply: u64,
    pub is_mutable: bool,
    pub retain_authority: bool,
    pub go_live_date: Option<i64>,
    pub end_settings: Option<EndSettings>,
    pub creators: Vec<Creator>,
    pub hidden_settings: Option<HiddenSettings>,
    pub whitelist_mint_settings: Option<WhitelistMintSettings>,
    pub items_available: u64,
    /// If [`Some`] requires gateway tokens on mint
    pub gatekeeper: Option<GatekeeperConfig>,
}

/// Configurations options for the gatekeeper.
#[derive(AnchorSerialize, AnchorDeserialize, Clone)]
pub struct GatekeeperConfig {
    /// The network for the gateway token required
    pub gatekeeper_network: Pubkey,
    /// Whether or not the token should expire after minting.
    /// The gatekeeper network must support this if true.
    pub expire_on_use: bool,
}

#[derive(AnchorSerialize, AnchorDeserialize, Clone)]
pub enum EndSettingType {
    Date,
    Amount,
}

#[derive(AnchorSerialize, AnchorDeserialize, Clone)]
pub struct EndSettings {
    pub end_setting_type: EndSettingType,
    pub number: u64,
}

pub const CONFIG_ARRAY_START: usize = 8 + // key
    32 + // authority
    32 + //wallet
    33 + // token mint
    4 + 6 + // uuid
    8 + // price
    8 + // items available
    9 + // go live
    10 + // end settings
    4 + MAX_SYMBOL_LENGTH + // u32 len + symbol
    2 + // seller fee basis points
    4 + MAX_CREATOR_LIMIT*MAX_CREATOR_LEN + // optional + u32 len + actual vec
    8 + //max supply
    1 + // is mutable
    1 + // retain authority
    1 + // option for hidden setting
    4 + MAX_NAME_LENGTH + // name length,
    4 + MAX_URI_LENGTH + // uri length,
    32 + // hash
    4 +  // max number of lines;
    8 + // items redeemed
    1 + // whitelist option
    1 + // whitelist mint mode
    1 + // allow presale
    9 + // discount price
    32 + // mint key for whitelist
    1 + 32 + 1 // gatekeeper
;

/// Hidden Settings for large mints used with offline data.
#[derive(AnchorSerialize, AnchorDeserialize, Clone, Default)]
pub struct HiddenSettings {
    pub name: String,
    pub uri: String,
    pub hash: [u8; 32],
}

pub fn get_config_count(data: &RefMut<&mut [u8]>) -> core::result::Result<usize, ProgramError> {
    return Ok(u32::from_le_bytes(*array_ref![data, CONFIG_ARRAY_START, 4]) as usize);
}

pub fn get_good_index(
    arr: &mut RefMut<&mut [u8]>,
    items_available: usize,
    index: usize,
    pos: bool,
) -> core::result::Result<(usize, bool), ProgramError> {
    let mut index_to_use = index;
    let mut taken = 1;
    let mut found = false;
    let bit_mask_vec_start = CONFIG_ARRAY_START
        + 4
        + (items_available) * CONFIG_LINE_SIZE
        + 4
        + items_available
            .checked_div(8)
            .ok_or(ErrorCode::NumericalOverflowError)?
        + 4;

    while taken > 0 && index_to_use < items_available {
        let my_position_in_vec = bit_mask_vec_start
            + index_to_use
                .checked_div(8)
                .ok_or(ErrorCode::NumericalOverflowError)?;
        /*msg!(
            "My position is {} and value there is {}",
            my_position_in_vec,
            arr[my_position_in_vec]
        );*/
        if arr[my_position_in_vec] == 255 {
            //msg!("We are screwed here, move on");
            let eight_remainder = 8 - index_to_use
                .checked_rem(8)
                .ok_or(ErrorCode::NumericalOverflowError)?;
            let reversed = 8 - eight_remainder + 1;
            if (eight_remainder != 0 && pos) || (reversed != 0 && !pos) {
                //msg!("Moving by {}", eight_remainder);
                if pos {
                    index_to_use += eight_remainder;
                } else {
                    if index_to_use < 8 {
                        break;
                    }
                    index_to_use -= reversed;
                }
            } else {
                //msg!("Moving by 8");
                if pos {
                    index_to_use += 8;
                } else {
                    index_to_use -= 8;
                }
            }
        } else {
            let position_from_right = 7 - index_to_use
                .checked_rem(8)
                .ok_or(ErrorCode::NumericalOverflowError)?;
            let mask = u8::pow(2, position_from_right as u32);

            taken = mask & arr[my_position_in_vec];
            if taken > 0 {
                //msg!("Index to use {} is taken", index_to_use);
                if pos {
                    index_to_use += 1;
                } else {
                    if index_to_use == 0 {
                        break;
                    }
                    index_to_use -= 1;
                }
            } else if taken == 0 {
                //msg!("Index to use {} is not taken, exiting", index_to_use);
                found = true;
                arr[my_position_in_vec] = arr[my_position_in_vec] | mask;
            }
        }
    }
    Ok((index_to_use, found))
}

pub fn get_config_line<'info>(
    a: &Account<'info, CandyMachine>,
    index: usize,
    mint_number: u64,
) -> core::result::Result<ConfigLine, ProgramError> {
    if let Some(hs) = &a.data.hidden_settings {
        return Ok(ConfigLine {
            name: hs.name.clone() + "#" + &(mint_number + 1).to_string(),
            uri: hs.uri.clone(),
        });
    }
    msg!("Index is set to {:?}", index);
    let a_info = a.to_account_info();

    let mut arr = a_info.data.borrow_mut();

    let (mut index_to_use, good) =
        get_good_index(&mut arr, a.data.items_available as usize, index, true)?;
    if !good {
        let (index_to_use_new, good_new) =
            get_good_index(&mut arr, a.data.items_available as usize, index, false)?;
        index_to_use = index_to_use_new;
        if !good_new {
            return Err(ErrorCode::CannotFindUsableConfigLine.into());
        }
    }

    msg!(
        "Index actually ends up due to used bools {:?}",
        index_to_use
    );
    if arr[CONFIG_ARRAY_START + 4 + index_to_use * (CONFIG_LINE_SIZE)] == 1 {
        return Err(ErrorCode::CannotFindUsableConfigLine.into());
    }

    let data_array = &mut arr[CONFIG_ARRAY_START + 4 + index_to_use * (CONFIG_LINE_SIZE)
        ..CONFIG_ARRAY_START + 4 + (index_to_use + 1) * (CONFIG_LINE_SIZE)];

    let mut name_vec = vec![];
    let mut uri_vec = vec![];
    for i in 4..4 + MAX_NAME_LENGTH {
        if data_array[i] == 0 {
            break;
        }
        name_vec.push(data_array[i])
    }
    for i in 8 + MAX_NAME_LENGTH..8 + MAX_NAME_LENGTH + MAX_URI_LENGTH {
        if data_array[i] == 0 {
            break;
        }
        uri_vec.push(data_array[i])
    }
    let config_line: ConfigLine = ConfigLine {
        name: match String::from_utf8(name_vec) {
            Ok(val) => val,
            Err(_) => return Err(ErrorCode::InvalidString.into()),
        },
        uri: match String::from_utf8(uri_vec) {
            Ok(val) => val,
            Err(_) => return Err(ErrorCode::InvalidString.into()),
        },
    };

    Ok(config_line)
}

/// Individual config line for storing NFT data pre-mint.
pub const CONFIG_LINE_SIZE: usize = 4 + MAX_NAME_LENGTH + 4 + MAX_URI_LENGTH;
#[derive(AnchorSerialize, AnchorDeserialize, Debug)]
pub struct ConfigLine {
    pub name: String,
    /// URI pointing to JSON representing the asset
    pub uri: String,
}

// Unfortunate duplication of token metadata so that IDL picks it up.

#[derive(AnchorSerialize, AnchorDeserialize, Clone)]
pub struct Creator {
    pub address: Pubkey,
    pub verified: bool,
    // In percentages, NOT basis points ;) Watch out!
    pub share: u8,
}

#[error]
pub enum ErrorCode {
    #[msg("Account does not have correct owner!")]
    IncorrectOwner,
    #[msg("Account is not initialized!")]
    Uninitialized,
    #[msg("Mint Mismatch!")]
    MintMismatch,
    #[msg("Index greater than length!")]
    IndexGreaterThanLength,
    #[msg("Numerical overflow error!")]
    NumericalOverflowError,
    #[msg("Can only provide up to 4 creators to candy machine (because candy machine is one)!")]
    TooManyCreators,
    #[msg("Uuid must be exactly of 6 length")]
    UuidMustBeExactly6Length,
    #[msg("Not enough tokens to pay for this minting")]
    NotEnoughTokens,
    #[msg("Not enough SOL to pay for this minting")]
    NotEnoughSOL,
    #[msg("Token transfer failed")]
    TokenTransferFailed,
    #[msg("Candy machine is empty!")]
    CandyMachineEmpty,
    #[msg("Candy machine is not live!")]
    CandyMachineNotLive,
    #[msg("Configs that are using hidden uris do not have config lines, they have a single hash representing hashed order")]
    HiddenSettingsConfigsDoNotHaveConfigLines,
    #[msg("Cannot change number of lines unless is a hidden config")]
    CannotChangeNumberOfLines,
    #[msg("Derived key invalid")]
    DerivedKeyInvalid,
    #[msg("Public key mismatch")]
    PublicKeyMismatch,
    #[msg("No whitelist token present")]
    NoWhitelistToken,
    #[msg("Token burn failed")]
    TokenBurnFailed,
    #[msg("Missing gateway app when required")]
    GatewayAppMissing,
    #[msg("Missing gateway token when required")]
    GatewayTokenMissing,
    #[msg("Invalid gateway token expire time")]
    GatewayTokenExpireTimeInvalid,
    #[msg("Missing gateway network expire feature when required")]
    NetworkExpireFeatureMissing,
    #[msg("Unable to find an unused config line near your random number index")]
    CannotFindUsableConfigLine,
    #[msg("Invalid string")]
    InvalidString,
    #[msg("Suspicious transaction detected")]
    SuspiciousTransaction,
    #[msg("Cannot Switch to Hidden Settings after items available is greater than 0")]
    CannotSwitchToHiddenSettings,
    #[msg("Incorrect SlotHashes PubKey")]
    IncorrectSlotHashesPubkey,
    #[msg("Incorrect collection NFT authority")]
    IncorrectCollectionAuthority,
    #[msg("Collection PDA address is invalid")]
    MismatchedCollectionPDA,
    #[msg("Provided mint account doesn't match collection PDA mint")]
    MismatchedCollectionMint,
}<|MERGE_RESOLUTION|>--- conflicted
+++ resolved
@@ -42,12 +42,7 @@
 // here just in case solana removes the var
 const BLOCK_HASHES: &str = "SysvarRecentB1ockHashes11111111111111111111";
 #[program]
-<<<<<<< HEAD
-pub mod nft_candy_machine_v2 {
-=======
 pub mod candy_machine {
-
->>>>>>> 64e1ba94
     use super::*;
 
     pub fn mint_nft<'info>(
@@ -427,7 +422,7 @@
                 candy_machine.to_account_info().key.as_ref(),
             ];
             if collection_pda_account.key
-                != &Pubkey::find_program_address(&seeds, &nft_candy_machine_v2::id()).0
+                != &Pubkey::find_program_address(&seeds, &candy_machine::id()).0
             {
                 return Err(ErrorCode::MismatchedCollectionPDA.into());
             }

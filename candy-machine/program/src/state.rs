use anchor_lang::prelude::*;

/// Candy machine state and config data.
#[account]
#[derive(Default, Debug)]
pub struct CandyMachine {
    pub authority: Pubkey,
    pub wallet: Pubkey,
    pub token_mint: Option<Pubkey>,
    pub items_redeemed: u64,
    pub data: CandyMachineData,
    // there's a borsh vec u32 denoting how many actual lines of data there are currently (eventually equals items available)
    // There is actually lines and lines of data after this but we explicitly never want them deserialized.
    // here there is a borsh vec u32 indicating number of bytes in bitmask array.
    // here there is a number of bytes equal to ceil(max_number_of_lines/8) and it is a bit mask used to figure out when to increment borsh vec u32
}

/// Collection PDA account
#[account]
#[derive(Default, Debug)]
pub struct CollectionPDA {
    pub mint: Pubkey,
    pub candy_machine: Pubkey,
}

/// Candy machine settings data.
#[derive(AnchorSerialize, AnchorDeserialize, Clone, Default, Debug)]
pub struct CandyMachineData {
    pub uuid: String,
    pub price: u64,
    /// The symbol for the asset
    pub symbol: String,
    /// Royalty basis points that goes to creators in secondary sales (0-10000)
    pub seller_fee_basis_points: u16,
    pub max_supply: u64,
    pub is_mutable: bool,
    pub retain_authority: bool,
    pub go_live_date: Option<i64>,
    pub end_settings: Option<EndSettings>,
    pub creators: Vec<Creator>,
    pub hidden_settings: Option<HiddenSettings>,
    pub whitelist_mint_settings: Option<WhitelistMintSettings>,
    pub items_available: u64,
    /// If [`Some`] requires gateway tokens on mint
    pub gatekeeper: Option<GatekeeperConfig>,
}

/// Individual config line for storing NFT data pre-mint.
#[derive(AnchorSerialize, AnchorDeserialize, Debug)]
pub struct ConfigLine {
    pub name: String,
    /// URI pointing to JSON representing the asset
    pub uri: String,
}

#[derive(AnchorSerialize, AnchorDeserialize, Clone, Debug)]
pub struct EndSettings {
    pub end_setting_type: EndSettingType,
    pub number: u64,
}

#[derive(AnchorSerialize, AnchorDeserialize, Clone, Debug)]
pub enum EndSettingType {
    Date,
    Amount,
}

// Unfortunate duplication of token metadata so that IDL picks it up.
#[derive(AnchorSerialize, AnchorDeserialize, Clone, Debug)]
pub struct Creator {
    pub address: Pubkey,
    pub verified: bool,
    // In percentages, NOT basis points ;) Watch out!
    pub share: u8,
}

/// Hidden Settings for large mints used with offline data.
#[derive(AnchorSerialize, AnchorDeserialize, Clone, Default, Debug)]
pub struct HiddenSettings {
    pub name: String,
    pub uri: String,
    pub hash: [u8; 32],
}

#[derive(AnchorSerialize, AnchorDeserialize, Clone, Debug)]
pub struct WhitelistMintSettings {
    pub mode: WhitelistMintMode,
    pub mint: Pubkey,
    pub presale: bool,
    pub discount_price: Option<u64>,
}

<<<<<<< HEAD
#[derive(AnchorSerialize, AnchorDeserialize, Clone, PartialEq, Eq, Debug)]
=======
#[derive(AnchorSerialize, AnchorDeserialize, Clone, Eq, PartialEq, Debug)]
>>>>>>> 08b7caad
pub enum WhitelistMintMode {
    // Only captcha uses the bytes, the others just need to have same length
    // for front end borsh to not crap itself
    // Holds the validation window
    BurnEveryTime,
    NeverBurn,
}

/// Configurations options for the gatekeeper.
#[derive(AnchorSerialize, AnchorDeserialize, Clone, Debug)]
pub struct GatekeeperConfig {
    /// The network for the gateway token required
    pub gatekeeper_network: Pubkey,
    /// Whether or not the token should expire after minting.
    /// The gatekeeper network must support this if true.
    pub expire_on_use: bool,
}<|MERGE_RESOLUTION|>--- conflicted
+++ resolved
@@ -90,11 +90,7 @@
     pub discount_price: Option<u64>,
 }
 
-<<<<<<< HEAD
-#[derive(AnchorSerialize, AnchorDeserialize, Clone, PartialEq, Eq, Debug)]
-=======
 #[derive(AnchorSerialize, AnchorDeserialize, Clone, Eq, PartialEq, Debug)]
->>>>>>> 08b7caad
 pub enum WhitelistMintMode {
     // Only captcha uses the bytes, the others just need to have same length
     // for front end borsh to not crap itself

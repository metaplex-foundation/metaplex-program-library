--- conflicted
+++ resolved
@@ -732,13 +732,8 @@
         &mut self,
         context: &mut ProgramTestContext,
         candy_data: CandyMachineData,
-<<<<<<< HEAD
-    ) -> Result<(), BanksClientError> {
-        println!("Create");
-=======
     ) -> transport::Result<()> {
         let logger = CandyTestLogger::new_start("Initialize Candy Machine");
->>>>>>> a24f9029
         initialize_candy_machine(
             context,
             &self.candy_machine,
@@ -755,13 +750,8 @@
     pub async fn set_collection(
         &mut self,
         context: &mut ProgramTestContext,
-<<<<<<< HEAD
-    ) -> Result<(), BanksClientError> {
-        println!("Set collection");
-=======
     ) -> transport::Result<()> {
         let logger = CandyTestLogger::new_start("Set Collection");
->>>>>>> a24f9029
         set_collection(
             context,
             &self.candy_machine.pubkey(),
@@ -778,13 +768,8 @@
     pub async fn remove_collection(
         &mut self,
         context: &mut ProgramTestContext,
-<<<<<<< HEAD
-    ) -> Result<(), BanksClientError> {
-        println!("Remove collection");
-=======
     ) -> transport::Result<()> {
         let logger = CandyTestLogger::new_start("Remove Collection");
->>>>>>> a24f9029
         remove_collection(
             context,
             &self.candy_machine.pubkey(),
@@ -800,17 +785,11 @@
     pub async fn fill_config_lines(
         &mut self,
         context: &mut ProgramTestContext,
-<<<<<<< HEAD
-    ) -> Result<(), BanksClientError> {
-        println!("Fill config lines");
-        add_all_config_lines(context, &self.candy_machine.pubkey(), &self.authority).await
-=======
     ) -> transport::Result<()> {
         let logger = CandyTestLogger::new_start("Fill Config Lines");
         add_all_config_lines(context, &self.candy_machine.pubkey(), &self.authority).await?;
         logger.end();
         Ok(())
->>>>>>> a24f9029
     }
 
     pub async fn update(
@@ -818,13 +797,8 @@
         context: &mut ProgramTestContext,
         new_wallet: Option<Pubkey>,
         new_data: CandyMachineData,
-<<<<<<< HEAD
-    ) -> Result<(), BanksClientError> {
-        println!("Update");
-=======
     ) -> transport::Result<()> {
         let logger = CandyTestLogger::new_start("Update Candy Machine");
->>>>>>> a24f9029
         if let Some(wallet) = new_wallet {
             self.wallet = wallet;
         }
@@ -917,12 +891,8 @@
     pub async fn mint_nft(
         &mut self,
         context: &mut ProgramTestContext,
-<<<<<<< HEAD
-    ) -> Result<MasterEditionManager, BanksClientError> {
-=======
     ) -> transport::Result<MasterEditionManager> {
         let logger = CandyTestLogger::new_start("Mint NFT");
->>>>>>> a24f9029
         let nft_info = prepare_nft(context, &self.minter).await;
         let (candy_machine_creator, creator_bump) =
             find_candy_creator(&self.candy_machine.pubkey());
@@ -1089,12 +1059,7 @@
     pub async fn mint_and_assert_bot_tax(
         &mut self,
         context: &mut ProgramTestContext,
-<<<<<<< HEAD
-    ) -> Result<(), BanksClientError> {
-        println!("Mint and assert bot tax");
-=======
     ) -> transport::Result<()> {
->>>>>>> a24f9029
         let start_balance = get_balance(context, &self.minter.pubkey()).await;
         let start_token_balance = get_token_balance(context, &self.token_info.minter_account).await;
         let start_whitelist_balance =

--- conflicted
+++ resolved
@@ -36,9 +36,6 @@
 solana-sdk = "~1.9.18"
 anchor-client = "0.24.2"
 borsh = "~0.9.2"
-<<<<<<< HEAD
 getrandom = { version = "0.2", features = ["js"] }
-=======
 tarpc = "0.29.0"
-console = "0.15.1"
->>>>>>> 58d10c46
+console = "0.15.1"
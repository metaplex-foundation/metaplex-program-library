[workspace]
members=[
  "auction/program",
  "metaplex/program",
  "token-vault/program",
  "token-vault/test",
  "token-metadata/program",
<<<<<<< HEAD
  "token-metadata/test",
  "fusion/program",
  "nft-packs/program"
=======
  "token-metadata/test"
>>>>>>> dc9877dc
]
exclude = []<|MERGE_RESOLUTION|>--- conflicted
+++ resolved
@@ -5,12 +5,8 @@
   "token-vault/program",
   "token-vault/test",
   "token-metadata/program",
-<<<<<<< HEAD
   "token-metadata/test",
   "fusion/program",
   "nft-packs/program"
-=======
-  "token-metadata/test"
->>>>>>> dc9877dc
 ]
 exclude = []
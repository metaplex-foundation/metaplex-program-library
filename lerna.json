--- conflicted
+++ resolved
@@ -6,17 +6,14 @@
     "token-metadata/js",
     "auction-house/js",
     "fixed-price-sale/js",
-<<<<<<< HEAD
-    "reward-center/js",
-=======
     "hydra/js",
     "auction/js",
     "token-vault/js",
     "token-metadata/js",
     "metaplex/js",
->>>>>>> 11c10478
     "bubblegum/js",
-    "nft-packs-wrapper/js"
+    "nft-packs-wrapper/js",
+    "reward-center/js"
   ],
   "useWorkspaces": true,
   "version": "independent",

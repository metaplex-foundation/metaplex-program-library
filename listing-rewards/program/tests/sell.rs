--- conflicted
+++ resolved
@@ -49,7 +49,8 @@
             uses: None,
         },
         None,
-    ).await;
+    )
+    .await;
 
     let metadata_owner = metadata.token;
     let metadata_address = metadata.pubkey;
@@ -61,13 +62,8 @@
     let (rewardable_collection, _) =
         find_rewardable_collection_address(&reward_center, &collection);
     let (listing, _) = find_listing_address(
-<<<<<<< HEAD
-        owner_pubkey,
-        &test_metadata.mint.pubkey(),
-=======
         &metadata_owner_address,
         &metadata_address,
->>>>>>> 00c93059
         &rewardable_collection,
     );
 
@@ -135,11 +131,8 @@
         delegate_auctioneer_data,
     );
 
-<<<<<<< HEAD
-    let token_account = get_associated_token_address(owner_pubkey, &test_metadata.mint.pubkey());
-=======
-    let token_account = get_associated_token_address(&metadata_owner_address, &metadata_mint_address);
->>>>>>> 00c93059
+    let token_account =
+        get_associated_token_address(&metadata_owner_address, &metadata_mint_address);
 
     let (seller_trade_state, trade_state_bump) = find_auctioneer_trade_state_address(
         &metadata_owner_address,
@@ -200,13 +193,8 @@
 
     let tx = Transaction::new_signed_with_payer(
         &[sell_ix],
-<<<<<<< HEAD
-        Some(owner_pubkey),
-        &[&test_metadata.token],
-=======
         Some(&metadata_owner_address),
         &[&metadata_owner],
->>>>>>> 00c93059
         context.last_blockhash,
     );
 

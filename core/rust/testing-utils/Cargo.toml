[package]
name = "mpl-testing-utils"
version = "0.0.1"
edition = "2018"
description = "Metaplex Metadata"
authors = ["Metaplex Developers <dev@metaplex.com>"]
repository = "https://github.com/metaplex-foundation/metaplex-program-library"
license = "Apache-2.0"
readme = "README.md"
# See more keys and their definitions at https://doc.rust-lang.org/cargo/reference/manifest.html

[lib]
crate-type = ["lib"]
path = "src/lib.rs"

[dependencies]
<<<<<<< HEAD
anchor-client = "~0.20.1"
shellexpand = "~2.1.0"
serde_json = "~1.0"
solana-program-test = "~1.9.5"
solana-program = "~1.9.5"
solana-sdk = "~1.9.5" 
spl-token = { version = "~3.2",  features = ["no-entrypoint"] }
spl-associated-token-account = { version = "~1.0.3",  features = ["no-entrypoint"] }
mpl-token-metadata = { version="~1.1.0", features = [ "no-entrypoint" ] }
mpl-token-vault = { path = "../../../token-vault/program", features = [ "no-entrypoint" ] }
rand = "~0.7.3"
num = "~0.4"
num-derive = "~0.3"
num-traits = "~0.2"
borsh = "~0.9.1"
=======
anchor-client = "0.20.1"
shellexpand = "2.1.0"
serde_json = "1.0"
solana-program-test = ">=1.8.5"
solana-program = ">=1.8.5"
solana-sdk = ">=1.8.5"
spl-token = { version = "=3.2",  features = ["no-entrypoint"] }
spl-associated-token-account = { version = "1.0.3",  features = ["no-entrypoint"] }
mpl-token-metadata = { version=">=1.1.0", features = [ "no-entrypoint" ] }
mpl-token-vault = { version=">=0.1.0" , features = [ "no-entrypoint" ] }
rand = "0.7.3"
num = "0.4"
num-derive = "0.3"
num-traits = "0.2"
borsh = "0.9.1"
>>>>>>> ddb24762
<|MERGE_RESOLUTION|>--- conflicted
+++ resolved
@@ -14,7 +14,6 @@
 path = "src/lib.rs"
 
 [dependencies]
-<<<<<<< HEAD
 anchor-client = "~0.20.1"
 shellexpand = "~2.1.0"
 serde_json = "~1.0"
@@ -29,21 +28,4 @@
 num = "~0.4"
 num-derive = "~0.3"
 num-traits = "~0.2"
-borsh = "~0.9.1"
-=======
-anchor-client = "0.20.1"
-shellexpand = "2.1.0"
-serde_json = "1.0"
-solana-program-test = ">=1.8.5"
-solana-program = ">=1.8.5"
-solana-sdk = ">=1.8.5"
-spl-token = { version = "=3.2",  features = ["no-entrypoint"] }
-spl-associated-token-account = { version = "1.0.3",  features = ["no-entrypoint"] }
-mpl-token-metadata = { version=">=1.1.0", features = [ "no-entrypoint" ] }
-mpl-token-vault = { version=">=0.1.0" , features = [ "no-entrypoint" ] }
-rand = "0.7.3"
-num = "0.4"
-num-derive = "0.3"
-num-traits = "0.2"
-borsh = "0.9.1"
->>>>>>> ddb24762
+borsh = "~0.9.1"
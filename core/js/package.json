--- conflicted
+++ resolved
@@ -37,11 +37,7 @@
   "author": "Metaplex Maintainers <contact@metaplex.com>",
   "license": "MIT",
   "dependencies": {
-<<<<<<< HEAD
     "@solana/web3.js": "^1.35.1",
-=======
-    "@solana/web3.js": "^1.33.0",
->>>>>>> 64e1ba94
     "bs58": "^4.0.1"
   },
   "devDependencies": {

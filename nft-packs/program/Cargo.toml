[package]
name = "mpl-nft-packs"
version = "0.1.0"
edition = "2018"
license = "AGPL-3.0"

[features]
no-entrypoint = []
test-bpf = []

[dependencies]
num-derive = "~0.3"
num-traits = "~0.2"
num_enum = "~0.5.4"
solana-program = "~1.9.28"
thiserror = "~1.0"
borsh = "~0.9.1"
<<<<<<< HEAD
spl-math = { version = "~0.1", features = [ "no-entrypoint" ] }
spl-token = { version="~3.2.0", features = [ "no-entrypoint" ] }
mpl-token-metadata = { version="~1.2.10", features = [ "no-entrypoint" ] }
mpl-metaplex = { version = "0.0.3", features = ["no-entrypoint"] }
mpl-token-vault = { version = "0.1.0", features = [ "no-entrypoint" ] }
=======
spl-math = { version = "~0.1", features = ["no-entrypoint"] }
spl-token = { version = "~3.2.0", features = ["no-entrypoint"] }
shank = "~0.0.7"
mpl-metaplex = { path = "../../metaplex/program", features = ["no-entrypoint"] }
mpl-token-metadata = { version = "~1.2.10", features = ["no-entrypoint"] }
mpl-token-vault = { path = "../../token-vault/program", features = [
  "no-entrypoint",
] }
>>>>>>> 58d10c46
arrayref = "0.3.6"

[dev-dependencies]
solana-program-test = "~1.9.28"
solana-sdk = "~1.9.28"
<<<<<<< HEAD
rand = { version="~0.8.4" }
getrandom = { version = "0.2", features = ["js"] }
=======
rand = { version = "~0.8.4" }
>>>>>>> 58d10c46

[lib]
crate-type = ["cdylib", "lib"]<|MERGE_RESOLUTION|>--- conflicted
+++ resolved
@@ -15,33 +15,19 @@
 solana-program = "~1.9.28"
 thiserror = "~1.0"
 borsh = "~0.9.1"
-<<<<<<< HEAD
 spl-math = { version = "~0.1", features = [ "no-entrypoint" ] }
 spl-token = { version="~3.2.0", features = [ "no-entrypoint" ] }
 mpl-token-metadata = { version="~1.2.10", features = [ "no-entrypoint" ] }
 mpl-metaplex = { version = "0.0.3", features = ["no-entrypoint"] }
 mpl-token-vault = { version = "0.1.0", features = [ "no-entrypoint" ] }
-=======
-spl-math = { version = "~0.1", features = ["no-entrypoint"] }
-spl-token = { version = "~3.2.0", features = ["no-entrypoint"] }
 shank = "~0.0.7"
-mpl-metaplex = { path = "../../metaplex/program", features = ["no-entrypoint"] }
-mpl-token-metadata = { version = "~1.2.10", features = ["no-entrypoint"] }
-mpl-token-vault = { path = "../../token-vault/program", features = [
-  "no-entrypoint",
-] }
->>>>>>> 58d10c46
 arrayref = "0.3.6"
 
 [dev-dependencies]
 solana-program-test = "~1.9.28"
 solana-sdk = "~1.9.28"
-<<<<<<< HEAD
-rand = { version="~0.8.4" }
 getrandom = { version = "0.2", features = ["js"] }
-=======
 rand = { version = "~0.8.4" }
->>>>>>> 58d10c46
 
 [lib]
 crate-type = ["cdylib", "lib"]
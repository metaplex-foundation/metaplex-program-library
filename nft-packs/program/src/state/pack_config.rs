--- conflicted
+++ resolved
@@ -124,11 +124,7 @@
         };
         for i in self.weights.iter() {
             bound = bound.error_sub(i.1).unwrap_or(0);
-<<<<<<< HEAD
-            if bound <= 0 {
-=======
             if bound == 0 {
->>>>>>> a24f9029
                 return Ok(*i);
             }
         }

#![cfg(feature = "test-bpf")]
pub mod common;
pub mod utils;

use common::*;
use solana_sdk::sysvar;
use utils::{helpers::default_scopes, setup_functions::*};

#[tokio::test]
async fn cancel_listing() {
    let mut context = auction_house_program_test().start_with_context().await;
    // Payer Wallet
    let (ah, ahkey, _) = existing_auction_house_test_context(&mut context)
        .await
        .unwrap();
    let test_metadata = Metadata::new();
    airdrop(
        &mut context,
        &test_metadata.token.pubkey(),
        100_000_000_000_000,
    )
    .await
    .unwrap();
    test_metadata
        .create(
            &mut context,
            "Tests".to_string(),
            "TST".to_string(),
            "uri".to_string(),
            None,
            10,
            false,
        )
        .await
        .unwrap();
    context.warp_to_slot(100).unwrap();
    // Derive Auction House Key
    let ((acc, _), sell_tx) = sell(&mut context, &ahkey, &ah, &test_metadata, 10);
    context
        .banks_client
        .process_transaction(sell_tx)
        .await
        .unwrap();
    let token =
        get_associated_token_address(&test_metadata.token.pubkey(), &test_metadata.mint.pubkey());
    let accounts = mpl_auction_house::accounts::Cancel {
        auction_house: ahkey,
        wallet: test_metadata.token.pubkey(),
        token_account: token,
        authority: ah.authority,
        trade_state: acc.seller_trade_state,
        token_program: spl_token::id(),
        token_mint: test_metadata.mint.pubkey(),
        auction_house_fee_account: ah.auction_house_fee_account,
    }
    .to_account_metas(None);
    let instruction = Instruction {
        program_id: mpl_auction_house::id(),
        data: mpl_auction_house::instruction::Cancel {
            buyer_price: 10,
            token_size: 1,
        }
        .data(),
        accounts,
    };

    let (listing_receipt, _) = find_listing_receipt_address(&acc.seller_trade_state);

    let accounts = mpl_auction_house::accounts::CancelListingReceipt {
        receipt: listing_receipt,
        system_program: solana_program::system_program::id(),
        instruction: sysvar::instructions::id(),
    }
    .to_account_metas(None);
    let cancel_listing_receipt_instruction = Instruction {
        program_id: mpl_auction_house::id(),
        data: mpl_auction_house::instruction::CancelListingReceipt {}.data(),
        accounts,
    };

    let tx = Transaction::new_signed_with_payer(
        &[instruction, cancel_listing_receipt_instruction],
        Some(&test_metadata.token.pubkey()),
        &[&test_metadata.token],
        context.last_blockhash,
    );

    context.banks_client.process_transaction(tx).await.unwrap();

    let timestamp = context
        .banks_client
        .get_sysvar::<Clock>()
        .await
        .unwrap()
        .unix_timestamp;

    let listing_receipt_account = context
        .banks_client
        .get_account(listing_receipt)
        .await
        .expect("getting listing receipt")
        .expect("empty listing receipt data");

    let listing_receipt =
        ListingReceipt::try_deserialize(&mut listing_receipt_account.data.as_ref()).unwrap();

    assert_eq!(listing_receipt.canceled_at, Some(timestamp));
    assert_eq!(listing_receipt.purchase_receipt, None);
}

#[tokio::test]
async fn auction_cancel_listing() {
    let mut context = auction_house_program_test().start_with_context().await;
    // Payer Wallet
    let (ah, ahkey, ah_auth) = existing_auction_house_test_context(&mut context)
        .await
        .unwrap();
    let test_metadata = Metadata::new();
    airdrop(
        &mut context,
        &test_metadata.token.pubkey(),
        100_000_000_000_000,
    )
    .await
    .unwrap();
    test_metadata
        .create(
            &mut context,
            "Tests".to_string(),
            "TST".to_string(),
            "uri".to_string(),
            None,
            10,
            false,
        )
        .await
        .unwrap();

    // Delegate external auctioneer authority.
    let auctioneer_authority = Keypair::new();
<<<<<<< HEAD
    let (auctioneer_pda, auctioneer_pda_bump) =
        find_auctioneer_pda(&ahkey, &auctioneer_authority.pubkey());
=======
    let (auctioneer_pda, _) = find_auctioneer_pda(&ahkey, &auctioneer_authority.pubkey());
>>>>>>> 457e975a

    delegate_auctioneer(
        &mut context,
        ahkey,
        &ah_auth,
        auctioneer_authority.pubkey(),
        auctioneer_pda,
<<<<<<< HEAD
        auctioneer_pda_bump,
=======
>>>>>>> 457e975a
        default_scopes(),
    )
    .await
    .unwrap();

    context.warp_to_slot(100).unwrap();
    // Derive Auction House Key
    let ((acc, _), sell_tx) = auction_sell(
        &mut context,
        &ahkey,
        &ah,
        &test_metadata,
        10,
        &auctioneer_authority.pubkey(),
    );
    context
        .banks_client
        .process_transaction(sell_tx)
        .await
        .unwrap();
    let token =
        get_associated_token_address(&test_metadata.token.pubkey(), &test_metadata.mint.pubkey());
    let accounts = mpl_auction_house::accounts::CancelWithAuctioneer {
        auction_house: ahkey,
        wallet: test_metadata.token.pubkey(),
        token_account: token,
        authority: ah.authority,
        trade_state: acc.seller_trade_state,
        auctioneer_authority: auctioneer_authority.pubkey(),
        ah_auctioneer_pda: auctioneer_pda,
        token_program: spl_token::id(),
        token_mint: test_metadata.mint.pubkey(),
        auction_house_fee_account: ah.auction_house_fee_account,
    }
    .to_account_metas(None);
    let instruction = Instruction {
        program_id: mpl_auction_house::id(),
        data: mpl_auction_house::instruction::CancelWithAuctioneer {
<<<<<<< HEAD
            ah_auctioneer_pda_bump: auctioneer_pda_bump,
=======
>>>>>>> 457e975a
            buyer_price: 10,
            token_size: 1,
        }
        .data(),
        accounts,
    };

    let (listing_receipt, _) = find_listing_receipt_address(&acc.seller_trade_state);

    let accounts = mpl_auction_house::accounts::CancelListingReceipt {
        receipt: listing_receipt,
        system_program: solana_program::system_program::id(),
        instruction: sysvar::instructions::id(),
    }
    .to_account_metas(None);
    let cancel_listing_receipt_instruction = Instruction {
        program_id: mpl_auction_house::id(),
        data: mpl_auction_house::instruction::CancelListingReceipt {}.data(),
        accounts,
    };

    let tx = Transaction::new_signed_with_payer(
        &[instruction, cancel_listing_receipt_instruction],
        Some(&test_metadata.token.pubkey()),
        &[&test_metadata.token],
        context.last_blockhash,
    );

    context.banks_client.process_transaction(tx).await.unwrap();

    let timestamp = context
        .banks_client
        .get_sysvar::<Clock>()
        .await
        .unwrap()
        .unix_timestamp;

    let listing_receipt_account = context
        .banks_client
        .get_account(listing_receipt)
        .await
        .expect("getting listing receipt")
        .expect("empty listing receipt data");

    let listing_receipt =
        ListingReceipt::try_deserialize(&mut listing_receipt_account.data.as_ref()).unwrap();

    assert_eq!(listing_receipt.canceled_at, Some(timestamp));
    assert_eq!(listing_receipt.purchase_receipt, None);
}

#[tokio::test]
async fn auction_cancel_listing_missing_scope_fails() {
    let mut context = auction_house_program_test().start_with_context().await;
    // Payer Wallet
    let (ah, ahkey, ah_auth) = existing_auction_house_test_context(&mut context)
        .await
        .unwrap();
    let test_metadata = Metadata::new();
    airdrop(
        &mut context,
        &test_metadata.token.pubkey(),
        100_000_000_000_000,
    )
    .await
    .unwrap();
    test_metadata
        .create(
            &mut context,
            "Tests".to_string(),
            "TST".to_string(),
            "uri".to_string(),
            None,
            10,
            false,
        )
        .await
        .unwrap();

    // Delegate external auctioneer authority.
    let auctioneer_authority = Keypair::new();
<<<<<<< HEAD
    let (auctioneer_pda, auctioneer_pda_bump) =
        find_auctioneer_pda(&ahkey, &auctioneer_authority.pubkey());
=======
    let (auctioneer_pda, _) = find_auctioneer_pda(&ahkey, &auctioneer_authority.pubkey());
>>>>>>> 457e975a

    // Missing Cancel scope so auction_cancel should fail.
    let scopes = vec![AuthorityScope::Sell];

    delegate_auctioneer(
        &mut context,
        ahkey,
        &ah_auth,
        auctioneer_authority.pubkey(),
        auctioneer_pda,
<<<<<<< HEAD
        auctioneer_pda_bump,
=======
>>>>>>> 457e975a
        scopes.clone(),
    )
    .await
    .unwrap();

    context.warp_to_slot(100).unwrap();
    // Derive Auction House Key
    let ((acc, _), sell_tx) = auction_sell(
        &mut context,
        &ahkey,
        &ah,
        &test_metadata,
        10,
        &auctioneer_authority.pubkey(),
    );
    context
        .banks_client
        .process_transaction(sell_tx)
        .await
        .unwrap();
    let token =
        get_associated_token_address(&test_metadata.token.pubkey(), &test_metadata.mint.pubkey());
    let accounts = mpl_auction_house::accounts::CancelWithAuctioneer {
        auction_house: ahkey,
        wallet: test_metadata.token.pubkey(),
        token_account: token,
        authority: ah.authority,
        trade_state: acc.seller_trade_state,
        auctioneer_authority: auctioneer_authority.pubkey(),
        ah_auctioneer_pda: auctioneer_pda,
        token_program: spl_token::id(),
        token_mint: test_metadata.mint.pubkey(),
        auction_house_fee_account: ah.auction_house_fee_account,
    }
    .to_account_metas(None);
    let instruction = Instruction {
        program_id: mpl_auction_house::id(),
        data: mpl_auction_house::instruction::CancelWithAuctioneer {
<<<<<<< HEAD
            ah_auctioneer_pda_bump: auctioneer_pda_bump,
=======
>>>>>>> 457e975a
            buyer_price: 10,
            token_size: 1,
        }
        .data(),
        accounts,
    };

    let (listing_receipt, _) = find_listing_receipt_address(&acc.seller_trade_state);

    let accounts = mpl_auction_house::accounts::CancelListingReceipt {
        receipt: listing_receipt,
        system_program: solana_program::system_program::id(),
        instruction: sysvar::instructions::id(),
    }
    .to_account_metas(None);
    let cancel_listing_receipt_instruction = Instruction {
        program_id: mpl_auction_house::id(),
        data: mpl_auction_house::instruction::CancelListingReceipt {}.data(),
        accounts,
    };

    let tx = Transaction::new_signed_with_payer(
        &[instruction, cancel_listing_receipt_instruction],
        Some(&test_metadata.token.pubkey()),
        &[&test_metadata.token],
        context.last_blockhash,
    );

    let error = context
        .banks_client
        .process_transaction(tx)
        .await
        .unwrap_err();

    assert_error!(error, MISSING_AUCTIONEER_SCOPE);
}

#[tokio::test]
async fn auction_cancel_listing_no_delegate_fails() {
    let mut context = auction_house_program_test().start_with_context().await;
    let (ah, ahkey, _) = existing_auction_house_test_context(&mut context)
        .await
        .unwrap();

    let test_metadata = Metadata::new();
    airdrop(&mut context, &test_metadata.token.pubkey(), 1000000000)
        .await
        .unwrap();
    test_metadata
        .create(
            &mut context,
            "Tests".to_string(),
            "TST".to_string(),
            "uri".to_string(),
            None,
            10,
            false,
        )
        .await
        .unwrap();

    let auctioneer_authority = Keypair::new();
<<<<<<< HEAD
    let (auctioneer_pda, auctioneer_pda_bump) =
        find_auctioneer_pda(&ahkey, &auctioneer_authority.pubkey());
=======
    let (auctioneer_pda, _) = find_auctioneer_pda(&ahkey, &auctioneer_authority.pubkey());
>>>>>>> 457e975a

    context.warp_to_slot(100).unwrap();
    let buyer = Keypair::new();
    let price = 1000000000;
    airdrop(&mut context, &buyer.pubkey(), 2000000000)
        .await
        .unwrap();

    let ((acc, _), sell_tx) = sell(&mut context, &ahkey, &ah, &test_metadata, 10);

    context
        .banks_client
        .process_transaction(sell_tx)
        .await
        .unwrap();

    let accounts = mpl_auction_house::accounts::CancelWithAuctioneer {
        auction_house: ahkey,
        wallet: buyer.pubkey(),
        token_account: acc.token_account,
        authority: ah.authority,
        trade_state: acc.seller_trade_state,
        auctioneer_authority: auctioneer_authority.pubkey(),
        ah_auctioneer_pda: auctioneer_pda,
        token_program: spl_token::id(),
        token_mint: test_metadata.mint.pubkey(),
        auction_house_fee_account: ah.auction_house_fee_account,
    }
    .to_account_metas(None);
    let instruction = Instruction {
        program_id: mpl_auction_house::id(),
        data: mpl_auction_house::instruction::CancelWithAuctioneer {
<<<<<<< HEAD
            ah_auctioneer_pda_bump: auctioneer_pda_bump,
=======
>>>>>>> 457e975a
            buyer_price: price,
            token_size: 1,
        }
        .data(),
        accounts,
    };

    let (bid_receipt, _) = find_bid_receipt_address(&acc.seller_trade_state);

    let accounts = mpl_auction_house::accounts::CancelBidReceipt {
        receipt: bid_receipt,
        system_program: solana_program::system_program::id(),
        instruction: sysvar::instructions::id(),
    }
    .to_account_metas(None);
    let cancel_bid_receipt_instruction = Instruction {
        program_id: mpl_auction_house::id(),
        data: mpl_auction_house::instruction::CancelBidReceipt {}.data(),
        accounts,
    };

    let tx = Transaction::new_signed_with_payer(
        &[instruction, cancel_bid_receipt_instruction],
        Some(&buyer.pubkey()),
        &[&buyer],
        context.last_blockhash,
    );
    let error = context
        .banks_client
        .process_transaction(tx)
        .await
        .unwrap_err();

<<<<<<< HEAD
    assert_error!(error, NO_AUCTIONEER_PROGRAM_SET);
=======
    assert_error!(error, INVALID_SEEDS);
>>>>>>> 457e975a
}

#[tokio::test]
async fn cancel_bid() {
    let mut context = auction_house_program_test().start_with_context().await;
    // Payer Wallet
    let (ah, ahkey, _) = existing_auction_house_test_context(&mut context)
        .await
        .unwrap();
    let test_metadata = Metadata::new();
    airdrop(&mut context, &test_metadata.token.pubkey(), 1000000000)
        .await
        .unwrap();
    test_metadata
        .create(
            &mut context,
            "Tests".to_string(),
            "TST".to_string(),
            "uri".to_string(),
            None,
            10,
            false,
        )
        .await
        .unwrap();
    context.warp_to_slot(100).unwrap();
    let buyer = Keypair::new();
    // Derive Auction House Key
    let price = 1000000000;
    airdrop(&mut context, &buyer.pubkey(), 2000000000)
        .await
        .unwrap();
    let ((acc, _), buy_tx) = buy(
        &mut context,
        &ahkey,
        &ah,
        &test_metadata,
        &test_metadata.token.pubkey(),
        &buyer,
        price,
    );

    context
        .banks_client
        .process_transaction(buy_tx)
        .await
        .unwrap();
    let accounts = mpl_auction_house::accounts::Cancel {
        auction_house: ahkey,
        wallet: buyer.pubkey(),
        token_account: acc.token_account,
        authority: ah.authority,
        trade_state: acc.buyer_trade_state,
        token_program: spl_token::id(),
        token_mint: test_metadata.mint.pubkey(),
        auction_house_fee_account: ah.auction_house_fee_account,
    }
    .to_account_metas(None);
    let instruction = Instruction {
        program_id: mpl_auction_house::id(),
        data: mpl_auction_house::instruction::Cancel {
            buyer_price: price,
            token_size: 1,
        }
        .data(),
        accounts,
    };

    let (bid_receipt, _) = find_bid_receipt_address(&acc.buyer_trade_state);

    let accounts = mpl_auction_house::accounts::CancelBidReceipt {
        receipt: bid_receipt,
        system_program: solana_program::system_program::id(),
        instruction: sysvar::instructions::id(),
    }
    .to_account_metas(None);
    let cancel_bid_receipt_instruction = Instruction {
        program_id: mpl_auction_house::id(),
        data: mpl_auction_house::instruction::CancelBidReceipt {}.data(),
        accounts,
    };

    let tx = Transaction::new_signed_with_payer(
        &[instruction, cancel_bid_receipt_instruction],
        Some(&buyer.pubkey()),
        &[&buyer],
        context.last_blockhash,
    );
    context.banks_client.process_transaction(tx).await.unwrap();

    let timestamp = context
        .banks_client
        .get_sysvar::<Clock>()
        .await
        .unwrap()
        .unix_timestamp;

    let bid_receipt_account = context
        .banks_client
        .get_account(bid_receipt)
        .await
        .expect("getting bid receipt")
        .expect("empty bid receipt data");

    let bid_receipt = BidReceipt::try_deserialize(&mut bid_receipt_account.data.as_ref()).unwrap();

    assert_eq!(bid_receipt.canceled_at, Some(timestamp));
    assert_eq!(bid_receipt.purchase_receipt, None);
}

#[tokio::test]
async fn auction_cancel_bid() {
    let mut context = auction_house_program_test().start_with_context().await;
    let (ah, ahkey, ah_auth) = existing_auction_house_test_context(&mut context)
        .await
        .unwrap();

    let test_metadata = Metadata::new();
    airdrop(&mut context, &test_metadata.token.pubkey(), 1000000000)
        .await
        .unwrap();
    test_metadata
        .create(
            &mut context,
            "Tests".to_string(),
            "TST".to_string(),
            "uri".to_string(),
            None,
            10,
            false,
        )
        .await
        .unwrap();

    // Delegate external auctioneer authority.
    let auctioneer_authority = Keypair::new();
<<<<<<< HEAD
    let (auctioneer_pda, auctioneer_pda_bump) =
        find_auctioneer_pda(&ahkey, &auctioneer_authority.pubkey());
=======
    let (auctioneer_pda, _) = find_auctioneer_pda(&ahkey, &auctioneer_authority.pubkey());
>>>>>>> 457e975a

    delegate_auctioneer(
        &mut context,
        ahkey,
        &ah_auth,
        auctioneer_authority.pubkey(),
        auctioneer_pda,
<<<<<<< HEAD
        auctioneer_pda_bump,
=======
>>>>>>> 457e975a
        default_scopes(),
    )
    .await
    .unwrap();

    context.warp_to_slot(100).unwrap();
    let buyer = Keypair::new();
    let price = 1000000000;
    airdrop(&mut context, &buyer.pubkey(), 2000000000)
        .await
        .unwrap();

    let ((acc, _), buy_tx) = auction_buy(
        &mut context,
        &ahkey,
        &ah,
        &test_metadata,
        &test_metadata.token.pubkey(),
        &buyer,
        &auctioneer_authority.pubkey(),
        price,
    );

    context
        .banks_client
        .process_transaction(buy_tx)
        .await
        .unwrap();

    let accounts = mpl_auction_house::accounts::CancelWithAuctioneer {
        auction_house: ahkey,
        wallet: buyer.pubkey(),
        token_account: acc.token_account,
        authority: ah.authority,
        trade_state: acc.buyer_trade_state,
        auctioneer_authority: auctioneer_authority.pubkey(),
        ah_auctioneer_pda: auctioneer_pda,
        token_program: spl_token::id(),
        token_mint: test_metadata.mint.pubkey(),
        auction_house_fee_account: ah.auction_house_fee_account,
    }
    .to_account_metas(None);
    let instruction = Instruction {
        program_id: mpl_auction_house::id(),
        data: mpl_auction_house::instruction::CancelWithAuctioneer {
<<<<<<< HEAD
            ah_auctioneer_pda_bump: auctioneer_pda_bump,
=======
>>>>>>> 457e975a
            buyer_price: price,
            token_size: 1,
        }
        .data(),
        accounts,
    };

    let (bid_receipt, _) = find_bid_receipt_address(&acc.buyer_trade_state);

    let accounts = mpl_auction_house::accounts::CancelBidReceipt {
        receipt: bid_receipt,
        system_program: solana_program::system_program::id(),
        instruction: sysvar::instructions::id(),
    }
    .to_account_metas(None);
    let cancel_bid_receipt_instruction = Instruction {
        program_id: mpl_auction_house::id(),
        data: mpl_auction_house::instruction::CancelBidReceipt {}.data(),
        accounts,
    };

    let tx = Transaction::new_signed_with_payer(
        &[instruction, cancel_bid_receipt_instruction],
        Some(&buyer.pubkey()),
        &[&buyer],
        context.last_blockhash,
    );
    context.banks_client.process_transaction(tx).await.unwrap();

    let timestamp = context
        .banks_client
        .get_sysvar::<Clock>()
        .await
        .unwrap()
        .unix_timestamp;

    let bid_receipt_account = context
        .banks_client
        .get_account(bid_receipt)
        .await
        .expect("getting bid receipt")
        .expect("empty bid receipt data");

    let bid_receipt = BidReceipt::try_deserialize(&mut bid_receipt_account.data.as_ref()).unwrap();

    assert_eq!(bid_receipt.canceled_at, Some(timestamp));
    assert_eq!(bid_receipt.purchase_receipt, None);
}

#[tokio::test]
async fn auction_cancel_bid_missing_scope_fails() {
    let mut context = auction_house_program_test().start_with_context().await;
    let (ah, ahkey, ah_auth) = existing_auction_house_test_context(&mut context)
        .await
        .unwrap();

    let test_metadata = Metadata::new();
    airdrop(&mut context, &test_metadata.token.pubkey(), 1000000000)
        .await
        .unwrap();
    test_metadata
        .create(
            &mut context,
            "Tests".to_string(),
            "TST".to_string(),
            "uri".to_string(),
            None,
            10,
            false,
        )
        .await
        .unwrap();

    // Delegate external auctioneer authority.
    let auctioneer_authority = Keypair::new();
<<<<<<< HEAD
    let (auctioneer_pda, auctioneer_pda_bump) =
        find_auctioneer_pda(&ahkey, &auctioneer_authority.pubkey());
=======
    let (auctioneer_pda, _) = find_auctioneer_pda(&ahkey, &auctioneer_authority.pubkey());
>>>>>>> 457e975a

    // Missing Cancel scope so auction_cancel should fail.
    let scopes = vec![AuthorityScope::Buy];

    delegate_auctioneer(
        &mut context,
        ahkey,
        &ah_auth,
        auctioneer_authority.pubkey(),
        auctioneer_pda,
<<<<<<< HEAD
        auctioneer_pda_bump,
=======
>>>>>>> 457e975a
        scopes.clone(),
    )
    .await
    .unwrap();

    context.warp_to_slot(100).unwrap();
    let buyer = Keypair::new();
    let price = 1000000000;
    airdrop(&mut context, &buyer.pubkey(), 2000000000)
        .await
        .unwrap();

    let ((acc, _), buy_tx) = auction_buy(
        &mut context,
        &ahkey,
        &ah,
        &test_metadata,
        &test_metadata.token.pubkey(),
        &buyer,
        &auctioneer_authority.pubkey(),
        price,
    );

    context
        .banks_client
        .process_transaction(buy_tx)
        .await
        .unwrap();

    let accounts = mpl_auction_house::accounts::CancelWithAuctioneer {
        auction_house: ahkey,
        wallet: buyer.pubkey(),
        token_account: acc.token_account,
        authority: ah.authority,
        trade_state: acc.buyer_trade_state,
        auctioneer_authority: auctioneer_authority.pubkey(),
        ah_auctioneer_pda: auctioneer_pda,
        token_program: spl_token::id(),
        token_mint: test_metadata.mint.pubkey(),
        auction_house_fee_account: ah.auction_house_fee_account,
    }
    .to_account_metas(None);
    let instruction = Instruction {
        program_id: mpl_auction_house::id(),
        data: mpl_auction_house::instruction::CancelWithAuctioneer {
<<<<<<< HEAD
            ah_auctioneer_pda_bump: auctioneer_pda_bump,
=======
>>>>>>> 457e975a
            buyer_price: price,
            token_size: 1,
        }
        .data(),
        accounts,
    };

    let (bid_receipt, _) = find_bid_receipt_address(&acc.buyer_trade_state);

    let accounts = mpl_auction_house::accounts::CancelBidReceipt {
        receipt: bid_receipt,
        system_program: solana_program::system_program::id(),
        instruction: sysvar::instructions::id(),
    }
    .to_account_metas(None);
    let cancel_bid_receipt_instruction = Instruction {
        program_id: mpl_auction_house::id(),
        data: mpl_auction_house::instruction::CancelBidReceipt {}.data(),
        accounts,
    };

    let tx = Transaction::new_signed_with_payer(
        &[instruction, cancel_bid_receipt_instruction],
        Some(&buyer.pubkey()),
        &[&buyer],
        context.last_blockhash,
    );
    let error = context
        .banks_client
        .process_transaction(tx)
        .await
        .unwrap_err();

    assert_error!(error, MISSING_AUCTIONEER_SCOPE);
}

#[tokio::test]
async fn auction_cancel_bid_no_delegate_fails() {
    let mut context = auction_house_program_test().start_with_context().await;
    let (ah, ahkey, _) = existing_auction_house_test_context(&mut context)
        .await
        .unwrap();

    let test_metadata = Metadata::new();
    airdrop(&mut context, &test_metadata.token.pubkey(), 1000000000)
        .await
        .unwrap();
    test_metadata
        .create(
            &mut context,
            "Tests".to_string(),
            "TST".to_string(),
            "uri".to_string(),
            None,
            10,
            false,
        )
        .await
        .unwrap();

    // Delegate external auctioneer authority.
    let auctioneer_authority = Keypair::new();
<<<<<<< HEAD
    let (auctioneer_pda, auctioneer_pda_bump) =
        find_auctioneer_pda(&ahkey, &auctioneer_authority.pubkey());
=======
    let (auctioneer_pda, _) = find_auctioneer_pda(&ahkey, &auctioneer_authority.pubkey());
>>>>>>> 457e975a

    context.warp_to_slot(100).unwrap();
    let buyer = Keypair::new();
    let price = 1000000000;
    airdrop(&mut context, &buyer.pubkey(), 2000000000)
        .await
        .unwrap();

    let ((acc, _), buy_tx) = buy(
        &mut context,
        &ahkey,
        &ah,
        &test_metadata,
        &test_metadata.token.pubkey(),
        &buyer,
        price,
    );

    context
        .banks_client
        .process_transaction(buy_tx)
        .await
        .unwrap();

    let accounts = mpl_auction_house::accounts::CancelWithAuctioneer {
        auction_house: ahkey,
        wallet: buyer.pubkey(),
        token_account: acc.token_account,
        authority: ah.authority,
        trade_state: acc.buyer_trade_state,
        auctioneer_authority: auctioneer_authority.pubkey(),
        ah_auctioneer_pda: auctioneer_pda,
        token_program: spl_token::id(),
        token_mint: test_metadata.mint.pubkey(),
        auction_house_fee_account: ah.auction_house_fee_account,
    }
    .to_account_metas(None);
    let instruction = Instruction {
        program_id: mpl_auction_house::id(),
        data: mpl_auction_house::instruction::CancelWithAuctioneer {
<<<<<<< HEAD
            ah_auctioneer_pda_bump: auctioneer_pda_bump,
=======
>>>>>>> 457e975a
            buyer_price: price,
            token_size: 1,
        }
        .data(),
        accounts,
    };

    let (bid_receipt, _) = find_bid_receipt_address(&acc.buyer_trade_state);

    let accounts = mpl_auction_house::accounts::CancelBidReceipt {
        receipt: bid_receipt,
        system_program: solana_program::system_program::id(),
        instruction: sysvar::instructions::id(),
    }
    .to_account_metas(None);
    let cancel_bid_receipt_instruction = Instruction {
        program_id: mpl_auction_house::id(),
        data: mpl_auction_house::instruction::CancelBidReceipt {}.data(),
        accounts,
    };

    let tx = Transaction::new_signed_with_payer(
        &[instruction, cancel_bid_receipt_instruction],
        Some(&buyer.pubkey()),
        &[&buyer],
        context.last_blockhash,
    );
    let error = context
        .banks_client
        .process_transaction(tx)
        .await
        .unwrap_err();

<<<<<<< HEAD
    assert_error!(error, NO_AUCTIONEER_PROGRAM_SET);
=======
    assert_error!(error, INVALID_SEEDS);
>>>>>>> 457e975a
}<|MERGE_RESOLUTION|>--- conflicted
+++ resolved
@@ -138,12 +138,7 @@
 
     // Delegate external auctioneer authority.
     let auctioneer_authority = Keypair::new();
-<<<<<<< HEAD
-    let (auctioneer_pda, auctioneer_pda_bump) =
-        find_auctioneer_pda(&ahkey, &auctioneer_authority.pubkey());
-=======
     let (auctioneer_pda, _) = find_auctioneer_pda(&ahkey, &auctioneer_authority.pubkey());
->>>>>>> 457e975a
 
     delegate_auctioneer(
         &mut context,
@@ -151,10 +146,6 @@
         &ah_auth,
         auctioneer_authority.pubkey(),
         auctioneer_pda,
-<<<<<<< HEAD
-        auctioneer_pda_bump,
-=======
->>>>>>> 457e975a
         default_scopes(),
     )
     .await
@@ -193,10 +184,6 @@
     let instruction = Instruction {
         program_id: mpl_auction_house::id(),
         data: mpl_auction_house::instruction::CancelWithAuctioneer {
-<<<<<<< HEAD
-            ah_auctioneer_pda_bump: auctioneer_pda_bump,
-=======
->>>>>>> 457e975a
             buyer_price: 10,
             token_size: 1,
         }
@@ -278,12 +265,7 @@
 
     // Delegate external auctioneer authority.
     let auctioneer_authority = Keypair::new();
-<<<<<<< HEAD
-    let (auctioneer_pda, auctioneer_pda_bump) =
-        find_auctioneer_pda(&ahkey, &auctioneer_authority.pubkey());
-=======
     let (auctioneer_pda, _) = find_auctioneer_pda(&ahkey, &auctioneer_authority.pubkey());
->>>>>>> 457e975a
 
     // Missing Cancel scope so auction_cancel should fail.
     let scopes = vec![AuthorityScope::Sell];
@@ -294,10 +276,6 @@
         &ah_auth,
         auctioneer_authority.pubkey(),
         auctioneer_pda,
-<<<<<<< HEAD
-        auctioneer_pda_bump,
-=======
->>>>>>> 457e975a
         scopes.clone(),
     )
     .await
@@ -336,10 +314,6 @@
     let instruction = Instruction {
         program_id: mpl_auction_house::id(),
         data: mpl_auction_house::instruction::CancelWithAuctioneer {
-<<<<<<< HEAD
-            ah_auctioneer_pda_bump: auctioneer_pda_bump,
-=======
->>>>>>> 457e975a
             buyer_price: 10,
             token_size: 1,
         }
@@ -402,12 +376,7 @@
         .unwrap();
 
     let auctioneer_authority = Keypair::new();
-<<<<<<< HEAD
-    let (auctioneer_pda, auctioneer_pda_bump) =
-        find_auctioneer_pda(&ahkey, &auctioneer_authority.pubkey());
-=======
     let (auctioneer_pda, _) = find_auctioneer_pda(&ahkey, &auctioneer_authority.pubkey());
->>>>>>> 457e975a
 
     context.warp_to_slot(100).unwrap();
     let buyer = Keypair::new();
@@ -440,10 +409,6 @@
     let instruction = Instruction {
         program_id: mpl_auction_house::id(),
         data: mpl_auction_house::instruction::CancelWithAuctioneer {
-<<<<<<< HEAD
-            ah_auctioneer_pda_bump: auctioneer_pda_bump,
-=======
->>>>>>> 457e975a
             buyer_price: price,
             token_size: 1,
         }
@@ -477,11 +442,7 @@
         .await
         .unwrap_err();
 
-<<<<<<< HEAD
-    assert_error!(error, NO_AUCTIONEER_PROGRAM_SET);
-=======
     assert_error!(error, INVALID_SEEDS);
->>>>>>> 457e975a
 }
 
 #[tokio::test]
@@ -618,12 +579,7 @@
 
     // Delegate external auctioneer authority.
     let auctioneer_authority = Keypair::new();
-<<<<<<< HEAD
-    let (auctioneer_pda, auctioneer_pda_bump) =
-        find_auctioneer_pda(&ahkey, &auctioneer_authority.pubkey());
-=======
     let (auctioneer_pda, _) = find_auctioneer_pda(&ahkey, &auctioneer_authority.pubkey());
->>>>>>> 457e975a
 
     delegate_auctioneer(
         &mut context,
@@ -631,10 +587,6 @@
         &ah_auth,
         auctioneer_authority.pubkey(),
         auctioneer_pda,
-<<<<<<< HEAD
-        auctioneer_pda_bump,
-=======
->>>>>>> 457e975a
         default_scopes(),
     )
     .await
@@ -680,10 +632,6 @@
     let instruction = Instruction {
         program_id: mpl_auction_house::id(),
         data: mpl_auction_house::instruction::CancelWithAuctioneer {
-<<<<<<< HEAD
-            ah_auctioneer_pda_bump: auctioneer_pda_bump,
-=======
->>>>>>> 457e975a
             buyer_price: price,
             token_size: 1,
         }
@@ -759,12 +707,7 @@
 
     // Delegate external auctioneer authority.
     let auctioneer_authority = Keypair::new();
-<<<<<<< HEAD
-    let (auctioneer_pda, auctioneer_pda_bump) =
-        find_auctioneer_pda(&ahkey, &auctioneer_authority.pubkey());
-=======
     let (auctioneer_pda, _) = find_auctioneer_pda(&ahkey, &auctioneer_authority.pubkey());
->>>>>>> 457e975a
 
     // Missing Cancel scope so auction_cancel should fail.
     let scopes = vec![AuthorityScope::Buy];
@@ -775,10 +718,6 @@
         &ah_auth,
         auctioneer_authority.pubkey(),
         auctioneer_pda,
-<<<<<<< HEAD
-        auctioneer_pda_bump,
-=======
->>>>>>> 457e975a
         scopes.clone(),
     )
     .await
@@ -824,10 +763,6 @@
     let instruction = Instruction {
         program_id: mpl_auction_house::id(),
         data: mpl_auction_house::instruction::CancelWithAuctioneer {
-<<<<<<< HEAD
-            ah_auctioneer_pda_bump: auctioneer_pda_bump,
-=======
->>>>>>> 457e975a
             buyer_price: price,
             token_size: 1,
         }
@@ -890,12 +825,7 @@
 
     // Delegate external auctioneer authority.
     let auctioneer_authority = Keypair::new();
-<<<<<<< HEAD
-    let (auctioneer_pda, auctioneer_pda_bump) =
-        find_auctioneer_pda(&ahkey, &auctioneer_authority.pubkey());
-=======
     let (auctioneer_pda, _) = find_auctioneer_pda(&ahkey, &auctioneer_authority.pubkey());
->>>>>>> 457e975a
 
     context.warp_to_slot(100).unwrap();
     let buyer = Keypair::new();
@@ -936,10 +866,6 @@
     let instruction = Instruction {
         program_id: mpl_auction_house::id(),
         data: mpl_auction_house::instruction::CancelWithAuctioneer {
-<<<<<<< HEAD
-            ah_auctioneer_pda_bump: auctioneer_pda_bump,
-=======
->>>>>>> 457e975a
             buyer_price: price,
             token_size: 1,
         }
@@ -973,9 +899,5 @@
         .await
         .unwrap_err();
 
-<<<<<<< HEAD
-    assert_error!(error, NO_AUCTIONEER_PROGRAM_SET);
-=======
     assert_error!(error, INVALID_SEEDS);
->>>>>>> 457e975a
 }
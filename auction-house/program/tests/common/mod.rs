--- conflicted
+++ resolved
@@ -32,11 +32,8 @@
 pub const NOT_ENOUGH_TOKENS_AVAIL_FOR_PURCHASE: u32 = 6039;
 pub const PARTIAL_BUY_PRICE_MISMATCH: u32 = 6040;
 pub const MISSING_ELEMENTS_NEEDED_FOR_PARTIAL_BUY: u32 = 6038;
-<<<<<<< HEAD
 pub const AUCTIONEER_ALREADY_DELEGATED: u32 = 6041;
-=======
-pub const INSUFFICIENT_FUNDS: u32 = 6041;
->>>>>>> d9f3a33e
+pub const INSUFFICIENT_FUNDS: u32 = 6043;
 
 pub const TEN_SOL: u64 = 10_000_000_000;
 pub const ONE_SOL: u64 = 1_000_000_000;
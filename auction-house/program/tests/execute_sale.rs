--- conflicted
+++ resolved
@@ -1303,12 +1303,7 @@
         .await
         .unwrap();
 
-<<<<<<< HEAD
     assert!(buyer_token_before.is_none());
-=======
-    assert_eq!(buyer_token_before.is_none(), true);
->>>>>>> facd7cb1
-
     context
         .banks_client
         .process_transaction(first_sale_tx)

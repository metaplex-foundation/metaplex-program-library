--- conflicted
+++ resolved
@@ -115,12 +115,7 @@
 
     // Delegate external auctioneer authority.
     let auctioneer_authority = Keypair::new();
-<<<<<<< HEAD
-    let (auctioneer_pda, auctioneer_pda_bump) =
-        find_auctioneer_pda(&ahkey, &auctioneer_authority.pubkey());
-=======
     let (auctioneer_pda, _) = find_auctioneer_pda(&ahkey, &auctioneer_authority.pubkey());
->>>>>>> 457e975a
 
     delegate_auctioneer(
         &mut context,
@@ -128,10 +123,6 @@
         &ah_auth,
         auctioneer_authority.pubkey(),
         auctioneer_pda,
-<<<<<<< HEAD
-        auctioneer_pda_bump,
-=======
->>>>>>> 457e975a
         default_scopes(),
     )
     .await
@@ -267,11 +258,7 @@
         .await
         .unwrap_err();
 
-<<<<<<< HEAD
-    assert_error!(error, NO_AUCTIONEER_PROGRAM_SET);
-=======
     assert_error!(error, INVALID_SEEDS);
->>>>>>> 457e975a
 }
 
 #[tokio::test]
@@ -301,12 +288,7 @@
 
     // Delegate external auctioneer authority.
     let auctioneer_authority = Keypair::new();
-<<<<<<< HEAD
-    let (auctioneer_pda, auctioneer_pda_bump) =
-        find_auctioneer_pda(&ahkey, &auctioneer_authority.pubkey());
-=======
     let (auctioneer_pda, _) = find_auctioneer_pda(&ahkey, &auctioneer_authority.pubkey());
->>>>>>> 457e975a
 
     // Missing Buy scope so buy_tx should fail.
     let scopes = vec![AuthorityScope::Deposit];
@@ -317,10 +299,6 @@
         &ah_auth,
         auctioneer_authority.pubkey(),
         auctioneer_pda,
-<<<<<<< HEAD
-        auctioneer_pda_bump,
-=======
->>>>>>> 457e975a
         scopes.clone(),
     )
     .await

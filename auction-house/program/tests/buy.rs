#![cfg(feature = "test-bpf")]
pub mod common;
pub mod utils;

use common::*;
use utils::{helpers::default_scopes, setup_functions::*};

#[tokio::test]
async fn buy_success() {
    let mut context = auction_house_program_test().start_with_context().await;
    // Payer Wallet
    let (ah, ahkey, _) = existing_auction_house_test_context(&mut context)
        .await
        .unwrap();
    let test_metadata = Metadata::new();

    airdrop(&mut context, &test_metadata.token.pubkey(), ONE_SOL)
        .await
        .unwrap();
    test_metadata
        .create(
            &mut context,
            "Test".to_string(),
            "TST".to_string(),
            "uri".to_string(),
            None,
            10,
            false,
        )
        .await
        .unwrap();
    let buyer = Keypair::new();
    airdrop(&mut context, &buyer.pubkey(), ONE_SOL * 10)
        .await
        .unwrap();
    let (_, deposit_tx) = deposit(&mut context, &ahkey, &ah, &test_metadata, &buyer, ONE_SOL);
    context
        .banks_client
        .process_transaction(deposit_tx)
        .await
        .unwrap();

    let ((acc, print_bid_acc), buy_tx) = buy(
        &mut context,
        &ahkey,
        &ah,
        &test_metadata,
        &test_metadata.token.pubkey(),
        &buyer,
        ONE_SOL,
    );
    context
        .banks_client
        .process_transaction(buy_tx)
        .await
        .unwrap();
    let bts = context
        .banks_client
        .get_account(acc.buyer_trade_state)
        .await
        .expect("Error Getting Trade State")
        .expect("Trade State Empty");
    assert_eq!(bts.data.len(), 1);

    let bid_receipt_account = context
        .banks_client
        .get_account(print_bid_acc.receipt)
        .await
        .expect("Error Getting Public Bid Receipt")
        .expect("Public Bid Empty");

    let bid_receipt = BidReceipt::try_deserialize(&mut bid_receipt_account.data.as_ref()).unwrap();

    assert_eq!(bid_receipt.price, ONE_SOL);
    assert_eq!(bid_receipt.auction_house, acc.auction_house);
    assert_eq!(bid_receipt.metadata, acc.metadata);
    assert_eq!(bid_receipt.token_account, Some(acc.token_account));
    assert_eq!(bid_receipt.buyer, acc.wallet);
    assert_eq!(bid_receipt.trade_state, acc.buyer_trade_state);
    assert_eq!(bid_receipt.token_size, 1);
    assert_eq!(bid_receipt.purchase_receipt, None);
    assert_eq!(bid_receipt.bookkeeper, buyer.pubkey());
}

#[tokio::test]
async fn auctioneer_buy_success() {
    let mut context = auction_house_program_test().start_with_context().await;

    // Payer Wallet
    let (ah, ahkey, ah_auth) = existing_auction_house_test_context(&mut context)
        .await
        .unwrap();

    let test_metadata = Metadata::new();
    airdrop(&mut context, &test_metadata.token.pubkey(), ONE_SOL)
        .await
        .unwrap();

    test_metadata
        .create(
            &mut context,
            "Test".to_string(),
            "TST".to_string(),
            "uri".to_string(),
            None,
            10,
            false,
        )
        .await
        .unwrap();

    // Delegate external auctioneer authority.
    let auctioneer_authority = Keypair::new();
    let (auctioneer_pda, _) = find_auctioneer_pda(&ahkey, &auctioneer_authority.pubkey());

    delegate_auctioneer(
        &mut context,
        ahkey,
        &ah_auth,
        auctioneer_authority.pubkey(),
        auctioneer_pda,
        default_scopes(),
    )
    .await
    .unwrap();

    let buyer = Keypair::new();
    airdrop(&mut context, &buyer.pubkey(), ONE_SOL * 10)
        .await
        .unwrap();

    // Deposit to escrow account.
    let (_, deposit_tx) = auctioneer_deposit(
        &mut context,
        &ahkey,
        &ah,
        &test_metadata,
        &buyer,
        auctioneer_authority.pubkey(),
        ONE_SOL,
    );

    context
        .banks_client
        .process_transaction(deposit_tx)
        .await
        .unwrap();

    let ((acc, print_bid_acc), buy_tx) = auctioneer_buy(
        &mut context,
        &ahkey,
        &ah,
        &test_metadata,
        &test_metadata.token.pubkey(),
        &buyer,
        &auctioneer_authority.pubkey(),
        ONE_SOL,
    );

    context
        .banks_client
        .process_transaction(buy_tx)
        .await
        .unwrap();

    let bts = context
        .banks_client
        .get_account(acc.buyer_trade_state)
        .await
        .expect("Error Getting Trade State")
        .expect("Trade State Empty");
    assert_eq!(bts.data.len(), 1);

    let bid_receipt_account = context
        .banks_client
        .get_account(print_bid_acc.receipt)
        .await
        .expect("Error Getting Public Bid Receipt")
        .expect("Public Bid Empty");

    let bid_receipt = BidReceipt::try_deserialize(&mut bid_receipt_account.data.as_ref()).unwrap();

    assert_eq!(bid_receipt.price, ONE_SOL);
    assert_eq!(bid_receipt.auction_house, acc.auction_house);
    assert_eq!(bid_receipt.metadata, acc.metadata);
    assert_eq!(bid_receipt.token_account, Some(acc.token_account));
    assert_eq!(bid_receipt.buyer, acc.wallet);
    assert_eq!(bid_receipt.trade_state, acc.buyer_trade_state);
    assert_eq!(bid_receipt.token_size, 1);
    assert_eq!(bid_receipt.purchase_receipt, None);
    assert_eq!(bid_receipt.bookkeeper, buyer.pubkey());
}

#[tokio::test]
<<<<<<< HEAD
async fn auction_buy_success() {
    let mut context = auction_house_program_test().start_with_context().await;
    // Payer Wallet
    let (ah, ahkey, ah_auth) = existing_auction_house_test_context(&mut context)
        .await
        .unwrap();
    let test_metadata = Metadata::new();

    airdrop(&mut context, &test_metadata.token.pubkey(), 1000000000)
        .await
        .unwrap();
    test_metadata
        .create(
            &mut context,
            "Test".to_string(),
            "TST".to_string(),
            "uri".to_string(),
            None,
            10,
            false,
        )
        .await
        .unwrap();

    // Delegate external auctioneer authority.
    let auctioneer_authority = Keypair::new();
    let (auctioneer_pda, _) = find_auctioneer_pda(&ahkey, &auctioneer_authority.pubkey());

    delegate_auctioneer(
        &mut context,
        ahkey,
        &ah_auth,
        auctioneer_authority.pubkey(),
        auctioneer_pda,
        default_scopes(),
    )
    .await
    .unwrap();

    let buyer = Keypair::new();
    airdrop(&mut context, &buyer.pubkey(), 10000000000)
        .await
        .unwrap();

    // Deposit to escrow account.
    let (_, deposit_tx) = auction_deposit(
        &mut context,
        &ahkey,
        &ah,
        &test_metadata,
        &buyer,
        auctioneer_authority.pubkey(),
        1000000000,
    );

    context
        .banks_client
        .process_transaction(deposit_tx)
        .await
        .unwrap();
    let ((acc, print_bid_acc), buy_tx) = auction_buy(
        &mut context,
        &ahkey,
        &ah,
        &test_metadata,
        &test_metadata.token.pubkey(),
        &buyer,
        &auctioneer_authority.pubkey(),
        1000000000,
    );

    context
        .banks_client
        .process_transaction(buy_tx)
        .await
        .unwrap();
    let bts = context
        .banks_client
        .get_account(acc.buyer_trade_state)
        .await
        .expect("Error Getting Trade State")
        .expect("Trade State Empty");
    assert_eq!(bts.data.len(), 1);

    let bid_receipt_account = context
        .banks_client
        .get_account(print_bid_acc.receipt)
        .await
        .expect("Error Getting Public Bid Receipt")
        .expect("Public Bid Empty");

    let bid_receipt = BidReceipt::try_deserialize(&mut bid_receipt_account.data.as_ref()).unwrap();

    assert_eq!(bid_receipt.price, 1000000000);
    assert_eq!(bid_receipt.auction_house, acc.auction_house);
    assert_eq!(bid_receipt.metadata, acc.metadata);
    assert_eq!(bid_receipt.token_account, Some(acc.token_account));
    assert_eq!(bid_receipt.buyer, acc.wallet);
    assert_eq!(bid_receipt.trade_state, acc.buyer_trade_state);
    assert_eq!(bid_receipt.token_size, 1);
    assert_eq!(bid_receipt.purchase_receipt, None);
    assert_eq!(bid_receipt.bookkeeper, buyer.pubkey());
}

#[tokio::test]
async fn auction_buy_no_delegate_fails() {
=======
async fn auctioneer_buy_no_delegate_fails() {
>>>>>>> 70055fc0
    // Perform an auction buy without delegating an external auctioneer authority.
    // This should fail with 'NoAuctioneerProgramSet'.

    let mut context = auction_house_program_test().start_with_context().await;
    // Payer Wallet
    let (ah, ahkey, _) = existing_auction_house_test_context(&mut context)
        .await
        .unwrap();
    let test_metadata = Metadata::new();

<<<<<<< HEAD
    airdrop(&mut context, &test_metadata.token.pubkey(), 1000000000)
=======
    airdrop(&mut context, &test_metadata.token.pubkey(), ONE_SOL)
>>>>>>> 70055fc0
        .await
        .unwrap();
    test_metadata
        .create(
            &mut context,
            "Test".to_string(),
            "TST".to_string(),
            "uri".to_string(),
            None,
            10,
            false,
        )
        .await
        .unwrap();

    let buyer = Keypair::new();
<<<<<<< HEAD
    airdrop(&mut context, &buyer.pubkey(), 10000000000)
        .await
        .unwrap();
    let (_, deposit_tx) = deposit(
        &mut context,
        &ahkey,
        &ah,
        &test_metadata,
        &buyer,
        1000000000,
    );
=======
    airdrop(&mut context, &buyer.pubkey(), ONE_SOL * 10)
        .await
        .unwrap();
    let (_, deposit_tx) = deposit(&mut context, &ahkey, &ah, &test_metadata, &buyer, ONE_SOL);
>>>>>>> 70055fc0

    let auctioneer_authority = Keypair::new();

    context
        .banks_client
        .process_transaction(deposit_tx)
        .await
        .unwrap();
<<<<<<< HEAD
    let ((_acc, _print_bid_acc), buy_tx) = auction_buy(
=======
    let ((_acc, _print_bid_acc), buy_tx) = auctioneer_buy(
>>>>>>> 70055fc0
        &mut context,
        &ahkey,
        &ah,
        &test_metadata,
        &test_metadata.token.pubkey(),
        &buyer,
        &auctioneer_authority.pubkey(),
<<<<<<< HEAD
        1000000000,
=======
        ONE_SOL,
>>>>>>> 70055fc0
    );

    let error = context
        .banks_client
        .process_transaction(buy_tx)
        .await
        .unwrap_err();

    assert_error!(error, INVALID_SEEDS);
}

#[tokio::test]
<<<<<<< HEAD
async fn auction_buy_invalid_scope_fails() {
=======
async fn auctioneer_buy_invalid_scope_fails() {
>>>>>>> 70055fc0
    let mut context = auction_house_program_test().start_with_context().await;
    // Payer Wallet
    let (ah, ahkey, ah_auth) = existing_auction_house_test_context(&mut context)
        .await
        .unwrap();
    let test_metadata = Metadata::new();

<<<<<<< HEAD
    airdrop(&mut context, &test_metadata.token.pubkey(), 1000000000)
=======
    airdrop(&mut context, &test_metadata.token.pubkey(), ONE_SOL)
>>>>>>> 70055fc0
        .await
        .unwrap();
    test_metadata
        .create(
            &mut context,
            "Test".to_string(),
            "TST".to_string(),
            "uri".to_string(),
            None,
            10,
            false,
        )
        .await
        .unwrap();

    // Delegate external auctioneer authority.
    let auctioneer_authority = Keypair::new();
    let (auctioneer_pda, _) = find_auctioneer_pda(&ahkey, &auctioneer_authority.pubkey());

    // Missing Buy scope so buy_tx should fail.
    let scopes = vec![AuthorityScope::Deposit];

    delegate_auctioneer(
        &mut context,
        ahkey,
        &ah_auth,
        auctioneer_authority.pubkey(),
        auctioneer_pda,
        scopes.clone(),
    )
    .await
    .unwrap();

    let buyer = Keypair::new();
<<<<<<< HEAD
    airdrop(&mut context, &buyer.pubkey(), 10000000000)
=======
    airdrop(&mut context, &buyer.pubkey(), ONE_SOL * 10)
>>>>>>> 70055fc0
        .await
        .unwrap();

    // Deposit to escrow account.
<<<<<<< HEAD
    let (_, deposit_tx) = auction_deposit(
=======
    let (_, deposit_tx) = auctioneer_deposit(
>>>>>>> 70055fc0
        &mut context,
        &ahkey,
        &ah,
        &test_metadata,
        &buyer,
        auctioneer_authority.pubkey(),
<<<<<<< HEAD
        1000000000,
=======
        ONE_SOL,
>>>>>>> 70055fc0
    );

    context
        .banks_client
        .process_transaction(deposit_tx)
        .await
        .unwrap();

<<<<<<< HEAD
    let ((_, _), buy_tx) = auction_buy(
=======
    let ((_, _), buy_tx) = auctioneer_buy(
>>>>>>> 70055fc0
        &mut context,
        &ahkey,
        &ah,
        &test_metadata,
        &test_metadata.token.pubkey(),
        &buyer,
        &auctioneer_authority.pubkey(),
<<<<<<< HEAD
        1000000000,
=======
        ONE_SOL,
>>>>>>> 70055fc0
    );

    let error = context
        .banks_client
        .process_transaction(buy_tx)
        .await
        .unwrap_err();

    assert_error!(error, MISSING_AUCTIONEER_SCOPE);
}<|MERGE_RESOLUTION|>--- conflicted
+++ resolved
@@ -192,16 +192,18 @@
 }
 
 #[tokio::test]
-<<<<<<< HEAD
-async fn auction_buy_success() {
+async fn auctioneer_buy_no_delegate_fails() {
+    // Perform an auction buy without delegating an external auctioneer authority.
+    // This should fail with 'NoAuctioneerProgramSet'.
+
     let mut context = auction_house_program_test().start_with_context().await;
     // Payer Wallet
-    let (ah, ahkey, ah_auth) = existing_auction_house_test_context(&mut context)
+    let (ah, ahkey, _) = existing_auction_house_test_context(&mut context)
         .await
         .unwrap();
     let test_metadata = Metadata::new();
 
-    airdrop(&mut context, &test_metadata.token.pubkey(), 1000000000)
+    airdrop(&mut context, &test_metadata.token.pubkey(), ONE_SOL)
         .await
         .unwrap();
     test_metadata
@@ -217,43 +219,20 @@
         .await
         .unwrap();
 
-    // Delegate external auctioneer authority.
+    let buyer = Keypair::new();
+    airdrop(&mut context, &buyer.pubkey(), ONE_SOL * 10)
+        .await
+        .unwrap();
+    let (_, deposit_tx) = deposit(&mut context, &ahkey, &ah, &test_metadata, &buyer, ONE_SOL);
+
     let auctioneer_authority = Keypair::new();
-    let (auctioneer_pda, _) = find_auctioneer_pda(&ahkey, &auctioneer_authority.pubkey());
-
-    delegate_auctioneer(
-        &mut context,
-        ahkey,
-        &ah_auth,
-        auctioneer_authority.pubkey(),
-        auctioneer_pda,
-        default_scopes(),
-    )
-    .await
-    .unwrap();
-
-    let buyer = Keypair::new();
-    airdrop(&mut context, &buyer.pubkey(), 10000000000)
-        .await
-        .unwrap();
-
-    // Deposit to escrow account.
-    let (_, deposit_tx) = auction_deposit(
-        &mut context,
-        &ahkey,
-        &ah,
-        &test_metadata,
-        &buyer,
-        auctioneer_authority.pubkey(),
-        1000000000,
-    );
 
     context
         .banks_client
         .process_transaction(deposit_tx)
         .await
         .unwrap();
-    let ((acc, print_bid_acc), buy_tx) = auction_buy(
+    let ((_acc, _print_bid_acc), buy_tx) = auctioneer_buy(
         &mut context,
         &ahkey,
         &ah,
@@ -261,62 +240,28 @@
         &test_metadata.token.pubkey(),
         &buyer,
         &auctioneer_authority.pubkey(),
-        1000000000,
-    );
-
-    context
+        ONE_SOL,
+    );
+
+    let error = context
         .banks_client
         .process_transaction(buy_tx)
         .await
-        .unwrap();
-    let bts = context
-        .banks_client
-        .get_account(acc.buyer_trade_state)
-        .await
-        .expect("Error Getting Trade State")
-        .expect("Trade State Empty");
-    assert_eq!(bts.data.len(), 1);
-
-    let bid_receipt_account = context
-        .banks_client
-        .get_account(print_bid_acc.receipt)
-        .await
-        .expect("Error Getting Public Bid Receipt")
-        .expect("Public Bid Empty");
-
-    let bid_receipt = BidReceipt::try_deserialize(&mut bid_receipt_account.data.as_ref()).unwrap();
-
-    assert_eq!(bid_receipt.price, 1000000000);
-    assert_eq!(bid_receipt.auction_house, acc.auction_house);
-    assert_eq!(bid_receipt.metadata, acc.metadata);
-    assert_eq!(bid_receipt.token_account, Some(acc.token_account));
-    assert_eq!(bid_receipt.buyer, acc.wallet);
-    assert_eq!(bid_receipt.trade_state, acc.buyer_trade_state);
-    assert_eq!(bid_receipt.token_size, 1);
-    assert_eq!(bid_receipt.purchase_receipt, None);
-    assert_eq!(bid_receipt.bookkeeper, buyer.pubkey());
+        .unwrap_err();
+
+    assert_error!(error, INVALID_SEEDS);
 }
 
 #[tokio::test]
-async fn auction_buy_no_delegate_fails() {
-=======
-async fn auctioneer_buy_no_delegate_fails() {
->>>>>>> 70055fc0
-    // Perform an auction buy without delegating an external auctioneer authority.
-    // This should fail with 'NoAuctioneerProgramSet'.
-
+async fn auctioneer_buy_invalid_scope_fails() {
     let mut context = auction_house_program_test().start_with_context().await;
     // Payer Wallet
-    let (ah, ahkey, _) = existing_auction_house_test_context(&mut context)
+    let (ah, ahkey, ah_auth) = existing_auction_house_test_context(&mut context)
         .await
         .unwrap();
     let test_metadata = Metadata::new();
 
-<<<<<<< HEAD
-    airdrop(&mut context, &test_metadata.token.pubkey(), 1000000000)
-=======
     airdrop(&mut context, &test_metadata.token.pubkey(), ONE_SOL)
->>>>>>> 70055fc0
         .await
         .unwrap();
     test_metadata
@@ -332,94 +277,6 @@
         .await
         .unwrap();
 
-    let buyer = Keypair::new();
-<<<<<<< HEAD
-    airdrop(&mut context, &buyer.pubkey(), 10000000000)
-        .await
-        .unwrap();
-    let (_, deposit_tx) = deposit(
-        &mut context,
-        &ahkey,
-        &ah,
-        &test_metadata,
-        &buyer,
-        1000000000,
-    );
-=======
-    airdrop(&mut context, &buyer.pubkey(), ONE_SOL * 10)
-        .await
-        .unwrap();
-    let (_, deposit_tx) = deposit(&mut context, &ahkey, &ah, &test_metadata, &buyer, ONE_SOL);
->>>>>>> 70055fc0
-
-    let auctioneer_authority = Keypair::new();
-
-    context
-        .banks_client
-        .process_transaction(deposit_tx)
-        .await
-        .unwrap();
-<<<<<<< HEAD
-    let ((_acc, _print_bid_acc), buy_tx) = auction_buy(
-=======
-    let ((_acc, _print_bid_acc), buy_tx) = auctioneer_buy(
->>>>>>> 70055fc0
-        &mut context,
-        &ahkey,
-        &ah,
-        &test_metadata,
-        &test_metadata.token.pubkey(),
-        &buyer,
-        &auctioneer_authority.pubkey(),
-<<<<<<< HEAD
-        1000000000,
-=======
-        ONE_SOL,
->>>>>>> 70055fc0
-    );
-
-    let error = context
-        .banks_client
-        .process_transaction(buy_tx)
-        .await
-        .unwrap_err();
-
-    assert_error!(error, INVALID_SEEDS);
-}
-
-#[tokio::test]
-<<<<<<< HEAD
-async fn auction_buy_invalid_scope_fails() {
-=======
-async fn auctioneer_buy_invalid_scope_fails() {
->>>>>>> 70055fc0
-    let mut context = auction_house_program_test().start_with_context().await;
-    // Payer Wallet
-    let (ah, ahkey, ah_auth) = existing_auction_house_test_context(&mut context)
-        .await
-        .unwrap();
-    let test_metadata = Metadata::new();
-
-<<<<<<< HEAD
-    airdrop(&mut context, &test_metadata.token.pubkey(), 1000000000)
-=======
-    airdrop(&mut context, &test_metadata.token.pubkey(), ONE_SOL)
->>>>>>> 70055fc0
-        .await
-        .unwrap();
-    test_metadata
-        .create(
-            &mut context,
-            "Test".to_string(),
-            "TST".to_string(),
-            "uri".to_string(),
-            None,
-            10,
-            false,
-        )
-        .await
-        .unwrap();
-
     // Delegate external auctioneer authority.
     let auctioneer_authority = Keypair::new();
     let (auctioneer_pda, _) = find_auctioneer_pda(&ahkey, &auctioneer_authority.pubkey());
@@ -439,31 +296,19 @@
     .unwrap();
 
     let buyer = Keypair::new();
-<<<<<<< HEAD
-    airdrop(&mut context, &buyer.pubkey(), 10000000000)
-=======
     airdrop(&mut context, &buyer.pubkey(), ONE_SOL * 10)
->>>>>>> 70055fc0
         .await
         .unwrap();
 
     // Deposit to escrow account.
-<<<<<<< HEAD
-    let (_, deposit_tx) = auction_deposit(
-=======
     let (_, deposit_tx) = auctioneer_deposit(
->>>>>>> 70055fc0
         &mut context,
         &ahkey,
         &ah,
         &test_metadata,
         &buyer,
         auctioneer_authority.pubkey(),
-<<<<<<< HEAD
-        1000000000,
-=======
-        ONE_SOL,
->>>>>>> 70055fc0
+        ONE_SOL,
     );
 
     context
@@ -472,11 +317,7 @@
         .await
         .unwrap();
 
-<<<<<<< HEAD
-    let ((_, _), buy_tx) = auction_buy(
-=======
     let ((_, _), buy_tx) = auctioneer_buy(
->>>>>>> 70055fc0
         &mut context,
         &ahkey,
         &ah,
@@ -484,11 +325,7 @@
         &test_metadata.token.pubkey(),
         &buyer,
         &auctioneer_authority.pubkey(),
-<<<<<<< HEAD
-        1000000000,
-=======
-        ONE_SOL,
->>>>>>> 70055fc0
+        ONE_SOL,
     );
 
     let error = context

--- conflicted
+++ resolved
@@ -58,11 +58,7 @@
 }
 
 #[tokio::test]
-<<<<<<< HEAD
-async fn auction_deposit_success() {
-=======
 async fn auctioneer_deposit_success() {
->>>>>>> 70055fc0
     let mut context = auction_house_program_test().start_with_context().await;
     // Payer Wallet
     let (ah, ahkey, ah_auth) = existing_auction_house_test_context(&mut context)
@@ -106,11 +102,7 @@
     airdrop(&mut context, &buyer.pubkey(), deposit_amount * 2)
         .await
         .unwrap();
-<<<<<<< HEAD
-    let (acc, deposit_tx) = auction_deposit(
-=======
     let (acc, deposit_tx) = auctioneer_deposit(
->>>>>>> 70055fc0
         &mut context,
         &ahkey,
         &ah,
@@ -140,11 +132,7 @@
 }
 
 #[tokio::test]
-<<<<<<< HEAD
-async fn auction_deposit_missing_scope_fails() {
-=======
 async fn auctioneer_deposit_missing_scope_fails() {
->>>>>>> 70055fc0
     let mut context = auction_house_program_test().start_with_context().await;
     // Payer Wallet
     let (ah, ahkey, ah_auth) = existing_auction_house_test_context(&mut context)
@@ -189,11 +177,7 @@
     airdrop(&mut context, &buyer.pubkey(), 2000000000)
         .await
         .unwrap();
-<<<<<<< HEAD
-    let (_, deposit_tx) = auction_deposit(
-=======
     let (_, deposit_tx) = auctioneer_deposit(
->>>>>>> 70055fc0
         &mut context,
         &ahkey,
         &ah,
@@ -212,11 +196,7 @@
 }
 
 #[tokio::test]
-<<<<<<< HEAD
-async fn auction_deposit_no_delegate_fails() {
-=======
 async fn auctioneer_deposit_no_delegate_fails() {
->>>>>>> 70055fc0
     let mut context = auction_house_program_test().start_with_context().await;
     // Payer Wallet
     let (ah, ahkey, _) = existing_auction_house_test_context(&mut context)
@@ -246,11 +226,7 @@
     airdrop(&mut context, &buyer.pubkey(), 2000000000)
         .await
         .unwrap();
-<<<<<<< HEAD
-    let (_acc, deposit_tx) = auction_deposit(
-=======
     let (_acc, deposit_tx) = auctioneer_deposit(
->>>>>>> 70055fc0
         &mut context,
         &ahkey,
         &ah,

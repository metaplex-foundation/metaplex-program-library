--- conflicted
+++ resolved
@@ -106,11 +106,7 @@
     ()
 }
 #[tokio::test]
-<<<<<<< HEAD
-async fn auction_withdraw_success() {
-=======
 async fn auctioneer_withdraw_success() {
->>>>>>> 70055fc0
     // Setup program test context and a new auction house.
     let mut context = auction_house_program_test().start_with_context().await;
 
@@ -170,11 +166,7 @@
     .await
     .unwrap();
 
-<<<<<<< HEAD
-    let (acc, deposit_tx) = auction_deposit(
-=======
     let (acc, deposit_tx) = auctioneer_deposit(
->>>>>>> 70055fc0
         &mut context,
         &ahkey,
         &ah,
@@ -197,11 +189,7 @@
         .expect("Trade State Escrow")
         .lamports;
 
-<<<<<<< HEAD
-    let (_, withdraw_tx) = auction_withdraw(
-=======
     let (_, withdraw_tx) = auctioneer_withdraw(
->>>>>>> 70055fc0
         &mut context,
         &buyer,
         &ahkey,
@@ -230,11 +218,7 @@
 }
 
 #[tokio::test]
-<<<<<<< HEAD
-async fn auction_withdraw_missing_scope_fails() {
-=======
 async fn auctioneer_withdraw_missing_scope_fails() {
->>>>>>> 70055fc0
     // Setup program test context and a new auction house.
     let mut context = auction_house_program_test().start_with_context().await;
 
@@ -293,11 +277,7 @@
     .await
     .unwrap();
 
-<<<<<<< HEAD
-    let (_, deposit_tx) = auction_deposit(
-=======
     let (_, deposit_tx) = auctioneer_deposit(
->>>>>>> 70055fc0
         &mut context,
         &ahkey,
         &ah,
@@ -312,11 +292,7 @@
         .await
         .unwrap();
 
-<<<<<<< HEAD
-    let (_, withdraw_tx) = auction_withdraw(
-=======
     let (_, withdraw_tx) = auctioneer_withdraw(
->>>>>>> 70055fc0
         &mut context,
         &buyer,
         &ahkey,
@@ -335,11 +311,7 @@
 }
 
 #[tokio::test]
-<<<<<<< HEAD
-async fn auction_withdraw_no_delegate_fails() {
-=======
 async fn auctioneer_withdraw_no_delegate_fails() {
->>>>>>> 70055fc0
     // Setup program test context and a new auction house.
     let mut context = auction_house_program_test().start_with_context().await;
 
@@ -398,11 +370,7 @@
         .await
         .unwrap();
 
-<<<<<<< HEAD
-    let (_, withdraw_tx) = auction_withdraw(
-=======
     let (_, withdraw_tx) = auctioneer_withdraw(
->>>>>>> 70055fc0
         &mut context,
         &buyer,
         &ahkey,

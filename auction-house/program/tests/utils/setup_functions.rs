use std::io;

use anchor_client::solana_sdk::{
    pubkey::Pubkey,
    signature::{Keypair, Signer},
    system_program, sysvar,
};
use anchor_lang::*;
use mpl_auction_house::{
    pda::{
        find_auction_house_address, find_auction_house_fee_account_address,
        find_auction_house_treasury_address, find_auctioneer_pda,
        find_auctioneer_trade_state_address, find_bid_receipt_address, find_escrow_payment_address,
        find_listing_receipt_address, find_program_as_signer_address,
        find_public_bid_trade_state_address, find_purchase_receipt_address,
        find_trade_state_address,
    },
    AuctionHouse, AuthorityScope,
};

use mpl_testing_utils::{solana::airdrop, utils::Metadata};
use std::result::Result as StdResult;

use mpl_token_metadata::pda::find_metadata_account;
use solana_program_test::*;
use solana_sdk::{instruction::Instruction, transaction::Transaction, transport::TransportError};
use spl_associated_token_account::get_associated_token_address;

pub fn auction_house_program_test() -> ProgramTest {
    let mut program = ProgramTest::new("mpl_auction_house", mpl_auction_house::id(), None);
    program.add_program("mpl_token_metadata", mpl_token_metadata::id(), None);
    program
}

pub async fn create_auction_house(
    context: &mut ProgramTestContext,
    payer_wallet: &Keypair,
    twd_key: &Pubkey,
    fwd_key: &Pubkey,
    t_mint_key: &Pubkey,
    tdw_ata: &Pubkey,
    auction_house_key: &Pubkey,
    auction_house_key_bump: u8,
    auction_fee_account_key: &Pubkey,
    auction_fee_account_key_bump: u8,
    auction_house_treasury_key: &Pubkey,
    auction_house_treasury_key_bump: u8,
    seller_fee_basis_points: u16,
    requires_sign_off: bool,
    can_change_sale_price: bool,
) -> StdResult<Pubkey, TransportError> {
    let accounts = mpl_auction_house::accounts::CreateAuctionHouse {
        treasury_mint: *t_mint_key,
        payer: payer_wallet.pubkey(),
        authority: payer_wallet.pubkey(),
        fee_withdrawal_destination: *fwd_key,
        treasury_withdrawal_destination: *tdw_ata,
        treasury_withdrawal_destination_owner: *twd_key,
        auction_house: *auction_house_key,
        auction_house_fee_account: *auction_fee_account_key,
        auction_house_treasury: *auction_house_treasury_key,
        token_program: spl_token::id(),
        system_program: system_program::id(),
        ata_program: spl_associated_token_account::id(),
        rent: sysvar::rent::id(),
    }
    .to_account_metas(None);

    let data = mpl_auction_house::instruction::CreateAuctionHouse {
        _bump: auction_house_key_bump,
        fee_payer_bump: auction_fee_account_key_bump,
        treasury_bump: auction_house_treasury_key_bump,
        seller_fee_basis_points,
        requires_sign_off,
        can_change_sale_price,
    }
    .data();

    let instruction = Instruction {
        program_id: mpl_auction_house::id(),
        data,
        accounts,
    };

    let tx = Transaction::new_signed_with_payer(
        &[instruction],
        Some(&payer_wallet.pubkey()),
        &[payer_wallet],
        context.last_blockhash,
    );

    context
        .banks_client
        .process_transaction(tx)
        .await
        .map(|_| *auction_house_key)
}

pub fn deposit(
    context: &mut ProgramTestContext,
    ahkey: &Pubkey,
    ah: &AuctionHouse,
    test_metadata: &Metadata,
    buyer: &Keypair,
    sale_price: u64,
) -> (mpl_auction_house::accounts::Deposit, Transaction) {
    let seller_token_account =
        get_associated_token_address(&test_metadata.token.pubkey(), &test_metadata.mint.pubkey());
    let (_buyer_trade_state, _sts_bump) = find_trade_state_address(
        &buyer.pubkey(),
        ahkey,
        &seller_token_account,
        &ah.treasury_mint,
        &test_metadata.mint.pubkey(),
        sale_price,
        1,
    );
    let (escrow, escrow_bump) = find_escrow_payment_address(ahkey, &buyer.pubkey());
    let accounts = mpl_auction_house::accounts::Deposit {
        wallet: buyer.pubkey(),
        authority: ah.authority,
        auction_house: *ahkey,
        auction_house_fee_account: ah.auction_house_fee_account,
        token_program: spl_token::id(),
        treasury_mint: ah.treasury_mint,
        payment_account: buyer.pubkey(),
        transfer_authority: buyer.pubkey(),
        system_program: solana_program::system_program::id(),
        rent: sysvar::rent::id(),
        escrow_payment_account: escrow,
    };
    let account_metas = accounts.to_account_metas(None);

    let data = mpl_auction_house::instruction::Deposit {
        amount: sale_price,
        escrow_payment_bump: escrow_bump,
    }
    .data();

    let instruction = Instruction {
        program_id: mpl_auction_house::id(),
        data,
        accounts: account_metas,
    };

    (
        accounts,
        Transaction::new_signed_with_payer(
            &[instruction],
            Some(&buyer.pubkey()),
            &[buyer],
            context.last_blockhash,
        ),
    )
}

pub fn auctioneer_deposit(
    context: &mut ProgramTestContext,
    ahkey: &Pubkey,
    ah: &AuctionHouse,
    test_metadata: &Metadata,
    buyer: &Keypair,
    auctioneer_authority: Pubkey,
    sale_price: u64,
) -> (mpl_auction_house::accounts::AuctioneerDeposit, Transaction) {
    let seller_token_account =
        get_associated_token_address(&test_metadata.token.pubkey(), &test_metadata.mint.pubkey());
    let (_buyer_trade_state, _sts_bump) = find_trade_state_address(
        &buyer.pubkey(),
        ahkey,
        &seller_token_account,
        &ah.treasury_mint,
        &test_metadata.mint.pubkey(),
        sale_price,
        1,
    );
    let (auctioneer_pda, _) = find_auctioneer_pda(ahkey, &auctioneer_authority);
    let (escrow, escrow_bump) = find_escrow_payment_address(ahkey, &buyer.pubkey());

    let accounts = mpl_auction_house::accounts::AuctioneerDeposit {
        wallet: buyer.pubkey(),
        payment_account: buyer.pubkey(),
        transfer_authority: test_metadata.token.pubkey(),
        escrow_payment_account: escrow,
        treasury_mint: ah.treasury_mint,
        auctioneer_authority,
        auction_house: *ahkey,
        auction_house_fee_account: ah.auction_house_fee_account,
        ah_auctioneer_pda: auctioneer_pda,
        token_program: spl_token::id(),
        system_program: solana_program::system_program::id(),
        rent: sysvar::rent::id(),
    };
    let account_metas = accounts.to_account_metas(None);

    let data = mpl_auction_house::instruction::AuctioneerDeposit {
        escrow_payment_bump: escrow_bump,
        amount: sale_price,
    }
    .data();

    let instruction = Instruction {
        program_id: mpl_auction_house::id(),
        data,
        accounts: account_metas,
    };

    (
        accounts,
        Transaction::new_signed_with_payer(
            &[instruction],
            Some(&buyer.pubkey()),
            &[buyer],
            context.last_blockhash,
        ),
    )
}

pub fn buy(
    context: &mut ProgramTestContext,
    ahkey: &Pubkey,
    ah: &AuctionHouse,
    test_metadata: &Metadata,
    owner: &Pubkey,
    buyer: &Keypair,
    sale_price: u64,
) -> (
    (
        mpl_auction_house::accounts::Buy,
        mpl_auction_house::accounts::PrintBidReceipt,
    ),
    Transaction,
) {
    let seller_token_account = get_associated_token_address(owner, &test_metadata.mint.pubkey());
    let trade_state = find_trade_state_address(
        &buyer.pubkey(),
        ahkey,
        &seller_token_account,
        &ah.treasury_mint,
        &test_metadata.mint.pubkey(),
        sale_price,
        1,
    );
    let (escrow, escrow_bump) = find_escrow_payment_address(ahkey, &buyer.pubkey());
    let (bts, bts_bump) = trade_state;
    let accounts = mpl_auction_house::accounts::Buy {
        wallet: buyer.pubkey(),
        token_account: seller_token_account,
        metadata: test_metadata.pubkey,
        authority: ah.authority,
        auction_house: *ahkey,
        auction_house_fee_account: ah.auction_house_fee_account,
        buyer_trade_state: bts,
        token_program: spl_token::id(),
        treasury_mint: ah.treasury_mint,
        payment_account: buyer.pubkey(),
        transfer_authority: buyer.pubkey(),
        system_program: solana_program::system_program::id(),
        rent: sysvar::rent::id(),
        escrow_payment_account: escrow,
    };

    let account_metas = accounts.to_account_metas(None);

    let buy_ix = mpl_auction_house::instruction::Buy {
        trade_state_bump: bts_bump,
        escrow_payment_bump: escrow_bump,
        token_size: 1,
        buyer_price: sale_price,
    };
    let data = buy_ix.data();

    let instruction = Instruction {
        program_id: mpl_auction_house::id(),
        data,
        accounts: account_metas,
    };

    let (bid_receipt, bid_receipt_bump) = find_bid_receipt_address(&bts);
    let print_receipt_accounts = mpl_auction_house::accounts::PrintBidReceipt {
        receipt: bid_receipt,
        bookkeeper: buyer.pubkey(),
        system_program: solana_program::system_program::id(),
        rent: sysvar::rent::id(),
        instruction: sysvar::instructions::id(),
    };

    let account_metas = print_receipt_accounts.to_account_metas(None);

    let print_bid_receipt_ix = mpl_auction_house::instruction::PrintBidReceipt {
        receipt_bump: bid_receipt_bump,
    };
    let data = print_bid_receipt_ix.data();

    let print_bid_receipt_instruction = Instruction {
        program_id: mpl_auction_house::id(),
        data,
        accounts: account_metas,
    };

    (
        (accounts, print_receipt_accounts),
        Transaction::new_signed_with_payer(
            &[instruction, print_bid_receipt_instruction],
            Some(&buyer.pubkey()),
            &[buyer],
            context.last_blockhash,
        ),
    )
}

pub fn auctioneer_buy(
    context: &mut ProgramTestContext,
    ahkey: &Pubkey,
    ah: &AuctionHouse,
    test_metadata: &Metadata,
    owner: &Pubkey,
    buyer: &Keypair,
    auctioneer_authority: &Pubkey,
    sale_price: u64,
) -> (
    (
        mpl_auction_house::accounts::AuctioneerBuy,
        mpl_auction_house::accounts::PrintBidReceipt,
    ),
    Transaction,
) {
    let seller_token_account = get_associated_token_address(owner, &test_metadata.mint.pubkey());
    let trade_state = find_trade_state_address(
        &buyer.pubkey(),
        ahkey,
        &seller_token_account,
        &ah.treasury_mint,
        &test_metadata.mint.pubkey(),
        sale_price,
        1,
    );
    let (auctioneer_pda, _) = find_auctioneer_pda(ahkey, auctioneer_authority);
    let (escrow, escrow_bump) = find_escrow_payment_address(ahkey, &buyer.pubkey());
    let (bts, bts_bump) = trade_state;

    let accounts = mpl_auction_house::accounts::AuctioneerBuy {
        wallet: buyer.pubkey(),
        token_account: seller_token_account,
        metadata: test_metadata.pubkey,
        auctioneer_authority: *auctioneer_authority,
        auction_house: *ahkey,
        auction_house_fee_account: ah.auction_house_fee_account,
        buyer_trade_state: bts,
        ah_auctioneer_pda: auctioneer_pda,
        token_program: spl_token::id(),
        treasury_mint: ah.treasury_mint,
        payment_account: buyer.pubkey(),
        transfer_authority: buyer.pubkey(),
        system_program: solana_program::system_program::id(),
        rent: sysvar::rent::id(),
        escrow_payment_account: escrow,
    };

    let account_metas = accounts.to_account_metas(None);

    let buy_ix = mpl_auction_house::instruction::AuctioneerBuy {
        trade_state_bump: bts_bump,
        escrow_payment_bump: escrow_bump,
        token_size: 1,
        buyer_price: sale_price,
    };
    let data = buy_ix.data();

    let instruction = Instruction {
        program_id: mpl_auction_house::id(),
        data,
        accounts: account_metas,
    };

    let (bid_receipt, bid_receipt_bump) = find_bid_receipt_address(&bts);
    let print_receipt_accounts = mpl_auction_house::accounts::PrintBidReceipt {
        receipt: bid_receipt,
        bookkeeper: buyer.pubkey(),
        system_program: solana_program::system_program::id(),
        rent: sysvar::rent::id(),
        instruction: sysvar::instructions::id(),
    };

    let account_metas = print_receipt_accounts.to_account_metas(None);

    let print_bid_receipt_ix = mpl_auction_house::instruction::PrintBidReceipt {
        receipt_bump: bid_receipt_bump,
    };
    let data = print_bid_receipt_ix.data();

    let print_bid_receipt_instruction = Instruction {
        program_id: mpl_auction_house::id(),
        data,
        accounts: account_metas,
    };

    (
        (accounts, print_receipt_accounts),
        Transaction::new_signed_with_payer(
            &[instruction, print_bid_receipt_instruction],
            Some(&buyer.pubkey()),
            &[buyer],
            context.last_blockhash,
        ),
    )
}

pub fn public_buy(
    context: &mut ProgramTestContext,
    ahkey: &Pubkey,
    ah: &AuctionHouse,
    test_metadata: &Metadata,
    owner: &Pubkey,
    buyer: &Keypair,
    sale_price: u64,
) -> (
    (
        mpl_auction_house::accounts::PublicBuy,
        mpl_auction_house::accounts::PrintBidReceipt,
    ),
    Transaction,
) {
    let seller_token_account = get_associated_token_address(owner, &test_metadata.mint.pubkey());
    let trade_state = find_public_bid_trade_state_address(
        &buyer.pubkey(),
        ahkey,
        &ah.treasury_mint,
        &test_metadata.mint.pubkey(),
        sale_price,
        1,
    );
    let (escrow, escrow_bump) = find_escrow_payment_address(ahkey, &buyer.pubkey());
    let (bts, bts_bump) = trade_state;

    let accounts = mpl_auction_house::accounts::PublicBuy {
        wallet: buyer.pubkey(),
        token_account: seller_token_account,
        metadata: test_metadata.pubkey,
        authority: ah.authority,
        auction_house: *ahkey,
        auction_house_fee_account: ah.auction_house_fee_account,
        buyer_trade_state: bts,
        token_program: spl_token::id(),
        treasury_mint: ah.treasury_mint,
        payment_account: buyer.pubkey(),
        transfer_authority: buyer.pubkey(),
        system_program: solana_program::system_program::id(),
        rent: sysvar::rent::id(),
        escrow_payment_account: escrow,
    };
    let account_metas = accounts.to_account_metas(None);

    let buy_ix = mpl_auction_house::instruction::PublicBuy {
        trade_state_bump: bts_bump,
        escrow_payment_bump: escrow_bump,
        token_size: 1,
        buyer_price: sale_price,
    };
    let data = buy_ix.data();

    let instruction = Instruction {
        program_id: mpl_auction_house::id(),
        data,
        accounts: account_metas,
    };

    let (bid_receipt, bid_receipt_bump) = find_bid_receipt_address(&bts);
    let print_receipt_accounts = mpl_auction_house::accounts::PrintBidReceipt {
        receipt: bid_receipt,
        bookkeeper: buyer.pubkey(),
        system_program: solana_program::system_program::id(),
        rent: sysvar::rent::id(),
        instruction: sysvar::instructions::id(),
    };

    let account_metas = print_receipt_accounts.to_account_metas(None);

    let print_bid_receipt_ix = mpl_auction_house::instruction::PrintBidReceipt {
        receipt_bump: bid_receipt_bump,
    };
    let data = print_bid_receipt_ix.data();

    let print_bid_receipt_instruction = Instruction {
        program_id: mpl_auction_house::id(),
        data,
        accounts: account_metas,
    };

    (
        (accounts, print_receipt_accounts),
        Transaction::new_signed_with_payer(
            &[instruction, print_bid_receipt_instruction],
            Some(&buyer.pubkey()),
            &[buyer],
            context.last_blockhash,
        ),
    )
}

pub fn auctioneer_public_buy(
    context: &mut ProgramTestContext,
    ahkey: &Pubkey,
    ah: &AuctionHouse,
    test_metadata: &Metadata,
    owner: &Pubkey,
    buyer: &Keypair,
    auctioneer_authority: &Pubkey,
    sale_price: u64,
) -> (
    (
        mpl_auction_house::accounts::AuctioneerPublicBuy,
        mpl_auction_house::accounts::PrintBidReceipt,
    ),
    Transaction,
) {
    let seller_token_account = get_associated_token_address(owner, &test_metadata.mint.pubkey());
    let trade_state = find_public_bid_trade_state_address(
        &buyer.pubkey(),
        ahkey,
        &ah.treasury_mint,
        &test_metadata.mint.pubkey(),
        sale_price,
        1,
    );

    let (auctioneer_pda, _) = find_auctioneer_pda(ahkey, auctioneer_authority);
    let (escrow, escrow_bump) = find_escrow_payment_address(ahkey, &buyer.pubkey());
    let (bts, bts_bump) = trade_state;

    let accounts = mpl_auction_house::accounts::AuctioneerPublicBuy {
        wallet: buyer.pubkey(),
        token_account: seller_token_account,
        metadata: test_metadata.pubkey,
        auctioneer_authority: *auctioneer_authority,
        auction_house: *ahkey,
        auction_house_fee_account: ah.auction_house_fee_account,
        buyer_trade_state: bts,
        token_program: spl_token::id(),
        treasury_mint: ah.treasury_mint,
        payment_account: buyer.pubkey(),
        transfer_authority: buyer.pubkey(),
        ah_auctioneer_pda: auctioneer_pda,
        system_program: solana_program::system_program::id(),
        rent: sysvar::rent::id(),
        escrow_payment_account: escrow,
    };
    let account_metas = accounts.to_account_metas(None);

    let buy_ix = mpl_auction_house::instruction::AuctioneerPublicBuy {
        trade_state_bump: bts_bump,
        escrow_payment_bump: escrow_bump,
        token_size: 1,
        buyer_price: sale_price,
    };
    let data = buy_ix.data();

    let instruction = Instruction {
        program_id: mpl_auction_house::id(),
        data,
        accounts: account_metas,
    };

    let (bid_receipt, bid_receipt_bump) = find_bid_receipt_address(&bts);
    let print_receipt_accounts = mpl_auction_house::accounts::PrintBidReceipt {
        receipt: bid_receipt,
        bookkeeper: buyer.pubkey(),
        system_program: solana_program::system_program::id(),
        rent: sysvar::rent::id(),
        instruction: sysvar::instructions::id(),
    };

    let account_metas = print_receipt_accounts.to_account_metas(None);

    let print_bid_receipt_ix = mpl_auction_house::instruction::PrintBidReceipt {
        receipt_bump: bid_receipt_bump,
    };
    let data = print_bid_receipt_ix.data();

    let print_bid_receipt_instruction = Instruction {
        program_id: mpl_auction_house::id(),
        data,
        accounts: account_metas,
    };

    (
        (accounts, print_receipt_accounts),
        Transaction::new_signed_with_payer(
            &[instruction, print_bid_receipt_instruction],
            Some(&buyer.pubkey()),
            &[buyer],
            context.last_blockhash,
        ),
    )
}

pub fn execute_sale(
    context: &mut ProgramTestContext,
    ahkey: &Pubkey,
    ah: &AuctionHouse,
    authority: &Keypair,
    test_metadata: &Metadata,
    buyer: &Pubkey,
    seller: &Pubkey,
    token_account: &Pubkey,
    seller_trade_state: &Pubkey,
    buyer_trade_state: &Pubkey,
    token_size: u64,
    buyer_price: u64,
) -> (
    (
        mpl_auction_house::accounts::ExecuteSale,
        mpl_auction_house::accounts::PrintPurchaseReceipt,
    ),
    Transaction,
) {
    let program_id = mpl_auction_house::id();
    let buyer_token_account = get_associated_token_address(buyer, &test_metadata.mint.pubkey());

    let (program_as_signer, pas_bump) = find_program_as_signer_address();

    let (free_trade_state, free_sts_bump) = find_trade_state_address(
        seller,
        ahkey,
        token_account,
        &ah.treasury_mint,
        &test_metadata.mint.pubkey(),
        0,
        token_size,
    );
    let (escrow_payment_account, escrow_bump) = find_escrow_payment_address(ahkey, buyer);
    let (purchase_receipt, purchase_receipt_bump) =
        find_purchase_receipt_address(seller_trade_state, buyer_trade_state);
    let (listing_receipt, _listing_receipt_bump) = find_listing_receipt_address(seller_trade_state);
    let (bid_receipt, _public_bid_receipt_bump) = find_bid_receipt_address(buyer_trade_state);
    let execute_sale_accounts = mpl_auction_house::accounts::ExecuteSale {
        buyer: *buyer,
        seller: *seller,
        auction_house: *ahkey,
        token_account: *token_account,
        token_mint: test_metadata.mint.pubkey(),
        treasury_mint: ah.treasury_mint,
        metadata: test_metadata.pubkey,
        authority: ah.authority,
        seller_trade_state: *seller_trade_state,
        buyer_trade_state: *buyer_trade_state,
        free_trade_state,
        seller_payment_receipt_account: *seller,
        buyer_receipt_token_account: buyer_token_account,
        escrow_payment_account,
        auction_house_fee_account: ah.auction_house_fee_account,
        auction_house_treasury: ah.auction_house_treasury,
        program_as_signer,
        token_program: spl_token::id(),
        system_program: system_program::id(),
        ata_program: spl_associated_token_account::id(),
        rent: sysvar::rent::id(),
    };

    let execute_sale_account_metas = execute_sale_accounts.to_account_metas(None);

    let execute_sale_instruction = Instruction {
        program_id,
        data: mpl_auction_house::instruction::ExecuteSale {
            escrow_payment_bump: escrow_bump,
            _free_trade_state_bump: free_sts_bump,
            program_as_signer_bump: pas_bump,
            token_size,
            buyer_price,
        }
        .data(),
        accounts: execute_sale_account_metas,
    };

    let print_purchase_receipt_accounts = mpl_auction_house::accounts::PrintPurchaseReceipt {
        purchase_receipt,
        listing_receipt,
        bid_receipt,
        bookkeeper: authority.pubkey(),
        system_program: system_program::id(),
        rent: sysvar::rent::id(),
        instruction: sysvar::instructions::id(),
    };

    let print_purchase_receipt_instruction = Instruction {
        program_id,
        data: mpl_auction_house::instruction::PrintPurchaseReceipt {
            purchase_receipt_bump,
        }
        .data(),
        accounts: print_purchase_receipt_accounts.to_account_metas(None),
    };

    let tx = Transaction::new_signed_with_payer(
        &[execute_sale_instruction, print_purchase_receipt_instruction],
        Some(&authority.pubkey()),
        &[authority],
        context.last_blockhash,
    );

    ((execute_sale_accounts, print_purchase_receipt_accounts), tx)
}

pub fn auctioneer_execute_sale(
    context: &mut ProgramTestContext,
    ahkey: &Pubkey,
    ah: &AuctionHouse,
    auctioneer_authority: &Keypair,
    test_metadata: &Metadata,
    buyer: &Pubkey,
    seller: &Pubkey,
    token_account: &Pubkey,
    seller_trade_state: &Pubkey,
    buyer_trade_state: &Pubkey,
    token_size: u64,
    buyer_price: u64,
) -> (
    (
        mpl_auction_house::accounts::AuctioneerExecuteSale,
        mpl_auction_house::accounts::PrintPurchaseReceipt,
    ),
    Transaction,
) {
    let program_id = mpl_auction_house::id();
    let buyer_token_account = get_associated_token_address(buyer, &test_metadata.mint.pubkey());

    let (program_as_signer, pas_bump) = find_program_as_signer_address();

    let (free_trade_state, free_sts_bump) = find_trade_state_address(
        seller,
        ahkey,
        token_account,
        &ah.treasury_mint,
        &test_metadata.mint.pubkey(),
        0,
        token_size,
    );

    let (auctioneer_pda, _) = find_auctioneer_pda(ahkey, &auctioneer_authority.pubkey());
    let (escrow_payment_account, escrow_bump) = find_escrow_payment_address(ahkey, buyer);
    let (purchase_receipt, purchase_receipt_bump) =
        find_purchase_receipt_address(seller_trade_state, buyer_trade_state);
    let (listing_receipt, _listing_receipt_bump) = find_listing_receipt_address(seller_trade_state);
    let (bid_receipt, _public_bid_receipt_bump) = find_bid_receipt_address(buyer_trade_state);

    let execute_sale_accounts = mpl_auction_house::accounts::AuctioneerExecuteSale {
        buyer: *buyer,
        seller: *seller,
        auction_house: *ahkey,
        token_account: *token_account,
        token_mint: test_metadata.mint.pubkey(),
        treasury_mint: ah.treasury_mint,
        metadata: test_metadata.pubkey,
        auctioneer_authority: auctioneer_authority.pubkey(),
        seller_trade_state: *seller_trade_state,
        buyer_trade_state: *buyer_trade_state,
        free_trade_state,
        seller_payment_receipt_account: *seller,
        buyer_receipt_token_account: buyer_token_account,
        escrow_payment_account,
        auction_house_fee_account: ah.auction_house_fee_account,
        auction_house_treasury: ah.auction_house_treasury,
        program_as_signer,
        ah_auctioneer_pda: auctioneer_pda,
        token_program: spl_token::id(),
        system_program: system_program::id(),
        ata_program: spl_associated_token_account::id(),
        rent: sysvar::rent::id(),
    };

    let execute_sale_account_metas = execute_sale_accounts.to_account_metas(None);

    let execute_sale_instruction = Instruction {
        program_id,
        data: mpl_auction_house::instruction::AuctioneerExecuteSale {
            escrow_payment_bump: escrow_bump,
            _free_trade_state_bump: free_sts_bump,
            program_as_signer_bump: pas_bump,
            token_size,
            buyer_price,
        }
        .data(),
        accounts: execute_sale_account_metas,
    };

    let print_purchase_receipt_accounts = mpl_auction_house::accounts::PrintPurchaseReceipt {
        purchase_receipt,
        listing_receipt,
        bid_receipt,
        bookkeeper: auctioneer_authority.pubkey(),
        system_program: system_program::id(),
        rent: sysvar::rent::id(),
        instruction: sysvar::instructions::id(),
    };

    let print_purchase_receipt_instruction = Instruction {
        program_id,
        data: mpl_auction_house::instruction::PrintPurchaseReceipt {
            purchase_receipt_bump,
        }
        .data(),
        accounts: print_purchase_receipt_accounts.to_account_metas(None),
    };

    let tx = Transaction::new_signed_with_payer(
        &[execute_sale_instruction, print_purchase_receipt_instruction],
        Some(&auctioneer_authority.pubkey()),
        &[auctioneer_authority],
        context.last_blockhash,
    );

    ((execute_sale_accounts, print_purchase_receipt_accounts), tx)
}

pub fn sell_mint(
    context: &mut ProgramTestContext,
    ahkey: &Pubkey,
    ah: &AuctionHouse,
    test_metadata_mint: &Pubkey,
    seller: &Keypair,
    sale_price: u64,
) -> (
    (
        mpl_auction_house::accounts::Sell,
        mpl_auction_house::accounts::PrintListingReceipt,
    ),
    Transaction,
) {
    let token = get_associated_token_address(&seller.pubkey(), test_metadata_mint);
    let (metadata, _) = find_metadata_account(test_metadata_mint);
    let (seller_trade_state, sts_bump) = find_trade_state_address(
        &seller.pubkey(),
        ahkey,
        &token,
        &ah.treasury_mint,
        test_metadata_mint,
        sale_price,
        1,
    );
    let (free_seller_trade_state, free_sts_bump) = find_trade_state_address(
        &seller.pubkey(),
        ahkey,
        &token,
        &ah.treasury_mint,
        test_metadata_mint,
        0,
        1,
    );
    let (pas, pas_bump) = find_program_as_signer_address();
    let (listing_receipt, receipt_bump) = find_listing_receipt_address(&seller_trade_state);

    let accounts = mpl_auction_house::accounts::Sell {
        wallet: seller.pubkey(),
        token_account: token,
        metadata,
        authority: ah.authority,
        auction_house: *ahkey,
        auction_house_fee_account: ah.auction_house_fee_account,
        seller_trade_state,
        free_seller_trade_state,
        token_program: spl_token::id(),
        system_program: solana_program::system_program::id(),
        program_as_signer: pas,
        rent: sysvar::rent::id(),
    };
    let account_metas = accounts.to_account_metas(None);

    let data = mpl_auction_house::instruction::Sell {
        trade_state_bump: sts_bump,
        free_trade_state_bump: free_sts_bump,
        program_as_signer_bump: pas_bump,
        token_size: 1,
        buyer_price: sale_price,
    }
    .data();

    let instruction = Instruction {
        program_id: mpl_auction_house::id(),
        data,
        accounts: account_metas,
    };

    let listing_receipt_accounts = mpl_auction_house::accounts::PrintListingReceipt {
        receipt: listing_receipt,
        bookkeeper: seller.pubkey(),
        system_program: system_program::id(),
        rent: sysvar::rent::id(),
        instruction: sysvar::instructions::id(),
    };

    let print_receipt_instruction = Instruction {
        program_id: mpl_auction_house::id(),
        data: mpl_auction_house::instruction::PrintListingReceipt { receipt_bump }.data(),
        accounts: listing_receipt_accounts.to_account_metas(None),
    };

    (
        (accounts, listing_receipt_accounts),
        Transaction::new_signed_with_payer(
            &[instruction, print_receipt_instruction],
            Some(&seller.pubkey()),
            &[seller],
            context.last_blockhash,
        ),
    )
}

pub fn auctioneer_sell_mint(
    context: &mut ProgramTestContext,
    ahkey: &Pubkey,
    ah: &AuctionHouse,
    test_metadata_mint: &Pubkey,
    seller: &Keypair,
    auctioneer_authority: Pubkey,
    sale_price: u64,
) -> (
    (
        mpl_auction_house::accounts::AuctioneerSell,
        mpl_auction_house::accounts::PrintListingReceipt,
    ),
    Transaction,
) {
    let token = get_associated_token_address(&seller.pubkey(), test_metadata_mint);
    let (metadata, _) = find_metadata_account(test_metadata_mint);
    let (seller_trade_state, sts_bump) = find_auctioneer_trade_state_address(
        &seller.pubkey(),
        ahkey,
        &token,
        &ah.treasury_mint,
<<<<<<< HEAD
        &test_metadata_mint,
=======
        test_metadata_mint,
        sale_price,
>>>>>>> 1596a057
        1,
    );
    let (free_seller_trade_state, free_sts_bump) = find_trade_state_address(
        &seller.pubkey(),
        ahkey,
        &token,
        &ah.treasury_mint,
        test_metadata_mint,
        0,
        1,
    );

    let (auctioneer_pda, _) = find_auctioneer_pda(ahkey, &auctioneer_authority);
    let (pas, pas_bump) = find_program_as_signer_address();
    let (listing_receipt, receipt_bump) = find_listing_receipt_address(&seller_trade_state);

    let accounts = mpl_auction_house::accounts::AuctioneerSell {
        wallet: seller.pubkey(),
        token_account: token,
        metadata,
        auctioneer_authority,
        auction_house: *ahkey,
        auction_house_fee_account: ah.auction_house_fee_account,
        seller_trade_state,
        free_seller_trade_state,
        ah_auctioneer_pda: auctioneer_pda,
        token_program: spl_token::id(),
        system_program: solana_program::system_program::id(),
        program_as_signer: pas,
        rent: sysvar::rent::id(),
    };
    let account_metas = accounts.to_account_metas(None);

    let data = mpl_auction_house::instruction::AuctioneerSell {
        trade_state_bump: sts_bump,
        free_trade_state_bump: free_sts_bump,
        program_as_signer_bump: pas_bump,
        token_size: 1,
        buyer_price: sale_price,
    }
    .data();

    let instruction = Instruction {
        program_id: mpl_auction_house::id(),
        data,
        accounts: account_metas,
    };

    let listing_receipt_accounts = mpl_auction_house::accounts::PrintListingReceipt {
        receipt: listing_receipt,
        bookkeeper: seller.pubkey(),
        system_program: system_program::id(),
        rent: sysvar::rent::id(),
        instruction: sysvar::instructions::id(),
    };

    let print_receipt_instruction = Instruction {
        program_id: mpl_auction_house::id(),
        data: mpl_auction_house::instruction::PrintListingReceipt { receipt_bump }.data(),
        accounts: listing_receipt_accounts.to_account_metas(None),
    };

    (
        (accounts, listing_receipt_accounts),
        Transaction::new_signed_with_payer(
            &[instruction, print_receipt_instruction],
            Some(&seller.pubkey()),
            &[seller],
            context.last_blockhash,
        ),
    )
}

pub fn sell(
    context: &mut ProgramTestContext,
    ahkey: &Pubkey,
    ah: &AuctionHouse,
    test_metadata: &Metadata,
    sale_price: u64,
) -> (
    (
        mpl_auction_house::accounts::Sell,
        mpl_auction_house::accounts::PrintListingReceipt,
    ),
    Transaction,
) {
    let program_id = mpl_auction_house::id();
    let token =
        get_associated_token_address(&test_metadata.token.pubkey(), &test_metadata.mint.pubkey());
    let (seller_trade_state, sts_bump) = find_trade_state_address(
        &test_metadata.token.pubkey(),
        ahkey,
        &token,
        &ah.treasury_mint,
        &test_metadata.mint.pubkey(),
        sale_price,
        1,
    );
    let (listing_receipt, receipt_bump) = find_listing_receipt_address(&seller_trade_state);

    let (free_seller_trade_state, free_sts_bump) = find_trade_state_address(
        &test_metadata.token.pubkey(),
        ahkey,
        &token,
        &ah.treasury_mint,
        &test_metadata.mint.pubkey(),
        0,
        1,
    );
    let (pas, pas_bump) = find_program_as_signer_address();

    let accounts = mpl_auction_house::accounts::Sell {
        wallet: test_metadata.token.pubkey(),
        token_account: token,
        metadata: test_metadata.pubkey,
        authority: ah.authority,
        auction_house: *ahkey,
        auction_house_fee_account: ah.auction_house_fee_account,
        seller_trade_state,
        free_seller_trade_state,
        token_program: spl_token::id(),
        system_program: solana_program::system_program::id(),
        program_as_signer: pas,
        rent: sysvar::rent::id(),
    };
    let account_metas = accounts.to_account_metas(None);

    let data = mpl_auction_house::instruction::Sell {
        trade_state_bump: sts_bump,
        free_trade_state_bump: free_sts_bump,
        program_as_signer_bump: pas_bump,
        token_size: 1,
        buyer_price: sale_price,
    }
    .data();

    let instruction = Instruction {
        program_id,
        data,
        accounts: account_metas,
    };

    let listing_receipt_accounts = mpl_auction_house::accounts::PrintListingReceipt {
        receipt: listing_receipt,
        bookkeeper: test_metadata.token.pubkey(),
        system_program: system_program::id(),
        rent: sysvar::rent::id(),
        instruction: sysvar::instructions::id(),
    };

    let print_receipt_instruction = Instruction {
        program_id,
        data: mpl_auction_house::instruction::PrintListingReceipt { receipt_bump }.data(),
        accounts: listing_receipt_accounts.to_account_metas(None),
    };

    (
        (accounts, listing_receipt_accounts),
        Transaction::new_signed_with_payer(
            &[instruction, print_receipt_instruction],
            Some(&test_metadata.token.pubkey()),
            &[&test_metadata.token],
            context.last_blockhash,
        ),
    )
}

pub fn auctioneer_sell(
    context: &mut ProgramTestContext,
    ahkey: &Pubkey,
    ah: &AuctionHouse,
    test_metadata: &Metadata,
    sale_price: u64,
    auctioneer_authority: &Pubkey,
) -> (
    (
        mpl_auction_house::accounts::AuctioneerSell,
        mpl_auction_house::accounts::PrintListingReceipt,
    ),
    Transaction,
) {
    let program_id = mpl_auction_house::id();
    let token =
        get_associated_token_address(&test_metadata.token.pubkey(), &test_metadata.mint.pubkey());
    let (seller_trade_state, sts_bump) = find_auctioneer_trade_state_address(
        &test_metadata.token.pubkey(),
        ahkey,
        &token,
        &ah.treasury_mint,
        &test_metadata.mint.pubkey(),
        1,
    );
    let (listing_receipt, receipt_bump) = find_listing_receipt_address(&seller_trade_state);

    let (free_seller_trade_state, free_sts_bump) = find_trade_state_address(
        &test_metadata.token.pubkey(),
        ahkey,
        &token,
        &ah.treasury_mint,
        &test_metadata.mint.pubkey(),
        0,
        1,
    );
    let (pas, pas_bump) = find_program_as_signer_address();

    let (auctioneer_pda, _) = find_auctioneer_pda(ahkey, auctioneer_authority);

    let accounts = mpl_auction_house::accounts::AuctioneerSell {
        wallet: test_metadata.token.pubkey(),
        token_account: token,
        metadata: test_metadata.pubkey,
        auctioneer_authority: *auctioneer_authority,
        auction_house: *ahkey,
        auction_house_fee_account: ah.auction_house_fee_account,
        seller_trade_state,
        free_seller_trade_state,
        ah_auctioneer_pda: auctioneer_pda,
        token_program: spl_token::id(),
        system_program: solana_program::system_program::id(),
        program_as_signer: pas,
        rent: sysvar::rent::id(),
    };
    let account_metas = accounts.to_account_metas(None);

    let data = mpl_auction_house::instruction::AuctioneerSell {
        trade_state_bump: sts_bump,
        free_trade_state_bump: free_sts_bump,
        program_as_signer_bump: pas_bump,
        token_size: 1,
        buyer_price: sale_price,
    }
    .data();

    let instruction = Instruction {
        program_id,
        data,
        accounts: account_metas,
    };

    let listing_receipt_accounts = mpl_auction_house::accounts::PrintListingReceipt {
        receipt: listing_receipt,
        bookkeeper: test_metadata.token.pubkey(),
        system_program: system_program::id(),
        rent: sysvar::rent::id(),
        instruction: sysvar::instructions::id(),
    };

    let print_receipt_instruction = Instruction {
        program_id,
        data: mpl_auction_house::instruction::PrintListingReceipt { receipt_bump }.data(),
        accounts: listing_receipt_accounts.to_account_metas(None),
    };

    (
        (accounts, listing_receipt_accounts),
        Transaction::new_signed_with_payer(
            &[instruction, print_receipt_instruction],
            Some(&test_metadata.token.pubkey()),
            &[&test_metadata.token],
            context.last_blockhash,
        ),
    )
}

pub async fn delegate_auctioneer(
    context: &mut ProgramTestContext,
    auction_house: Pubkey,
    authority: &Keypair,
    auctioneer_authority: Pubkey,
    ah_auctioneer_pda: Pubkey,
    scopes: Vec<AuthorityScope>,
) -> StdResult<(), TransportError> {
    let accounts = mpl_auction_house::accounts::DelegateAuctioneer {
        auction_house,
        authority: authority.pubkey(),
        auctioneer_authority,
        ah_auctioneer_pda,
        system_program: system_program::id(),
    }
    .to_account_metas(None);

    let data = mpl_auction_house::instruction::DelegateAuctioneer { scopes }.data();

    let instruction = Instruction {
        program_id: mpl_auction_house::id(),
        data,
        accounts,
    };

    let tx = Transaction::new_signed_with_payer(
        &[instruction],
        Some(&authority.pubkey()),
        &[authority],
        context.last_blockhash,
    );

    context.banks_client.process_transaction(tx).await
}

pub fn withdraw(
    context: &mut ProgramTestContext,
    buyer: &Keypair,
    ahkey: &Pubkey,
    ah: &AuctionHouse,
    test_metadata: &Metadata,
    sale_price: u64,
    withdraw_amount: u64,
) -> ((mpl_auction_house::accounts::Withdraw,), Transaction) {
    let seller_token_account =
        get_associated_token_address(&test_metadata.token.pubkey(), &test_metadata.mint.pubkey());
    let (_buyer_trade_state, _sts_bump) = find_trade_state_address(
        &buyer.pubkey(),
        ahkey,
        &seller_token_account,
        &ah.treasury_mint,
        &test_metadata.mint.pubkey(),
        sale_price,
        1,
    );
    let (escrow_payment_account, escrow_bump) = find_escrow_payment_address(ahkey, &buyer.pubkey());

    let accounts = mpl_auction_house::accounts::Withdraw {
        wallet: buyer.pubkey(),
        escrow_payment_account,
        receipt_account: buyer.pubkey(),
        treasury_mint: ah.treasury_mint,
        authority: ah.authority,
        auction_house: *ahkey,
        auction_house_fee_account: ah.auction_house_fee_account,
        token_program: spl_token::id(),
        system_program: system_program::id(),
        ata_program: spl_associated_token_account::id(),
        rent: sysvar::rent::id(),
    };

    let accounts_metas = accounts.to_account_metas(None);

    let data = mpl_auction_house::instruction::Withdraw {
        escrow_payment_bump: escrow_bump,
        amount: withdraw_amount,
    }
    .data();

    let instruction = Instruction {
        program_id: mpl_auction_house::id(),
        data,
        accounts: accounts_metas,
    };
    let tx = Transaction::new_signed_with_payer(
        &[instruction],
        Some(&buyer.pubkey()),
        &[buyer],
        context.last_blockhash,
    );

    ((accounts,), tx)
}

pub fn auctioneer_withdraw(
    context: &mut ProgramTestContext,
    buyer: &Keypair,
    ahkey: &Pubkey,
    ah: &AuctionHouse,
    test_metadata: &Metadata,
    auctioneer_authority: Pubkey,
    sale_price: u64,
    withdraw_amount: u64,
) -> (mpl_auction_house::accounts::AuctioneerWithdraw, Transaction) {
    let seller_token_account =
        get_associated_token_address(&test_metadata.token.pubkey(), &test_metadata.mint.pubkey());
    let (_buyer_trade_state, _sts_bump) = find_trade_state_address(
        &buyer.pubkey(),
        ahkey,
        &seller_token_account,
        &ah.treasury_mint,
        &test_metadata.mint.pubkey(),
        sale_price,
        1,
    );
    let (auctioneer_pda, _) = find_auctioneer_pda(ahkey, &auctioneer_authority);
    let (escrow_payment_account, escrow_bump) = find_escrow_payment_address(ahkey, &buyer.pubkey());

    let accounts = mpl_auction_house::accounts::AuctioneerWithdraw {
        wallet: buyer.pubkey(),
        escrow_payment_account,
        receipt_account: buyer.pubkey(),
        treasury_mint: ah.treasury_mint,
        auctioneer_authority,
        auction_house: *ahkey,
        auction_house_fee_account: ah.auction_house_fee_account,
        ah_auctioneer_pda: auctioneer_pda,
        token_program: spl_token::id(),
        system_program: system_program::id(),
        ata_program: spl_associated_token_account::id(),
        rent: sysvar::rent::id(),
    };

    let accounts_metas = accounts.to_account_metas(None);

    let data = mpl_auction_house::instruction::AuctioneerWithdraw {
        escrow_payment_bump: escrow_bump,
        amount: withdraw_amount,
    }
    .data();

    let instruction = Instruction {
        program_id: mpl_auction_house::id(),
        data,
        accounts: accounts_metas,
    };
    let tx = Transaction::new_signed_with_payer(
        &[instruction],
        Some(&buyer.pubkey()),
        &[buyer],
        context.last_blockhash,
    );

    (accounts, tx)
}

pub async fn existing_auction_house_test_context(
    context: &mut ProgramTestContext,
) -> StdResult<(AuctionHouse, Pubkey, Keypair), TransportError> {
    let twd_key = context.payer.pubkey();
    let fwd_key = context.payer.pubkey();
    let t_mint_key = spl_token::native_mint::id();
    let tdw_ata = twd_key;
    let seller_fee_basis_points: u16 = 100;
    let authority = Keypair::new();
    airdrop(context, &authority.pubkey(), 10_000_000_000).await?;
    // Derive Auction House Key
    let (auction_house_address, bump) =
        find_auction_house_address(&authority.pubkey(), &t_mint_key);
    let (auction_fee_account_key, fee_payer_bump) =
        find_auction_house_fee_account_address(&auction_house_address);
    // Derive Auction House Treasury Key
    let (auction_house_treasury_key, treasury_bump) =
        find_auction_house_treasury_address(&auction_house_address);
    let auction_house = create_auction_house(
        context,
        &authority,
        &twd_key,
        &fwd_key,
        &t_mint_key,
        &tdw_ata,
        &auction_house_address,
        bump,
        &auction_fee_account_key,
        fee_payer_bump,
        &auction_house_treasury_key,
        treasury_bump,
        seller_fee_basis_points,
        false,
        false,
    );

    let auction_house_account = auction_house.await.unwrap();

    let auction_house_acc = context
        .banks_client
        .get_account(auction_house_account)
        .await?
        .expect("account empty");

    let auction_house_data = AuctionHouse::try_deserialize(&mut auction_house_acc.data.as_ref())
        .map_err(|e| TransportError::IoError(io::Error::new(io::ErrorKind::InvalidData, e)))?;
    Ok((auction_house_data, auction_house_address, authority))
}<|MERGE_RESOLUTION|>--- conflicted
+++ resolved
@@ -927,12 +927,7 @@
         ahkey,
         &token,
         &ah.treasury_mint,
-<<<<<<< HEAD
-        &test_metadata_mint,
-=======
         test_metadata_mint,
-        sale_price,
->>>>>>> 1596a057
         1,
     );
     let (free_seller_trade_state, free_sts_bump) = find_trade_state_address(

--- conflicted
+++ resolved
@@ -175,11 +175,7 @@
         sale_price,
         1,
     );
-<<<<<<< HEAD
-    let (auctioneer_pda, auctioneer_pda_bump) = find_auctioneer_pda(&ahkey, &auctioneer_authority);
-=======
     let (auctioneer_pda, _) = find_auctioneer_pda(&ahkey, &auctioneer_authority);
->>>>>>> 457e975a
     let (escrow, escrow_bump) = find_escrow_payment_address(&ahkey, &buyer.pubkey());
 
     let accounts = mpl_auction_house::accounts::DepositWithAuctioneer {
@@ -202,10 +198,6 @@
     let data = mpl_auction_house::instruction::DepositWithAuctioneer {
         escrow_payment_bump: escrow_bump,
         amount: sale_price,
-<<<<<<< HEAD
-        ah_auctioneer_pda_bump: auctioneer_pda_bump,
-=======
->>>>>>> 457e975a
     }
     .data();
 
@@ -345,11 +337,7 @@
         sale_price,
         1,
     );
-<<<<<<< HEAD
-    let (auctioneer_pda, auctioneer_pda_bump) = find_auctioneer_pda(&ahkey, &auctioneer_authority);
-=======
     let (auctioneer_pda, _) = find_auctioneer_pda(&ahkey, &auctioneer_authority);
->>>>>>> 457e975a
     let (escrow, escrow_bump) = find_escrow_payment_address(&ahkey, &buyer.pubkey());
     let (bts, bts_bump) = trade_state;
 
@@ -379,10 +367,6 @@
         escrow_payment_bump: escrow_bump,
         token_size: 1,
         buyer_price: sale_price,
-<<<<<<< HEAD
-        ah_auctioneer_pda_bump: auctioneer_pda_bump,
-=======
->>>>>>> 457e975a
     };
     let data = buy_ix.data();
 
@@ -543,11 +527,7 @@
         1,
     );
 
-<<<<<<< HEAD
-    let (auctioneer_pda, auctioneer_pda_bump) = find_auctioneer_pda(&ahkey, &auctioneer_authority);
-=======
     let (auctioneer_pda, _) = find_auctioneer_pda(&ahkey, &auctioneer_authority);
->>>>>>> 457e975a
     let (escrow, escrow_bump) = find_escrow_payment_address(&ahkey, &buyer.pubkey());
     let (bts, bts_bump) = trade_state;
 
@@ -576,10 +556,6 @@
         escrow_payment_bump: escrow_bump,
         token_size: 1,
         buyer_price: sale_price,
-<<<<<<< HEAD
-        ah_auctioneer_pda_bump: auctioneer_pda_bump,
-=======
->>>>>>> 457e975a
     };
     let data = buy_ix.data();
 
@@ -765,11 +741,7 @@
         token_size,
     );
 
-<<<<<<< HEAD
-    let (auctioneer_pda, auctioneer_pda_bump) = find_auctioneer_pda(&ahkey, &auctioneer_authority);
-=======
     let (auctioneer_pda, _) = find_auctioneer_pda(&ahkey, &auctioneer_authority);
->>>>>>> 457e975a
     let (escrow_payment_account, escrow_bump) = find_escrow_payment_address(&ahkey, &buyer);
     let (purchase_receipt, purchase_receipt_bump) =
         find_purchase_receipt_address(seller_trade_state, buyer_trade_state);
@@ -812,10 +784,6 @@
             program_as_signer_bump: pas_bump,
             token_size,
             buyer_price,
-<<<<<<< HEAD
-            ah_auctioneer_pda_bump: auctioneer_pda_bump,
-=======
->>>>>>> 457e975a
         }
         .data(),
         accounts: execute_sale_account_metas,
@@ -979,11 +947,7 @@
         1,
     );
 
-<<<<<<< HEAD
-    let (auctioneer_pda, auctioneer_pda_bump) = find_auctioneer_pda(&ahkey, &auctioneer_authority);
-=======
     let (auctioneer_pda, _) = find_auctioneer_pda(&ahkey, &auctioneer_authority);
->>>>>>> 457e975a
     let (pas, pas_bump) = find_program_as_signer_address();
     let (listing_receipt, receipt_bump) = find_listing_receipt_address(&seller_trade_state);
 
@@ -1011,7 +975,6 @@
         program_as_signer_bump: pas_bump,
         token_size: 1,
         buyer_price: sale_price,
-        ah_auctioneer_pda_bump: auctioneer_pda_bump,
     }
     .data();
 
@@ -1179,11 +1142,7 @@
     );
     let (pas, pas_bump) = find_program_as_signer_address();
 
-<<<<<<< HEAD
-    let (auctioneer_pda, auctioneer_pda_bump) = find_auctioneer_pda(&ahkey, &auctioneer_authority);
-=======
     let (auctioneer_pda, _) = find_auctioneer_pda(&ahkey, &auctioneer_authority);
->>>>>>> 457e975a
 
     let accounts = mpl_auction_house::accounts::SellWithAuctioneer {
         wallet: test_metadata.token.pubkey(),
@@ -1209,7 +1168,6 @@
         program_as_signer_bump: pas_bump,
         token_size: 1,
         buyer_price: sale_price,
-        ah_auctioneer_pda_bump: auctioneer_pda_bump,
     }
     .data();
 
@@ -1250,14 +1208,8 @@
     authority: &Keypair,
     auctioneer_authority: Pubkey,
     ah_auctioneer_pda: Pubkey,
-<<<<<<< HEAD
-    ah_auctioneer_pda_bump: u8,
-    scopes: Vec<AuthorityScope>,
-) -> Result<(), TransportError> {
-=======
     scopes: Vec<AuthorityScope>,
 ) -> StdResult<(), TransportError> {
->>>>>>> 457e975a
     let accounts = mpl_auction_house::accounts::DelegateAuctioneer {
         auction_house,
         authority: authority.pubkey(),
@@ -1267,15 +1219,7 @@
     }
     .to_account_metas(None);
 
-<<<<<<< HEAD
-    let data = mpl_auction_house::instruction::DelegateAuctioneer {
-        ah_auctioneer_pda_bump,
-        scopes,
-    }
-    .data();
-=======
     let data = mpl_auction_house::instruction::DelegateAuctioneer { scopes }.data();
->>>>>>> 457e975a
 
     let instruction = Instruction {
         program_id: mpl_auction_house::id(),
@@ -1299,14 +1243,8 @@
     authority: &Keypair,
     auctioneer_authority: Pubkey,
     ah_auctioneer_pda: Pubkey,
-<<<<<<< HEAD
-    ah_auctioneer_pda_bump: u8,
-    scopes: Vec<AuthorityScope>,
-) -> Result<(), TransportError> {
-=======
     scopes: Vec<AuthorityScope>,
 ) -> StdResult<(), TransportError> {
->>>>>>> 457e975a
     let accounts = mpl_auction_house::accounts::UpdateAuctioneer {
         auction_house,
         authority: authority.pubkey(),
@@ -1316,15 +1254,7 @@
     }
     .to_account_metas(None);
 
-<<<<<<< HEAD
-    let data = mpl_auction_house::instruction::UpdateAuctioneer {
-        ah_auctioneer_pda_bump,
-        scopes,
-    }
-    .data();
-=======
     let data = mpl_auction_house::instruction::UpdateAuctioneer { scopes }.data();
->>>>>>> 457e975a
 
     let instruction = Instruction {
         program_id: mpl_auction_house::id(),
@@ -1426,11 +1356,7 @@
         sale_price,
         1,
     );
-<<<<<<< HEAD
-    let (auctioneer_pda, auctioneer_pda_bump) = find_auctioneer_pda(&ahkey, &auctioneer_authority);
-=======
     let (auctioneer_pda, _) = find_auctioneer_pda(&ahkey, &auctioneer_authority);
->>>>>>> 457e975a
     let (escrow_payment_account, escrow_bump) =
         find_escrow_payment_address(&ahkey, &buyer.pubkey());
 
@@ -1454,10 +1380,6 @@
 
     let data = mpl_auction_house::instruction::WithdrawWithAuctioneer {
         escrow_payment_bump: escrow_bump,
-<<<<<<< HEAD
-        ah_auctioneer_pda_bump: auctioneer_pda_bump,
-=======
->>>>>>> 457e975a
         amount: withdraw_amount,
     }
     .data();

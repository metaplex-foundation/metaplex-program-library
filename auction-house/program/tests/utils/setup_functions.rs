use std::io;

use anchor_client::solana_sdk::{
    pubkey::Pubkey,
    signature::{Keypair, Signer},
    system_program, sysvar,
};
use anchor_lang::*;
use mpl_auction_house::{
    pda::{
        find_auction_house_address, find_auction_house_fee_account_address,
<<<<<<< HEAD
        find_auction_house_treasury_address, find_auctioneer_pda,
        find_auctioneer_trade_state_address, find_bid_receipt_address, find_escrow_payment_address,
        find_listing_receipt_address, find_program_as_signer_address,
=======
        find_auction_house_treasury_address, find_auctioneer_pda, find_bid_receipt_address,
        find_escrow_payment_address, find_listing_receipt_address, find_program_as_signer_address,
>>>>>>> 70055fc0
        find_public_bid_trade_state_address, find_purchase_receipt_address,
        find_trade_state_address,
    },
    AuctionHouse, AuthorityScope,
};

use mpl_testing_utils::{solana::airdrop, utils::Metadata};
use std::result::Result as StdResult;

use mpl_token_metadata::pda::find_metadata_account;
use solana_program_test::*;
use solana_sdk::{instruction::Instruction, transaction::Transaction, transport::TransportError};
use spl_associated_token_account::get_associated_token_address;

pub fn auction_house_program_test<'a>() -> ProgramTest {
    let mut program = ProgramTest::new("mpl_auction_house", mpl_auction_house::id(), None);
    program.add_program("mpl_token_metadata", mpl_token_metadata::id(), None);
    program
}

pub async fn create_auction_house(
    context: &mut ProgramTestContext,
    payer_wallet: &Keypair,
    twd_key: &Pubkey,
    fwd_key: &Pubkey,
    t_mint_key: &Pubkey,
    tdw_ata: &Pubkey,
    auction_house_key: &Pubkey,
    auction_house_key_bump: u8,
    auction_fee_account_key: &Pubkey,
    auction_fee_account_key_bump: u8,
    auction_house_treasury_key: &Pubkey,
    auction_house_treasury_key_bump: u8,
    seller_fee_basis_points: u16,
    requires_sign_off: bool,
    can_change_sale_price: bool,
) -> StdResult<Pubkey, TransportError> {
    let accounts = mpl_auction_house::accounts::CreateAuctionHouse {
        treasury_mint: *t_mint_key,
        payer: payer_wallet.pubkey(),
        authority: payer_wallet.pubkey(),
        fee_withdrawal_destination: *fwd_key,
        treasury_withdrawal_destination: *tdw_ata,
        treasury_withdrawal_destination_owner: *twd_key,
        auction_house: *auction_house_key,
        auction_house_fee_account: *auction_fee_account_key,
        auction_house_treasury: *auction_house_treasury_key,
        token_program: spl_token::id(),
        system_program: system_program::id(),
        ata_program: spl_associated_token_account::id(),
        rent: sysvar::rent::id(),
    }
    .to_account_metas(None);

    let data = mpl_auction_house::instruction::CreateAuctionHouse {
        _bump: auction_house_key_bump,
        fee_payer_bump: auction_fee_account_key_bump,
        treasury_bump: auction_house_treasury_key_bump,
        seller_fee_basis_points,
        requires_sign_off,
        can_change_sale_price,
    }
    .data();

    let instruction = Instruction {
        program_id: mpl_auction_house::id(),
        data,
        accounts,
    };

    let tx = Transaction::new_signed_with_payer(
        &[instruction],
        Some(&payer_wallet.pubkey()),
        &[payer_wallet],
        context.last_blockhash,
    );

    context
        .banks_client
        .process_transaction(tx)
        .await
        .map(|_| auction_house_key.clone())
}

pub fn deposit(
    context: &mut ProgramTestContext,
    ahkey: &Pubkey,
    ah: &AuctionHouse,
    test_metadata: &Metadata,
    buyer: &Keypair,
    sale_price: u64,
) -> (mpl_auction_house::accounts::Deposit, Transaction) {
    let seller_token_account =
        get_associated_token_address(&test_metadata.token.pubkey(), &test_metadata.mint.pubkey());
    let (_buyer_trade_state, _sts_bump) = find_trade_state_address(
        &buyer.pubkey(),
        &ahkey,
        &seller_token_account,
        &ah.treasury_mint,
        &test_metadata.mint.pubkey(),
        sale_price,
        1,
    );
    let (escrow, escrow_bump) = find_escrow_payment_address(&ahkey, &buyer.pubkey());
    let accounts = mpl_auction_house::accounts::Deposit {
        wallet: buyer.pubkey(),
        authority: ah.authority,
        auction_house: *ahkey,
        auction_house_fee_account: ah.auction_house_fee_account,
        token_program: spl_token::id(),
        treasury_mint: ah.treasury_mint,
        payment_account: buyer.pubkey(),
        transfer_authority: buyer.pubkey(),
        system_program: solana_program::system_program::id(),
        rent: sysvar::rent::id(),
        escrow_payment_account: escrow,
    };
    let account_metas = accounts.to_account_metas(None);

    let data = mpl_auction_house::instruction::Deposit {
        amount: sale_price,
        escrow_payment_bump: escrow_bump,
    }
    .data();

    let instruction = Instruction {
        program_id: mpl_auction_house::id(),
        data,
        accounts: account_metas,
    };

    (
        accounts,
        Transaction::new_signed_with_payer(
            &[instruction],
            Some(&buyer.pubkey()),
            &[buyer],
            context.last_blockhash,
        ),
    )
}

<<<<<<< HEAD
pub fn auction_deposit(
=======
pub fn auctioneer_deposit(
>>>>>>> 70055fc0
    context: &mut ProgramTestContext,
    ahkey: &Pubkey,
    ah: &AuctionHouse,
    test_metadata: &Metadata,
    buyer: &Keypair,
    auctioneer_authority: Pubkey,
    sale_price: u64,
<<<<<<< HEAD
) -> (
    mpl_auction_house::accounts::DepositWithAuctioneer,
    Transaction,
) {
=======
) -> (mpl_auction_house::accounts::AuctioneerDeposit, Transaction) {
>>>>>>> 70055fc0
    let seller_token_account =
        get_associated_token_address(&test_metadata.token.pubkey(), &test_metadata.mint.pubkey());
    let (_buyer_trade_state, _sts_bump) = find_trade_state_address(
        &buyer.pubkey(),
        &ahkey,
        &seller_token_account,
        &ah.treasury_mint,
        &test_metadata.mint.pubkey(),
        sale_price,
        1,
    );
    let (auctioneer_pda, _) = find_auctioneer_pda(&ahkey, &auctioneer_authority);
    let (escrow, escrow_bump) = find_escrow_payment_address(&ahkey, &buyer.pubkey());

<<<<<<< HEAD
    let accounts = mpl_auction_house::accounts::DepositWithAuctioneer {
=======
    let accounts = mpl_auction_house::accounts::AuctioneerDeposit {
>>>>>>> 70055fc0
        wallet: buyer.pubkey(),
        payment_account: buyer.pubkey(),
        transfer_authority: test_metadata.token.pubkey(),
        escrow_payment_account: escrow,
        treasury_mint: ah.treasury_mint,
        authority: ah.authority,
        auction_house: *ahkey,
        auction_house_fee_account: ah.auction_house_fee_account,
        auctioneer_authority,
        ah_auctioneer_pda: auctioneer_pda,
        token_program: spl_token::id(),
        system_program: solana_program::system_program::id(),
        rent: sysvar::rent::id(),
    };
    let account_metas = accounts.to_account_metas(None);

<<<<<<< HEAD
    let data = mpl_auction_house::instruction::DepositWithAuctioneer {
=======
    let data = mpl_auction_house::instruction::AuctioneerDeposit {
>>>>>>> 70055fc0
        escrow_payment_bump: escrow_bump,
        amount: sale_price,
    }
    .data();

    let instruction = Instruction {
        program_id: mpl_auction_house::id(),
        data,
        accounts: account_metas,
    };

    (
        accounts,
        Transaction::new_signed_with_payer(
            &[instruction],
            Some(&buyer.pubkey()),
            &[buyer],
            context.last_blockhash,
        ),
    )
}

pub fn buy(
    context: &mut ProgramTestContext,
    ahkey: &Pubkey,
    ah: &AuctionHouse,
    test_metadata: &Metadata,
    owner: &Pubkey,
    buyer: &Keypair,
    sale_price: u64,
) -> (
    (
        mpl_auction_house::accounts::Buy,
        mpl_auction_house::accounts::PrintBidReceipt,
    ),
    Transaction,
) {
    let seller_token_account = get_associated_token_address(&owner, &test_metadata.mint.pubkey());
    let trade_state = find_trade_state_address(
        &buyer.pubkey(),
        &ahkey,
        &seller_token_account,
        &ah.treasury_mint,
        &test_metadata.mint.pubkey(),
        sale_price,
        1,
    );
    let (escrow, escrow_bump) = find_escrow_payment_address(&ahkey, &buyer.pubkey());
    let (bts, bts_bump) = trade_state;
    let accounts = mpl_auction_house::accounts::Buy {
        wallet: buyer.pubkey(),
        token_account: seller_token_account,
        metadata: test_metadata.pubkey,
        authority: ah.authority,
        auction_house: *ahkey,
        auction_house_fee_account: ah.auction_house_fee_account,
        buyer_trade_state: bts,
        token_program: spl_token::id(),
        treasury_mint: ah.treasury_mint,
        payment_account: buyer.pubkey(),
        transfer_authority: buyer.pubkey(),
        system_program: solana_program::system_program::id(),
        rent: sysvar::rent::id(),
        escrow_payment_account: escrow,
    };

    let account_metas = accounts.to_account_metas(None);

    let buy_ix = mpl_auction_house::instruction::Buy {
        trade_state_bump: bts_bump,
        escrow_payment_bump: escrow_bump,
        token_size: 1,
        buyer_price: sale_price,
    };
    let data = buy_ix.data();

    let instruction = Instruction {
        program_id: mpl_auction_house::id(),
        data,
        accounts: account_metas,
    };

    let (bid_receipt, bid_receipt_bump) = find_bid_receipt_address(&bts);
    let print_receipt_accounts = mpl_auction_house::accounts::PrintBidReceipt {
        receipt: bid_receipt,
        bookkeeper: buyer.pubkey(),
        system_program: solana_program::system_program::id(),
        rent: sysvar::rent::id(),
        instruction: sysvar::instructions::id(),
    };

    let account_metas = print_receipt_accounts.to_account_metas(None);

    let print_bid_receipt_ix = mpl_auction_house::instruction::PrintBidReceipt {
        receipt_bump: bid_receipt_bump,
    };
    let data = print_bid_receipt_ix.data();

    let print_bid_receipt_instruction = Instruction {
        program_id: mpl_auction_house::id(),
        data,
        accounts: account_metas,
    };

    (
        (accounts, print_receipt_accounts),
        Transaction::new_signed_with_payer(
            &[instruction, print_bid_receipt_instruction],
            Some(&buyer.pubkey()),
            &[buyer],
            context.last_blockhash,
        ),
    )
}

<<<<<<< HEAD
pub fn auction_buy(
=======
pub fn auctioneer_buy(
>>>>>>> 70055fc0
    context: &mut ProgramTestContext,
    ahkey: &Pubkey,
    ah: &AuctionHouse,
    test_metadata: &Metadata,
    owner: &Pubkey,
    buyer: &Keypair,
    auctioneer_authority: &Pubkey,
    sale_price: u64,
) -> (
    (
<<<<<<< HEAD
        mpl_auction_house::accounts::BuyWithAuctioneer,
=======
        mpl_auction_house::accounts::AuctioneerBuy,
>>>>>>> 70055fc0
        mpl_auction_house::accounts::PrintBidReceipt,
    ),
    Transaction,
) {
    let seller_token_account = get_associated_token_address(&owner, &test_metadata.mint.pubkey());
    let trade_state = find_trade_state_address(
        &buyer.pubkey(),
        &ahkey,
        &seller_token_account,
        &ah.treasury_mint,
        &test_metadata.mint.pubkey(),
        sale_price,
        1,
    );
    let (auctioneer_pda, _) = find_auctioneer_pda(&ahkey, &auctioneer_authority);
    let (escrow, escrow_bump) = find_escrow_payment_address(&ahkey, &buyer.pubkey());
    let (bts, bts_bump) = trade_state;

<<<<<<< HEAD
    let accounts = mpl_auction_house::accounts::BuyWithAuctioneer {
=======
    let accounts = mpl_auction_house::accounts::AuctioneerBuy {
>>>>>>> 70055fc0
        wallet: buyer.pubkey(),
        token_account: seller_token_account,
        metadata: test_metadata.pubkey,
        authority: ah.authority,
        auction_house: *ahkey,
        auction_house_fee_account: ah.auction_house_fee_account,
        buyer_trade_state: bts,
        auctioneer_authority: *auctioneer_authority,
        ah_auctioneer_pda: auctioneer_pda,
        token_program: spl_token::id(),
        treasury_mint: ah.treasury_mint,
        payment_account: buyer.pubkey(),
        transfer_authority: buyer.pubkey(),
        system_program: solana_program::system_program::id(),
        rent: sysvar::rent::id(),
        escrow_payment_account: escrow,
    };

    let account_metas = accounts.to_account_metas(None);

<<<<<<< HEAD
    let buy_ix = mpl_auction_house::instruction::BuyWithAuctioneer {
=======
    let buy_ix = mpl_auction_house::instruction::AuctioneerBuy {
>>>>>>> 70055fc0
        trade_state_bump: bts_bump,
        escrow_payment_bump: escrow_bump,
        token_size: 1,
        buyer_price: sale_price,
    };
    let data = buy_ix.data();

    let instruction = Instruction {
        program_id: mpl_auction_house::id(),
        data,
        accounts: account_metas,
    };

    let (bid_receipt, bid_receipt_bump) = find_bid_receipt_address(&bts);
    let print_receipt_accounts = mpl_auction_house::accounts::PrintBidReceipt {
        receipt: bid_receipt,
        bookkeeper: buyer.pubkey(),
        system_program: solana_program::system_program::id(),
        rent: sysvar::rent::id(),
        instruction: sysvar::instructions::id(),
    };

    let account_metas = print_receipt_accounts.to_account_metas(None);

    let print_bid_receipt_ix = mpl_auction_house::instruction::PrintBidReceipt {
        receipt_bump: bid_receipt_bump,
    };
    let data = print_bid_receipt_ix.data();

    let print_bid_receipt_instruction = Instruction {
        program_id: mpl_auction_house::id(),
        data,
        accounts: account_metas,
    };

    (
        (accounts, print_receipt_accounts),
        Transaction::new_signed_with_payer(
            &[instruction, print_bid_receipt_instruction],
            Some(&buyer.pubkey()),
            &[buyer],
            context.last_blockhash,
        ),
    )
}

pub fn public_buy(
    context: &mut ProgramTestContext,
    ahkey: &Pubkey,
    ah: &AuctionHouse,
    test_metadata: &Metadata,
    owner: &Pubkey,
    buyer: &Keypair,
    sale_price: u64,
) -> (
    (
        mpl_auction_house::accounts::PublicBuy,
        mpl_auction_house::accounts::PrintBidReceipt,
    ),
    Transaction,
) {
    let seller_token_account = get_associated_token_address(&owner, &test_metadata.mint.pubkey());
    let trade_state = find_public_bid_trade_state_address(
        &buyer.pubkey(),
        &ahkey,
        &ah.treasury_mint,
        &test_metadata.mint.pubkey(),
        sale_price,
        1,
    );
    let (escrow, escrow_bump) = find_escrow_payment_address(&ahkey, &buyer.pubkey());
    let (bts, bts_bump) = trade_state;

    let accounts = mpl_auction_house::accounts::PublicBuy {
        wallet: buyer.pubkey(),
        token_account: seller_token_account,
        metadata: test_metadata.pubkey,
        authority: ah.authority,
        auction_house: *ahkey,
        auction_house_fee_account: ah.auction_house_fee_account,
        buyer_trade_state: bts,
        token_program: spl_token::id(),
        treasury_mint: ah.treasury_mint,
        payment_account: buyer.pubkey(),
        transfer_authority: buyer.pubkey(),
        system_program: solana_program::system_program::id(),
        rent: sysvar::rent::id(),
        escrow_payment_account: escrow,
    };
    let account_metas = accounts.to_account_metas(None);

    let buy_ix = mpl_auction_house::instruction::PublicBuy {
        trade_state_bump: bts_bump,
        escrow_payment_bump: escrow_bump,
        token_size: 1,
        buyer_price: sale_price,
    };
    let data = buy_ix.data();

    let instruction = Instruction {
        program_id: mpl_auction_house::id(),
        data,
        accounts: account_metas,
    };

    let (bid_receipt, bid_receipt_bump) = find_bid_receipt_address(&bts);
    let print_receipt_accounts = mpl_auction_house::accounts::PrintBidReceipt {
        receipt: bid_receipt,
        bookkeeper: buyer.pubkey(),
        system_program: solana_program::system_program::id(),
        rent: sysvar::rent::id(),
        instruction: sysvar::instructions::id(),
    };

    let account_metas = print_receipt_accounts.to_account_metas(None);

    let print_bid_receipt_ix = mpl_auction_house::instruction::PrintBidReceipt {
        receipt_bump: bid_receipt_bump,
    };
    let data = print_bid_receipt_ix.data();

    let print_bid_receipt_instruction = Instruction {
        program_id: mpl_auction_house::id(),
        data,
        accounts: account_metas,
    };

    (
        (accounts, print_receipt_accounts),
        Transaction::new_signed_with_payer(
            &[instruction, print_bid_receipt_instruction],
            Some(&buyer.pubkey()),
            &[buyer],
            context.last_blockhash,
        ),
    )
}

<<<<<<< HEAD
pub fn auction_public_buy(
=======
pub fn auctioneer_public_buy(
>>>>>>> 70055fc0
    context: &mut ProgramTestContext,
    ahkey: &Pubkey,
    ah: &AuctionHouse,
    test_metadata: &Metadata,
    owner: &Pubkey,
    buyer: &Keypair,
    auctioneer_authority: &Pubkey,
    sale_price: u64,
) -> (
    (
<<<<<<< HEAD
        mpl_auction_house::accounts::PublicBuyWithAuctioneer,
=======
        mpl_auction_house::accounts::AuctioneerPublicBuy,
>>>>>>> 70055fc0
        mpl_auction_house::accounts::PrintBidReceipt,
    ),
    Transaction,
) {
    let seller_token_account = get_associated_token_address(&owner, &test_metadata.mint.pubkey());
    let trade_state = find_public_bid_trade_state_address(
        &buyer.pubkey(),
        &ahkey,
        &ah.treasury_mint,
        &test_metadata.mint.pubkey(),
        sale_price,
        1,
    );

    let (auctioneer_pda, _) = find_auctioneer_pda(&ahkey, &auctioneer_authority);
    let (escrow, escrow_bump) = find_escrow_payment_address(&ahkey, &buyer.pubkey());
    let (bts, bts_bump) = trade_state;

<<<<<<< HEAD
    let accounts = mpl_auction_house::accounts::PublicBuyWithAuctioneer {
=======
    let accounts = mpl_auction_house::accounts::AuctioneerPublicBuy {
>>>>>>> 70055fc0
        wallet: buyer.pubkey(),
        token_account: seller_token_account,
        metadata: test_metadata.pubkey,
        authority: ah.authority,
        auction_house: *ahkey,
        auction_house_fee_account: ah.auction_house_fee_account,
        buyer_trade_state: bts,
        token_program: spl_token::id(),
        treasury_mint: ah.treasury_mint,
        payment_account: buyer.pubkey(),
        transfer_authority: buyer.pubkey(),
        auctioneer_authority: *auctioneer_authority,
        ah_auctioneer_pda: auctioneer_pda,
        system_program: solana_program::system_program::id(),
        rent: sysvar::rent::id(),
        escrow_payment_account: escrow,
    };
    let account_metas = accounts.to_account_metas(None);

<<<<<<< HEAD
    let buy_ix = mpl_auction_house::instruction::PublicBuyWithAuctioneer {
=======
    let buy_ix = mpl_auction_house::instruction::AuctioneerPublicBuy {
>>>>>>> 70055fc0
        trade_state_bump: bts_bump,
        escrow_payment_bump: escrow_bump,
        token_size: 1,
        buyer_price: sale_price,
    };
    let data = buy_ix.data();

    let instruction = Instruction {
        program_id: mpl_auction_house::id(),
        data,
        accounts: account_metas,
    };

    let (bid_receipt, bid_receipt_bump) = find_bid_receipt_address(&bts);
    let print_receipt_accounts = mpl_auction_house::accounts::PrintBidReceipt {
        receipt: bid_receipt,
        bookkeeper: buyer.pubkey(),
        system_program: solana_program::system_program::id(),
        rent: sysvar::rent::id(),
        instruction: sysvar::instructions::id(),
    };

    let account_metas = print_receipt_accounts.to_account_metas(None);

    let print_bid_receipt_ix = mpl_auction_house::instruction::PrintBidReceipt {
        receipt_bump: bid_receipt_bump,
    };
    let data = print_bid_receipt_ix.data();

    let print_bid_receipt_instruction = Instruction {
        program_id: mpl_auction_house::id(),
        data,
        accounts: account_metas,
    };

    (
        (accounts, print_receipt_accounts),
        Transaction::new_signed_with_payer(
            &[instruction, print_bid_receipt_instruction],
            Some(&buyer.pubkey()),
            &[buyer],
            context.last_blockhash,
        ),
    )
}

pub fn execute_sale(
    context: &mut ProgramTestContext,
    ahkey: &Pubkey,
    ah: &AuctionHouse,
    authority: &Keypair,
    test_metadata: &Metadata,
    buyer: &Pubkey,
    seller: &Pubkey,
    token_account: &Pubkey,
    seller_trade_state: &Pubkey,
    buyer_trade_state: &Pubkey,
    token_size: u64,
    buyer_price: u64,
) -> (
    (
        mpl_auction_house::accounts::ExecuteSale,
        mpl_auction_house::accounts::PrintPurchaseReceipt,
    ),
    Transaction,
) {
    let program_id = mpl_auction_house::id();
    let buyer_token_account = get_associated_token_address(&buyer, &test_metadata.mint.pubkey());

    let (program_as_signer, pas_bump) = find_program_as_signer_address();

    let (free_trade_state, free_sts_bump) = find_trade_state_address(
        &seller,
        &ahkey,
        &token_account,
        &ah.treasury_mint,
        &test_metadata.mint.pubkey(),
        0,
        token_size,
    );
    let (escrow_payment_account, escrow_bump) = find_escrow_payment_address(&ahkey, &buyer);
    let (purchase_receipt, purchase_receipt_bump) =
        find_purchase_receipt_address(seller_trade_state, buyer_trade_state);
    let (listing_receipt, _listing_receipt_bump) = find_listing_receipt_address(seller_trade_state);
    let (bid_receipt, _public_bid_receipt_bump) = find_bid_receipt_address(buyer_trade_state);
    let execute_sale_accounts = mpl_auction_house::accounts::ExecuteSale {
        buyer: *buyer,
        seller: *seller,
        auction_house: *ahkey,
        token_account: *token_account,
        token_mint: test_metadata.mint.pubkey(),
        treasury_mint: ah.treasury_mint,
        metadata: test_metadata.pubkey,
        authority: ah.authority,
        seller_trade_state: *seller_trade_state,
        buyer_trade_state: *buyer_trade_state,
        free_trade_state: free_trade_state,
        seller_payment_receipt_account: *seller,
        buyer_receipt_token_account: buyer_token_account,
        escrow_payment_account: escrow_payment_account,
        auction_house_fee_account: ah.auction_house_fee_account,
        auction_house_treasury: ah.auction_house_treasury,
        program_as_signer: program_as_signer,
        token_program: spl_token::id(),
        system_program: system_program::id(),
        ata_program: spl_associated_token_account::id(),
        rent: sysvar::rent::id(),
    };

    let execute_sale_account_metas = execute_sale_accounts.to_account_metas(None);

    let execute_sale_instruction = Instruction {
        program_id,
        data: mpl_auction_house::instruction::ExecuteSale {
            escrow_payment_bump: escrow_bump,
            _free_trade_state_bump: free_sts_bump,
            program_as_signer_bump: pas_bump,
            token_size,
            buyer_price,
        }
        .data(),
        accounts: execute_sale_account_metas,
    };

    let print_purchase_receipt_accounts = mpl_auction_house::accounts::PrintPurchaseReceipt {
        purchase_receipt,
        listing_receipt,
        bid_receipt,
        bookkeeper: authority.pubkey(),
        system_program: system_program::id(),
        rent: sysvar::rent::id(),
        instruction: sysvar::instructions::id(),
    };

    let print_purchase_receipt_instruction = Instruction {
        program_id,
        data: mpl_auction_house::instruction::PrintPurchaseReceipt {
            purchase_receipt_bump,
        }
        .data(),
        accounts: print_purchase_receipt_accounts.to_account_metas(None),
    };

    let tx = Transaction::new_signed_with_payer(
        &[execute_sale_instruction, print_purchase_receipt_instruction],
        Some(&authority.pubkey()),
        &[authority],
        context.last_blockhash,
    );

    ((execute_sale_accounts, print_purchase_receipt_accounts), tx)
}

<<<<<<< HEAD
pub fn auction_execute_sale(
=======
pub fn auctioneer_execute_sale(
>>>>>>> 70055fc0
    context: &mut ProgramTestContext,
    ahkey: &Pubkey,
    ah: &AuctionHouse,
    authority: &Keypair,
    test_metadata: &Metadata,
    buyer: &Pubkey,
    seller: &Pubkey,
    token_account: &Pubkey,
    seller_trade_state: &Pubkey,
    buyer_trade_state: &Pubkey,
    auctioneer_authority: Pubkey,
    token_size: u64,
    buyer_price: u64,
) -> (
    (
<<<<<<< HEAD
        mpl_auction_house::accounts::ExecuteSaleWithAuctioneer,
=======
        mpl_auction_house::accounts::AuctioneerExecuteSale,
>>>>>>> 70055fc0
        mpl_auction_house::accounts::PrintPurchaseReceipt,
    ),
    Transaction,
) {
    let program_id = mpl_auction_house::id();
    let buyer_token_account = get_associated_token_address(&buyer, &test_metadata.mint.pubkey());

    let (program_as_signer, pas_bump) = find_program_as_signer_address();

    let (free_trade_state, free_sts_bump) = find_trade_state_address(
        &seller,
        &ahkey,
        &token_account,
        &ah.treasury_mint,
        &test_metadata.mint.pubkey(),
        0,
        token_size,
    );

    let (auctioneer_pda, _) = find_auctioneer_pda(&ahkey, &auctioneer_authority);
    let (escrow_payment_account, escrow_bump) = find_escrow_payment_address(&ahkey, &buyer);
    let (purchase_receipt, purchase_receipt_bump) =
        find_purchase_receipt_address(seller_trade_state, buyer_trade_state);
    let (listing_receipt, _listing_receipt_bump) = find_listing_receipt_address(seller_trade_state);
    let (bid_receipt, _public_bid_receipt_bump) = find_bid_receipt_address(buyer_trade_state);

<<<<<<< HEAD
    let execute_sale_accounts = mpl_auction_house::accounts::ExecuteSaleWithAuctioneer {
=======
    let execute_sale_accounts = mpl_auction_house::accounts::AuctioneerExecuteSale {
>>>>>>> 70055fc0
        buyer: *buyer,
        seller: *seller,
        auction_house: *ahkey,
        token_account: *token_account,
        token_mint: test_metadata.mint.pubkey(),
        treasury_mint: ah.treasury_mint,
        metadata: test_metadata.pubkey,
        authority: ah.authority,
        seller_trade_state: *seller_trade_state,
        buyer_trade_state: *buyer_trade_state,
        free_trade_state,
        seller_payment_receipt_account: *seller,
        buyer_receipt_token_account: buyer_token_account,
        escrow_payment_account,
        auction_house_fee_account: ah.auction_house_fee_account,
        auction_house_treasury: ah.auction_house_treasury,
        program_as_signer,
        auctioneer_authority,
        ah_auctioneer_pda: auctioneer_pda,
        token_program: spl_token::id(),
        system_program: system_program::id(),
        ata_program: spl_associated_token_account::id(),
        rent: sysvar::rent::id(),
    };

    let execute_sale_account_metas = execute_sale_accounts.to_account_metas(None);

    let execute_sale_instruction = Instruction {
        program_id,
<<<<<<< HEAD
        data: mpl_auction_house::instruction::ExecuteSaleWithAuctioneer {
=======
        data: mpl_auction_house::instruction::AuctioneerExecuteSale {
>>>>>>> 70055fc0
            escrow_payment_bump: escrow_bump,
            _free_trade_state_bump: free_sts_bump,
            program_as_signer_bump: pas_bump,
            token_size,
            buyer_price,
        }
        .data(),
        accounts: execute_sale_account_metas,
    };

    let print_purchase_receipt_accounts = mpl_auction_house::accounts::PrintPurchaseReceipt {
        purchase_receipt,
        listing_receipt,
        bid_receipt,
        bookkeeper: authority.pubkey(),
        system_program: system_program::id(),
        rent: sysvar::rent::id(),
        instruction: sysvar::instructions::id(),
    };

    let print_purchase_receipt_instruction = Instruction {
        program_id,
        data: mpl_auction_house::instruction::PrintPurchaseReceipt {
            purchase_receipt_bump,
        }
        .data(),
        accounts: print_purchase_receipt_accounts.to_account_metas(None),
    };

    let tx = Transaction::new_signed_with_payer(
<<<<<<< HEAD
        &[
            execute_sale_instruction, /*, print_purchase_receipt_instruction*/
        ],
=======
        &[execute_sale_instruction, print_purchase_receipt_instruction],
>>>>>>> 70055fc0
        Some(&authority.pubkey()),
        &[authority],
        context.last_blockhash,
    );

    ((execute_sale_accounts, print_purchase_receipt_accounts), tx)
}

pub fn sell_mint(
    context: &mut ProgramTestContext,
    ahkey: &Pubkey,
    ah: &AuctionHouse,
    test_metadata_mint: &Pubkey,
    seller: &Keypair,
    sale_price: u64,
) -> (
    (
        mpl_auction_house::accounts::Sell,
        mpl_auction_house::accounts::PrintListingReceipt,
    ),
    Transaction,
) {
    let token = get_associated_token_address(&seller.pubkey(), &test_metadata_mint);
    let (metadata, _) = find_metadata_account(test_metadata_mint);
    let (seller_trade_state, sts_bump) = find_trade_state_address(
        &seller.pubkey(),
        &ahkey,
        &token,
        &ah.treasury_mint,
        &test_metadata_mint,
        sale_price,
        1,
    );
    let (free_seller_trade_state, free_sts_bump) = find_trade_state_address(
        &seller.pubkey(),
        &ahkey,
        &token,
        &ah.treasury_mint,
        &test_metadata_mint,
        0,
        1,
    );
    let (pas, pas_bump) = find_program_as_signer_address();
    let (listing_receipt, receipt_bump) = find_listing_receipt_address(&seller_trade_state);

    let accounts = mpl_auction_house::accounts::Sell {
        wallet: seller.pubkey(),
        token_account: token,
        metadata,
        authority: ah.authority,
        auction_house: *ahkey,
        auction_house_fee_account: ah.auction_house_fee_account,
        seller_trade_state,
        free_seller_trade_state,
        token_program: spl_token::id(),
        system_program: solana_program::system_program::id(),
        program_as_signer: pas,
        rent: sysvar::rent::id(),
    };
    let account_metas = accounts.to_account_metas(None);

    let data = mpl_auction_house::instruction::Sell {
        trade_state_bump: sts_bump,
        free_trade_state_bump: free_sts_bump,
        program_as_signer_bump: pas_bump,
<<<<<<< HEAD
=======
        token_size: 1,
        buyer_price: sale_price,
    }
    .data();

    let instruction = Instruction {
        program_id: mpl_auction_house::id(),
        data,
        accounts: account_metas,
    };

    let listing_receipt_accounts = mpl_auction_house::accounts::PrintListingReceipt {
        receipt: listing_receipt,
        bookkeeper: seller.pubkey(),
        system_program: system_program::id(),
        rent: sysvar::rent::id(),
        instruction: sysvar::instructions::id(),
    };

    let print_receipt_instruction = Instruction {
        program_id: mpl_auction_house::id(),
        data: mpl_auction_house::instruction::PrintListingReceipt { receipt_bump }.data(),
        accounts: listing_receipt_accounts.to_account_metas(None),
    };

    (
        (accounts, listing_receipt_accounts),
        Transaction::new_signed_with_payer(
            &[instruction, print_receipt_instruction],
            Some(&seller.pubkey()),
            &[seller],
            context.last_blockhash,
        ),
    )
}

pub fn auctioneer_sell_mint(
    context: &mut ProgramTestContext,
    ahkey: &Pubkey,
    ah: &AuctionHouse,
    test_metadata_mint: &Pubkey,
    seller: &Keypair,
    auctioneer_authority: Pubkey,
    sale_price: u64,
) -> (
    (
        mpl_auction_house::accounts::AuctioneerSell,
        mpl_auction_house::accounts::PrintListingReceipt,
    ),
    Transaction,
) {
    let token = get_associated_token_address(&seller.pubkey(), &test_metadata_mint);
    let (metadata, _) = find_metadata_account(test_metadata_mint);
    let (seller_trade_state, sts_bump) = find_trade_state_address(
        &seller.pubkey(),
        &ahkey,
        &token,
        &ah.treasury_mint,
        &test_metadata_mint,
        sale_price,
        1,
    );
    let (free_seller_trade_state, free_sts_bump) = find_trade_state_address(
        &seller.pubkey(),
        &ahkey,
        &token,
        &ah.treasury_mint,
        &test_metadata_mint,
        0,
        1,
    );

    let (auctioneer_pda, _) = find_auctioneer_pda(&ahkey, &auctioneer_authority);
    let (pas, pas_bump) = find_program_as_signer_address();
    let (listing_receipt, receipt_bump) = find_listing_receipt_address(&seller_trade_state);

    let accounts = mpl_auction_house::accounts::AuctioneerSell {
        wallet: seller.pubkey(),
        token_account: token,
        metadata,
        authority: ah.authority,
        auction_house: *ahkey,
        auction_house_fee_account: ah.auction_house_fee_account,
        seller_trade_state,
        free_seller_trade_state,
        auctioneer_authority,
        ah_auctioneer_pda: auctioneer_pda,
        token_program: spl_token::id(),
        system_program: solana_program::system_program::id(),
        program_as_signer: pas,
        rent: sysvar::rent::id(),
    };
    let account_metas = accounts.to_account_metas(None);

    let data = mpl_auction_house::instruction::AuctioneerSell {
        trade_state_bump: sts_bump,
        free_trade_state_bump: free_sts_bump,
        program_as_signer_bump: pas_bump,
>>>>>>> 70055fc0
        token_size: 1,
        buyer_price: sale_price,
    }
    .data();

    let instruction = Instruction {
        program_id: mpl_auction_house::id(),
        data,
        accounts: account_metas,
    };

    let listing_receipt_accounts = mpl_auction_house::accounts::PrintListingReceipt {
        receipt: listing_receipt,
        bookkeeper: seller.pubkey(),
        system_program: system_program::id(),
        rent: sysvar::rent::id(),
        instruction: sysvar::instructions::id(),
    };

    let print_receipt_instruction = Instruction {
        program_id: mpl_auction_house::id(),
        data: mpl_auction_house::instruction::PrintListingReceipt { receipt_bump }.data(),
        accounts: listing_receipt_accounts.to_account_metas(None),
    };

    (
        (accounts, listing_receipt_accounts),
        Transaction::new_signed_with_payer(
            &[instruction, print_receipt_instruction],
            Some(&seller.pubkey()),
            &[seller],
            context.last_blockhash,
        ),
    )
}

pub fn auction_sell_mint(
    context: &mut ProgramTestContext,
    ahkey: &Pubkey,
    ah: &AuctionHouse,
    test_metadata_mint: &Pubkey,
    seller: &Keypair,
    auctioneer_authority: Pubkey,
) -> (
    (
        mpl_auction_house::accounts::SellWithAuctioneer,
        mpl_auction_house::accounts::PrintListingReceipt,
    ),
    Transaction,
) {
    let token = get_associated_token_address(&seller.pubkey(), &test_metadata_mint);
    let (metadata, _) = find_metadata_account(test_metadata_mint);
    let (seller_trade_state, sts_bump) = find_auctioneer_trade_state_address(
        &seller.pubkey(),
        &ahkey,
        &token,
        &ah.treasury_mint,
        &test_metadata_mint,
        1,
    );
    let (free_seller_trade_state, free_sts_bump) = find_trade_state_address(
        &seller.pubkey(),
        &ahkey,
        &token,
        &ah.treasury_mint,
        &test_metadata_mint,
        0,
        1,
    );

    let (auctioneer_pda, _) = find_auctioneer_pda(&ahkey, &auctioneer_authority);
    let (pas, pas_bump) = find_program_as_signer_address();
    let (listing_receipt, receipt_bump) = find_listing_receipt_address(&seller_trade_state);

    let accounts = mpl_auction_house::accounts::SellWithAuctioneer {
        wallet: seller.pubkey(),
        token_account: token,
        metadata,
        authority: ah.authority,
        auction_house: *ahkey,
        auction_house_fee_account: ah.auction_house_fee_account,
        seller_trade_state,
        free_seller_trade_state,
        auctioneer_authority,
        ah_auctioneer_pda: auctioneer_pda,
        token_program: spl_token::id(),
        system_program: solana_program::system_program::id(),
        program_as_signer: pas,
        rent: sysvar::rent::id(),
    };
    let account_metas = accounts.to_account_metas(None);

    let data = mpl_auction_house::instruction::SellWithAuctioneer {
        trade_state_bump: sts_bump,
        free_trade_state_bump: free_sts_bump,
        program_as_signer_bump: pas_bump,
        token_size: 1,
    }
    .data();

    let instruction = Instruction {
        program_id: mpl_auction_house::id(),
        data,
        accounts: account_metas,
    };

    let listing_receipt_accounts = mpl_auction_house::accounts::PrintListingReceipt {
        receipt: listing_receipt,
        bookkeeper: seller.pubkey(),
        system_program: system_program::id(),
        rent: sysvar::rent::id(),
        instruction: sysvar::instructions::id(),
    };

    // let print_receipt_instruction = Instruction {
    //     program_id: mpl_auction_house::id(),
    //     data: mpl_auction_house::instruction::PrintListingReceipt { receipt_bump }.data(),
    //     accounts: listing_receipt_accounts.to_account_metas(None),
    // };

    (
        (accounts, listing_receipt_accounts),
        Transaction::new_signed_with_payer(
            &[instruction /*, print_receipt_instruction*/],
            Some(&seller.pubkey()),
            &[seller],
            context.last_blockhash,
        ),
    )
}

pub fn sell(
    context: &mut ProgramTestContext,
    ahkey: &Pubkey,
    ah: &AuctionHouse,
    test_metadata: &Metadata,
    sale_price: u64,
) -> (
    (
        mpl_auction_house::accounts::Sell,
        mpl_auction_house::accounts::PrintListingReceipt,
    ),
    Transaction,
) {
    let program_id = mpl_auction_house::id();
    let token =
        get_associated_token_address(&test_metadata.token.pubkey(), &test_metadata.mint.pubkey());
    let (seller_trade_state, sts_bump) = find_trade_state_address(
        &test_metadata.token.pubkey(),
        &ahkey,
        &token,
        &ah.treasury_mint,
        &test_metadata.mint.pubkey(),
        sale_price,
        1,
    );
    let (listing_receipt, receipt_bump) = find_listing_receipt_address(&seller_trade_state);

    let (free_seller_trade_state, free_sts_bump) = find_trade_state_address(
        &test_metadata.token.pubkey(),
        &ahkey,
        &token,
        &ah.treasury_mint,
        &test_metadata.mint.pubkey(),
        0,
        1,
    );
    let (pas, pas_bump) = find_program_as_signer_address();

    let accounts = mpl_auction_house::accounts::Sell {
        wallet: test_metadata.token.pubkey(),
        token_account: token,
        metadata: test_metadata.pubkey,
        authority: ah.authority,
        auction_house: *ahkey,
        auction_house_fee_account: ah.auction_house_fee_account,
        seller_trade_state,
        free_seller_trade_state,
        token_program: spl_token::id(),
        system_program: solana_program::system_program::id(),
        program_as_signer: pas,
        rent: sysvar::rent::id(),
    };
    let account_metas = accounts.to_account_metas(None);

    let data = mpl_auction_house::instruction::Sell {
        trade_state_bump: sts_bump,
        free_trade_state_bump: free_sts_bump,
        program_as_signer_bump: pas_bump,
<<<<<<< HEAD
=======
        token_size: 1,
        buyer_price: sale_price,
    }
    .data();

    let instruction = Instruction {
        program_id,
        data,
        accounts: account_metas,
    };

    let listing_receipt_accounts = mpl_auction_house::accounts::PrintListingReceipt {
        receipt: listing_receipt,
        bookkeeper: test_metadata.token.pubkey(),
        system_program: system_program::id(),
        rent: sysvar::rent::id(),
        instruction: sysvar::instructions::id(),
    };

    let print_receipt_instruction = Instruction {
        program_id,
        data: mpl_auction_house::instruction::PrintListingReceipt { receipt_bump }.data(),
        accounts: listing_receipt_accounts.to_account_metas(None),
    };

    (
        (accounts, listing_receipt_accounts),
        Transaction::new_signed_with_payer(
            &[instruction, print_receipt_instruction],
            Some(&test_metadata.token.pubkey()),
            &[&test_metadata.token],
            context.last_blockhash,
        ),
    )
}

pub fn auctioneer_sell(
    context: &mut ProgramTestContext,
    ahkey: &Pubkey,
    ah: &AuctionHouse,
    test_metadata: &Metadata,
    sale_price: u64,
    auctioneer_authority: &Pubkey,
) -> (
    (
        mpl_auction_house::accounts::AuctioneerSell,
        mpl_auction_house::accounts::PrintListingReceipt,
    ),
    Transaction,
) {
    let program_id = mpl_auction_house::id();
    let token =
        get_associated_token_address(&test_metadata.token.pubkey(), &test_metadata.mint.pubkey());
    let (seller_trade_state, sts_bump) = find_trade_state_address(
        &test_metadata.token.pubkey(),
        &ahkey,
        &token,
        &ah.treasury_mint,
        &test_metadata.mint.pubkey(),
        sale_price,
        1,
    );
    let (listing_receipt, receipt_bump) = find_listing_receipt_address(&seller_trade_state);

    let (free_seller_trade_state, free_sts_bump) = find_trade_state_address(
        &test_metadata.token.pubkey(),
        &ahkey,
        &token,
        &ah.treasury_mint,
        &test_metadata.mint.pubkey(),
        0,
        1,
    );
    let (pas, pas_bump) = find_program_as_signer_address();

    let (auctioneer_pda, _) = find_auctioneer_pda(&ahkey, &auctioneer_authority);

    let accounts = mpl_auction_house::accounts::AuctioneerSell {
        wallet: test_metadata.token.pubkey(),
        token_account: token,
        metadata: test_metadata.pubkey,
        authority: ah.authority,
        auction_house: *ahkey,
        auction_house_fee_account: ah.auction_house_fee_account,
        seller_trade_state,
        free_seller_trade_state,
        auctioneer_authority: *auctioneer_authority,
        ah_auctioneer_pda: auctioneer_pda,
        token_program: spl_token::id(),
        system_program: solana_program::system_program::id(),
        program_as_signer: pas,
        rent: sysvar::rent::id(),
    };
    let account_metas = accounts.to_account_metas(None);

    let data = mpl_auction_house::instruction::AuctioneerSell {
        trade_state_bump: sts_bump,
        free_trade_state_bump: free_sts_bump,
        program_as_signer_bump: pas_bump,
>>>>>>> 70055fc0
        token_size: 1,
        buyer_price: sale_price,
    }
    .data();

    let instruction = Instruction {
        program_id,
        data,
        accounts: account_metas,
    };

    let listing_receipt_accounts = mpl_auction_house::accounts::PrintListingReceipt {
        receipt: listing_receipt,
        bookkeeper: test_metadata.token.pubkey(),
        system_program: system_program::id(),
        rent: sysvar::rent::id(),
        instruction: sysvar::instructions::id(),
    };

    let print_receipt_instruction = Instruction {
        program_id,
        data: mpl_auction_house::instruction::PrintListingReceipt { receipt_bump }.data(),
        accounts: listing_receipt_accounts.to_account_metas(None),
    };

    (
        (accounts, listing_receipt_accounts),
        Transaction::new_signed_with_payer(
            &[instruction, print_receipt_instruction],
            Some(&test_metadata.token.pubkey()),
            &[&test_metadata.token],
            context.last_blockhash,
        ),
    )
}

<<<<<<< HEAD
pub fn auction_sell(
    context: &mut ProgramTestContext,
    ahkey: &Pubkey,
    ah: &AuctionHouse,
    test_metadata: &Metadata,
    auctioneer_authority: &Pubkey,
) -> (
    (
        mpl_auction_house::accounts::SellWithAuctioneer,
        mpl_auction_house::accounts::PrintListingReceipt,
    ),
    Transaction,
) {
    let program_id = mpl_auction_house::id();
    let token =
        get_associated_token_address(&test_metadata.token.pubkey(), &test_metadata.mint.pubkey());
    let (seller_trade_state, sts_bump) = find_auctioneer_trade_state_address(
        &test_metadata.token.pubkey(),
        &ahkey,
        &token,
        &ah.treasury_mint,
        &test_metadata.mint.pubkey(),
        1,
    );
    let (listing_receipt, receipt_bump) = find_listing_receipt_address(&seller_trade_state);

    let (free_seller_trade_state, free_sts_bump) = find_trade_state_address(
        &test_metadata.token.pubkey(),
        &ahkey,
        &token,
        &ah.treasury_mint,
        &test_metadata.mint.pubkey(),
        0,
        1,
    );
    let (pas, pas_bump) = find_program_as_signer_address();

    let (auctioneer_pda, _) = find_auctioneer_pda(&ahkey, &auctioneer_authority);

    let accounts = mpl_auction_house::accounts::SellWithAuctioneer {
        wallet: test_metadata.token.pubkey(),
        token_account: token,
        metadata: test_metadata.pubkey,
        authority: ah.authority,
        auction_house: *ahkey,
        auction_house_fee_account: ah.auction_house_fee_account,
        seller_trade_state,
        free_seller_trade_state,
        auctioneer_authority: *auctioneer_authority,
        ah_auctioneer_pda: auctioneer_pda,
        token_program: spl_token::id(),
        system_program: solana_program::system_program::id(),
        program_as_signer: pas,
        rent: sysvar::rent::id(),
    };
    let account_metas = accounts.to_account_metas(None);

    let data = mpl_auction_house::instruction::SellWithAuctioneer {
        trade_state_bump: sts_bump,
        free_trade_state_bump: free_sts_bump,
        program_as_signer_bump: pas_bump,
        token_size: 1,
    }
    .data();

    let instruction = Instruction {
        program_id,
        data,
        accounts: account_metas,
    };

    let listing_receipt_accounts = mpl_auction_house::accounts::PrintListingReceipt {
        receipt: listing_receipt,
        bookkeeper: test_metadata.token.pubkey(),
        system_program: system_program::id(),
        rent: sysvar::rent::id(),
        instruction: sysvar::instructions::id(),
    };

    // let print_receipt_instruction = Instruction {
    //     program_id,
    //     data: mpl_auction_house::instruction::PrintListingReceipt { receipt_bump }.data(),
    //     accounts: listing_receipt_accounts.to_account_metas(None),
    // };

    (
        (accounts, listing_receipt_accounts),
        Transaction::new_signed_with_payer(
            &[instruction /* , print_receipt_instruction*/],
            Some(&test_metadata.token.pubkey()),
            &[&test_metadata.token],
            context.last_blockhash,
        ),
    )
}

=======
>>>>>>> 70055fc0
pub async fn delegate_auctioneer(
    context: &mut ProgramTestContext,
    auction_house: Pubkey,
    authority: &Keypair,
    auctioneer_authority: Pubkey,
    ah_auctioneer_pda: Pubkey,
    scopes: Vec<AuthorityScope>,
) -> StdResult<(), TransportError> {
    let accounts = mpl_auction_house::accounts::DelegateAuctioneer {
        auction_house,
        authority: authority.pubkey(),
        auctioneer_authority,
        ah_auctioneer_pda,
        system_program: system_program::id(),
    }
    .to_account_metas(None);

    let data = mpl_auction_house::instruction::DelegateAuctioneer { scopes }.data();

    let instruction = Instruction {
        program_id: mpl_auction_house::id(),
        data,
        accounts,
    };

    let tx = Transaction::new_signed_with_payer(
        &[instruction],
        Some(&authority.pubkey()),
        &[authority],
        context.last_blockhash,
    );

    context.banks_client.process_transaction(tx).await
}

<<<<<<< HEAD
pub async fn update_auctioneer(
    context: &mut ProgramTestContext,
    auction_house: Pubkey,
    authority: &Keypair,
    auctioneer_authority: Pubkey,
    ah_auctioneer_pda: Pubkey,
    scopes: Vec<AuthorityScope>,
) -> StdResult<(), TransportError> {
    let accounts = mpl_auction_house::accounts::UpdateAuctioneer {
        auction_house,
        authority: authority.pubkey(),
        auctioneer_authority,
        ah_auctioneer_pda,
        system_program: system_program::id(),
    }
    .to_account_metas(None);

    let data = mpl_auction_house::instruction::UpdateAuctioneer { scopes }.data();

    let instruction = Instruction {
        program_id: mpl_auction_house::id(),
        data,
        accounts,
    };

    let tx = Transaction::new_signed_with_payer(
        &[instruction],
        Some(&authority.pubkey()),
        &[authority],
        context.last_blockhash,
    );

    context.banks_client.process_transaction(tx).await
}

=======
>>>>>>> 70055fc0
pub fn withdraw(
    context: &mut ProgramTestContext,
    buyer: &Keypair,
    ahkey: &Pubkey,
    ah: &AuctionHouse,
    test_metadata: &Metadata,
    sale_price: u64,
    withdraw_amount: u64,
) -> ((mpl_auction_house::accounts::Withdraw,), Transaction) {
    let seller_token_account =
        get_associated_token_address(&test_metadata.token.pubkey(), &test_metadata.mint.pubkey());
    let (_buyer_trade_state, _sts_bump) = find_trade_state_address(
        &buyer.pubkey(),
        &ahkey,
        &seller_token_account,
        &ah.treasury_mint,
        &test_metadata.mint.pubkey(),
        sale_price,
        1,
    );
    let (escrow_payment_account, escrow_bump) =
        find_escrow_payment_address(&ahkey, &buyer.pubkey());

    let accounts = mpl_auction_house::accounts::Withdraw {
        wallet: buyer.pubkey(),
        escrow_payment_account,
        receipt_account: buyer.pubkey(),
        treasury_mint: ah.treasury_mint,
        authority: ah.authority,
        auction_house: *ahkey,
        auction_house_fee_account: ah.auction_house_fee_account,
        token_program: spl_token::id(),
        system_program: system_program::id(),
        ata_program: spl_associated_token_account::id(),
        rent: sysvar::rent::id(),
    };

    let accounts_metas = accounts.to_account_metas(None);

    let data = mpl_auction_house::instruction::Withdraw {
        escrow_payment_bump: escrow_bump,
        amount: withdraw_amount,
    }
    .data();

    let instruction = Instruction {
        program_id: mpl_auction_house::id(),
        data,
        accounts: accounts_metas,
    };
    let tx = Transaction::new_signed_with_payer(
        &[instruction],
        Some(&buyer.pubkey()),
        &[buyer],
        context.last_blockhash,
    );

    ((accounts,), tx)
}

<<<<<<< HEAD
pub fn auction_withdraw(
=======
pub fn auctioneer_withdraw(
>>>>>>> 70055fc0
    context: &mut ProgramTestContext,
    buyer: &Keypair,
    ahkey: &Pubkey,
    ah: &AuctionHouse,
    test_metadata: &Metadata,
    auctioneer_authority: Pubkey,
    sale_price: u64,
    withdraw_amount: u64,
<<<<<<< HEAD
) -> (
    mpl_auction_house::accounts::WithdrawWithAuctioneer,
    Transaction,
) {
=======
) -> (mpl_auction_house::accounts::AuctioneerWithdraw, Transaction) {
>>>>>>> 70055fc0
    let seller_token_account =
        get_associated_token_address(&test_metadata.token.pubkey(), &test_metadata.mint.pubkey());
    let (_buyer_trade_state, _sts_bump) = find_trade_state_address(
        &buyer.pubkey(),
        &ahkey,
        &seller_token_account,
        &ah.treasury_mint,
        &test_metadata.mint.pubkey(),
        sale_price,
        1,
    );
    let (auctioneer_pda, _) = find_auctioneer_pda(&ahkey, &auctioneer_authority);
    let (escrow_payment_account, escrow_bump) =
        find_escrow_payment_address(&ahkey, &buyer.pubkey());

<<<<<<< HEAD
    let accounts = mpl_auction_house::accounts::WithdrawWithAuctioneer {
=======
    let accounts = mpl_auction_house::accounts::AuctioneerWithdraw {
>>>>>>> 70055fc0
        wallet: buyer.pubkey(),
        escrow_payment_account,
        receipt_account: buyer.pubkey(),
        treasury_mint: ah.treasury_mint,
        authority: ah.authority,
        auction_house: *ahkey,
        auction_house_fee_account: ah.auction_house_fee_account,
        auctioneer_authority,
        ah_auctioneer_pda: auctioneer_pda,
        token_program: spl_token::id(),
        system_program: system_program::id(),
        ata_program: spl_associated_token_account::id(),
        rent: sysvar::rent::id(),
    };

    let accounts_metas = accounts.to_account_metas(None);

<<<<<<< HEAD
    let data = mpl_auction_house::instruction::WithdrawWithAuctioneer {
=======
    let data = mpl_auction_house::instruction::AuctioneerWithdraw {
>>>>>>> 70055fc0
        escrow_payment_bump: escrow_bump,
        amount: withdraw_amount,
    }
    .data();

    let instruction = Instruction {
        program_id: mpl_auction_house::id(),
        data,
        accounts: accounts_metas,
    };
    let tx = Transaction::new_signed_with_payer(
        &[instruction],
        Some(&buyer.pubkey()),
        &[buyer],
        context.last_blockhash,
    );

    (accounts, tx)
}

pub async fn existing_auction_house_test_context(
    context: &mut ProgramTestContext,
) -> StdResult<(AuctionHouse, Pubkey, Keypair), TransportError> {
    let twd_key = context.payer.pubkey().clone();
    let fwd_key = context.payer.pubkey().clone();
    let t_mint_key = spl_token::native_mint::id();
    let tdw_ata = twd_key;
    let seller_fee_basis_points: u16 = 100;
    let authority = Keypair::new();
    airdrop(context, &authority.pubkey(), 10_000_000_000).await?;
    // Derive Auction House Key
    let (auction_house_address, bump) =
        find_auction_house_address(&authority.pubkey(), &t_mint_key);
    let (auction_fee_account_key, fee_payer_bump) =
        find_auction_house_fee_account_address(&auction_house_address);
    // Derive Auction House Treasury Key
    let (auction_house_treasury_key, treasury_bump) =
        find_auction_house_treasury_address(&auction_house_address);
    let auction_house = create_auction_house(
        context,
        &authority,
        &twd_key,
        &fwd_key,
        &t_mint_key,
        &tdw_ata,
        &auction_house_address,
        bump,
        &auction_fee_account_key,
        fee_payer_bump,
        &auction_house_treasury_key,
        treasury_bump,
        seller_fee_basis_points,
        false,
        false,
    );

    let auction_house_account = auction_house.await.unwrap();

    let auction_house_acc = context
        .banks_client
        .get_account(auction_house_account)
        .await?
        .expect("account empty");

    let auction_house_data = AuctionHouse::try_deserialize(&mut auction_house_acc.data.as_ref())
        .map_err(|e| TransportError::IoError(io::Error::new(io::ErrorKind::InvalidData, e)))?;
    return Ok((auction_house_data, auction_house_address, authority));
}<|MERGE_RESOLUTION|>--- conflicted
+++ resolved
@@ -9,14 +9,9 @@
 use mpl_auction_house::{
     pda::{
         find_auction_house_address, find_auction_house_fee_account_address,
-<<<<<<< HEAD
         find_auction_house_treasury_address, find_auctioneer_pda,
         find_auctioneer_trade_state_address, find_bid_receipt_address, find_escrow_payment_address,
         find_listing_receipt_address, find_program_as_signer_address,
-=======
-        find_auction_house_treasury_address, find_auctioneer_pda, find_bid_receipt_address,
-        find_escrow_payment_address, find_listing_receipt_address, find_program_as_signer_address,
->>>>>>> 70055fc0
         find_public_bid_trade_state_address, find_purchase_receipt_address,
         find_trade_state_address,
     },
@@ -159,11 +154,7 @@
     )
 }
 
-<<<<<<< HEAD
-pub fn auction_deposit(
-=======
 pub fn auctioneer_deposit(
->>>>>>> 70055fc0
     context: &mut ProgramTestContext,
     ahkey: &Pubkey,
     ah: &AuctionHouse,
@@ -171,14 +162,7 @@
     buyer: &Keypair,
     auctioneer_authority: Pubkey,
     sale_price: u64,
-<<<<<<< HEAD
-) -> (
-    mpl_auction_house::accounts::DepositWithAuctioneer,
-    Transaction,
-) {
-=======
 ) -> (mpl_auction_house::accounts::AuctioneerDeposit, Transaction) {
->>>>>>> 70055fc0
     let seller_token_account =
         get_associated_token_address(&test_metadata.token.pubkey(), &test_metadata.mint.pubkey());
     let (_buyer_trade_state, _sts_bump) = find_trade_state_address(
@@ -193,11 +177,7 @@
     let (auctioneer_pda, _) = find_auctioneer_pda(&ahkey, &auctioneer_authority);
     let (escrow, escrow_bump) = find_escrow_payment_address(&ahkey, &buyer.pubkey());
 
-<<<<<<< HEAD
-    let accounts = mpl_auction_house::accounts::DepositWithAuctioneer {
-=======
     let accounts = mpl_auction_house::accounts::AuctioneerDeposit {
->>>>>>> 70055fc0
         wallet: buyer.pubkey(),
         payment_account: buyer.pubkey(),
         transfer_authority: test_metadata.token.pubkey(),
@@ -214,11 +194,7 @@
     };
     let account_metas = accounts.to_account_metas(None);
 
-<<<<<<< HEAD
-    let data = mpl_auction_house::instruction::DepositWithAuctioneer {
-=======
     let data = mpl_auction_house::instruction::AuctioneerDeposit {
->>>>>>> 70055fc0
         escrow_payment_bump: escrow_bump,
         amount: sale_price,
     }
@@ -334,11 +310,7 @@
     )
 }
 
-<<<<<<< HEAD
-pub fn auction_buy(
-=======
 pub fn auctioneer_buy(
->>>>>>> 70055fc0
     context: &mut ProgramTestContext,
     ahkey: &Pubkey,
     ah: &AuctionHouse,
@@ -349,11 +321,7 @@
     sale_price: u64,
 ) -> (
     (
-<<<<<<< HEAD
-        mpl_auction_house::accounts::BuyWithAuctioneer,
-=======
         mpl_auction_house::accounts::AuctioneerBuy,
->>>>>>> 70055fc0
         mpl_auction_house::accounts::PrintBidReceipt,
     ),
     Transaction,
@@ -372,11 +340,7 @@
     let (escrow, escrow_bump) = find_escrow_payment_address(&ahkey, &buyer.pubkey());
     let (bts, bts_bump) = trade_state;
 
-<<<<<<< HEAD
-    let accounts = mpl_auction_house::accounts::BuyWithAuctioneer {
-=======
     let accounts = mpl_auction_house::accounts::AuctioneerBuy {
->>>>>>> 70055fc0
         wallet: buyer.pubkey(),
         token_account: seller_token_account,
         metadata: test_metadata.pubkey,
@@ -397,11 +361,7 @@
 
     let account_metas = accounts.to_account_metas(None);
 
-<<<<<<< HEAD
-    let buy_ix = mpl_auction_house::instruction::BuyWithAuctioneer {
-=======
     let buy_ix = mpl_auction_house::instruction::AuctioneerBuy {
->>>>>>> 70055fc0
         trade_state_bump: bts_bump,
         escrow_payment_bump: escrow_bump,
         token_size: 1,
@@ -540,11 +500,7 @@
     )
 }
 
-<<<<<<< HEAD
-pub fn auction_public_buy(
-=======
 pub fn auctioneer_public_buy(
->>>>>>> 70055fc0
     context: &mut ProgramTestContext,
     ahkey: &Pubkey,
     ah: &AuctionHouse,
@@ -555,11 +511,7 @@
     sale_price: u64,
 ) -> (
     (
-<<<<<<< HEAD
-        mpl_auction_house::accounts::PublicBuyWithAuctioneer,
-=======
         mpl_auction_house::accounts::AuctioneerPublicBuy,
->>>>>>> 70055fc0
         mpl_auction_house::accounts::PrintBidReceipt,
     ),
     Transaction,
@@ -578,11 +530,7 @@
     let (escrow, escrow_bump) = find_escrow_payment_address(&ahkey, &buyer.pubkey());
     let (bts, bts_bump) = trade_state;
 
-<<<<<<< HEAD
-    let accounts = mpl_auction_house::accounts::PublicBuyWithAuctioneer {
-=======
     let accounts = mpl_auction_house::accounts::AuctioneerPublicBuy {
->>>>>>> 70055fc0
         wallet: buyer.pubkey(),
         token_account: seller_token_account,
         metadata: test_metadata.pubkey,
@@ -602,11 +550,7 @@
     };
     let account_metas = accounts.to_account_metas(None);
 
-<<<<<<< HEAD
-    let buy_ix = mpl_auction_house::instruction::PublicBuyWithAuctioneer {
-=======
     let buy_ix = mpl_auction_house::instruction::AuctioneerPublicBuy {
->>>>>>> 70055fc0
         trade_state_bump: bts_bump,
         escrow_payment_bump: escrow_bump,
         token_size: 1,
@@ -760,11 +704,7 @@
     ((execute_sale_accounts, print_purchase_receipt_accounts), tx)
 }
 
-<<<<<<< HEAD
-pub fn auction_execute_sale(
-=======
 pub fn auctioneer_execute_sale(
->>>>>>> 70055fc0
     context: &mut ProgramTestContext,
     ahkey: &Pubkey,
     ah: &AuctionHouse,
@@ -780,11 +720,7 @@
     buyer_price: u64,
 ) -> (
     (
-<<<<<<< HEAD
-        mpl_auction_house::accounts::ExecuteSaleWithAuctioneer,
-=======
         mpl_auction_house::accounts::AuctioneerExecuteSale,
->>>>>>> 70055fc0
         mpl_auction_house::accounts::PrintPurchaseReceipt,
     ),
     Transaction,
@@ -811,11 +747,7 @@
     let (listing_receipt, _listing_receipt_bump) = find_listing_receipt_address(seller_trade_state);
     let (bid_receipt, _public_bid_receipt_bump) = find_bid_receipt_address(buyer_trade_state);
 
-<<<<<<< HEAD
-    let execute_sale_accounts = mpl_auction_house::accounts::ExecuteSaleWithAuctioneer {
-=======
     let execute_sale_accounts = mpl_auction_house::accounts::AuctioneerExecuteSale {
->>>>>>> 70055fc0
         buyer: *buyer,
         seller: *seller,
         auction_house: *ahkey,
@@ -845,11 +777,7 @@
 
     let execute_sale_instruction = Instruction {
         program_id,
-<<<<<<< HEAD
-        data: mpl_auction_house::instruction::ExecuteSaleWithAuctioneer {
-=======
         data: mpl_auction_house::instruction::AuctioneerExecuteSale {
->>>>>>> 70055fc0
             escrow_payment_bump: escrow_bump,
             _free_trade_state_bump: free_sts_bump,
             program_as_signer_bump: pas_bump,
@@ -880,13 +808,7 @@
     };
 
     let tx = Transaction::new_signed_with_payer(
-<<<<<<< HEAD
-        &[
-            execute_sale_instruction, /*, print_purchase_receipt_instruction*/
-        ],
-=======
         &[execute_sale_instruction, print_purchase_receipt_instruction],
->>>>>>> 70055fc0
         Some(&authority.pubkey()),
         &[authority],
         context.last_blockhash,
@@ -952,8 +874,6 @@
         trade_state_bump: sts_bump,
         free_trade_state_bump: free_sts_bump,
         program_as_signer_bump: pas_bump,
-<<<<<<< HEAD
-=======
         token_size: 1,
         buyer_price: sale_price,
     }
@@ -1007,13 +927,12 @@
 ) {
     let token = get_associated_token_address(&seller.pubkey(), &test_metadata_mint);
     let (metadata, _) = find_metadata_account(test_metadata_mint);
-    let (seller_trade_state, sts_bump) = find_trade_state_address(
+    let (seller_trade_state, sts_bump) = find_auctioneer_trade_state_address(
         &seller.pubkey(),
         &ahkey,
         &token,
         &ah.treasury_mint,
         &test_metadata_mint,
-        sale_price,
         1,
     );
     let (free_seller_trade_state, free_sts_bump) = find_trade_state_address(
@@ -1052,7 +971,6 @@
         trade_state_bump: sts_bump,
         free_trade_state_bump: free_sts_bump,
         program_as_signer_bump: pas_bump,
->>>>>>> 70055fc0
         token_size: 1,
         buyer_price: sale_price,
     }
@@ -1082,101 +1000,6 @@
         (accounts, listing_receipt_accounts),
         Transaction::new_signed_with_payer(
             &[instruction, print_receipt_instruction],
-            Some(&seller.pubkey()),
-            &[seller],
-            context.last_blockhash,
-        ),
-    )
-}
-
-pub fn auction_sell_mint(
-    context: &mut ProgramTestContext,
-    ahkey: &Pubkey,
-    ah: &AuctionHouse,
-    test_metadata_mint: &Pubkey,
-    seller: &Keypair,
-    auctioneer_authority: Pubkey,
-) -> (
-    (
-        mpl_auction_house::accounts::SellWithAuctioneer,
-        mpl_auction_house::accounts::PrintListingReceipt,
-    ),
-    Transaction,
-) {
-    let token = get_associated_token_address(&seller.pubkey(), &test_metadata_mint);
-    let (metadata, _) = find_metadata_account(test_metadata_mint);
-    let (seller_trade_state, sts_bump) = find_auctioneer_trade_state_address(
-        &seller.pubkey(),
-        &ahkey,
-        &token,
-        &ah.treasury_mint,
-        &test_metadata_mint,
-        1,
-    );
-    let (free_seller_trade_state, free_sts_bump) = find_trade_state_address(
-        &seller.pubkey(),
-        &ahkey,
-        &token,
-        &ah.treasury_mint,
-        &test_metadata_mint,
-        0,
-        1,
-    );
-
-    let (auctioneer_pda, _) = find_auctioneer_pda(&ahkey, &auctioneer_authority);
-    let (pas, pas_bump) = find_program_as_signer_address();
-    let (listing_receipt, receipt_bump) = find_listing_receipt_address(&seller_trade_state);
-
-    let accounts = mpl_auction_house::accounts::SellWithAuctioneer {
-        wallet: seller.pubkey(),
-        token_account: token,
-        metadata,
-        authority: ah.authority,
-        auction_house: *ahkey,
-        auction_house_fee_account: ah.auction_house_fee_account,
-        seller_trade_state,
-        free_seller_trade_state,
-        auctioneer_authority,
-        ah_auctioneer_pda: auctioneer_pda,
-        token_program: spl_token::id(),
-        system_program: solana_program::system_program::id(),
-        program_as_signer: pas,
-        rent: sysvar::rent::id(),
-    };
-    let account_metas = accounts.to_account_metas(None);
-
-    let data = mpl_auction_house::instruction::SellWithAuctioneer {
-        trade_state_bump: sts_bump,
-        free_trade_state_bump: free_sts_bump,
-        program_as_signer_bump: pas_bump,
-        token_size: 1,
-    }
-    .data();
-
-    let instruction = Instruction {
-        program_id: mpl_auction_house::id(),
-        data,
-        accounts: account_metas,
-    };
-
-    let listing_receipt_accounts = mpl_auction_house::accounts::PrintListingReceipt {
-        receipt: listing_receipt,
-        bookkeeper: seller.pubkey(),
-        system_program: system_program::id(),
-        rent: sysvar::rent::id(),
-        instruction: sysvar::instructions::id(),
-    };
-
-    // let print_receipt_instruction = Instruction {
-    //     program_id: mpl_auction_house::id(),
-    //     data: mpl_auction_house::instruction::PrintListingReceipt { receipt_bump }.data(),
-    //     accounts: listing_receipt_accounts.to_account_metas(None),
-    // };
-
-    (
-        (accounts, listing_receipt_accounts),
-        Transaction::new_signed_with_payer(
-            &[instruction /*, print_receipt_instruction*/],
             Some(&seller.pubkey()),
             &[seller],
             context.last_blockhash,
@@ -1242,8 +1065,6 @@
         trade_state_bump: sts_bump,
         free_trade_state_bump: free_sts_bump,
         program_as_signer_bump: pas_bump,
-<<<<<<< HEAD
-=======
         token_size: 1,
         buyer_price: sale_price,
     }
@@ -1297,13 +1118,12 @@
     let program_id = mpl_auction_house::id();
     let token =
         get_associated_token_address(&test_metadata.token.pubkey(), &test_metadata.mint.pubkey());
-    let (seller_trade_state, sts_bump) = find_trade_state_address(
+    let (seller_trade_state, sts_bump) = find_auctioneer_trade_state_address(
         &test_metadata.token.pubkey(),
         &ahkey,
         &token,
         &ah.treasury_mint,
         &test_metadata.mint.pubkey(),
-        sale_price,
         1,
     );
     let (listing_receipt, receipt_bump) = find_listing_receipt_address(&seller_trade_state);
@@ -1343,7 +1163,6 @@
         trade_state_bump: sts_bump,
         free_trade_state_bump: free_sts_bump,
         program_as_signer_bump: pas_bump,
->>>>>>> 70055fc0
         token_size: 1,
         buyer_price: sale_price,
     }
@@ -1380,105 +1199,6 @@
     )
 }
 
-<<<<<<< HEAD
-pub fn auction_sell(
-    context: &mut ProgramTestContext,
-    ahkey: &Pubkey,
-    ah: &AuctionHouse,
-    test_metadata: &Metadata,
-    auctioneer_authority: &Pubkey,
-) -> (
-    (
-        mpl_auction_house::accounts::SellWithAuctioneer,
-        mpl_auction_house::accounts::PrintListingReceipt,
-    ),
-    Transaction,
-) {
-    let program_id = mpl_auction_house::id();
-    let token =
-        get_associated_token_address(&test_metadata.token.pubkey(), &test_metadata.mint.pubkey());
-    let (seller_trade_state, sts_bump) = find_auctioneer_trade_state_address(
-        &test_metadata.token.pubkey(),
-        &ahkey,
-        &token,
-        &ah.treasury_mint,
-        &test_metadata.mint.pubkey(),
-        1,
-    );
-    let (listing_receipt, receipt_bump) = find_listing_receipt_address(&seller_trade_state);
-
-    let (free_seller_trade_state, free_sts_bump) = find_trade_state_address(
-        &test_metadata.token.pubkey(),
-        &ahkey,
-        &token,
-        &ah.treasury_mint,
-        &test_metadata.mint.pubkey(),
-        0,
-        1,
-    );
-    let (pas, pas_bump) = find_program_as_signer_address();
-
-    let (auctioneer_pda, _) = find_auctioneer_pda(&ahkey, &auctioneer_authority);
-
-    let accounts = mpl_auction_house::accounts::SellWithAuctioneer {
-        wallet: test_metadata.token.pubkey(),
-        token_account: token,
-        metadata: test_metadata.pubkey,
-        authority: ah.authority,
-        auction_house: *ahkey,
-        auction_house_fee_account: ah.auction_house_fee_account,
-        seller_trade_state,
-        free_seller_trade_state,
-        auctioneer_authority: *auctioneer_authority,
-        ah_auctioneer_pda: auctioneer_pda,
-        token_program: spl_token::id(),
-        system_program: solana_program::system_program::id(),
-        program_as_signer: pas,
-        rent: sysvar::rent::id(),
-    };
-    let account_metas = accounts.to_account_metas(None);
-
-    let data = mpl_auction_house::instruction::SellWithAuctioneer {
-        trade_state_bump: sts_bump,
-        free_trade_state_bump: free_sts_bump,
-        program_as_signer_bump: pas_bump,
-        token_size: 1,
-    }
-    .data();
-
-    let instruction = Instruction {
-        program_id,
-        data,
-        accounts: account_metas,
-    };
-
-    let listing_receipt_accounts = mpl_auction_house::accounts::PrintListingReceipt {
-        receipt: listing_receipt,
-        bookkeeper: test_metadata.token.pubkey(),
-        system_program: system_program::id(),
-        rent: sysvar::rent::id(),
-        instruction: sysvar::instructions::id(),
-    };
-
-    // let print_receipt_instruction = Instruction {
-    //     program_id,
-    //     data: mpl_auction_house::instruction::PrintListingReceipt { receipt_bump }.data(),
-    //     accounts: listing_receipt_accounts.to_account_metas(None),
-    // };
-
-    (
-        (accounts, listing_receipt_accounts),
-        Transaction::new_signed_with_payer(
-            &[instruction /* , print_receipt_instruction*/],
-            Some(&test_metadata.token.pubkey()),
-            &[&test_metadata.token],
-            context.last_blockhash,
-        ),
-    )
-}
-
-=======
->>>>>>> 70055fc0
 pub async fn delegate_auctioneer(
     context: &mut ProgramTestContext,
     auction_house: Pubkey,
@@ -1514,44 +1234,6 @@
     context.banks_client.process_transaction(tx).await
 }
 
-<<<<<<< HEAD
-pub async fn update_auctioneer(
-    context: &mut ProgramTestContext,
-    auction_house: Pubkey,
-    authority: &Keypair,
-    auctioneer_authority: Pubkey,
-    ah_auctioneer_pda: Pubkey,
-    scopes: Vec<AuthorityScope>,
-) -> StdResult<(), TransportError> {
-    let accounts = mpl_auction_house::accounts::UpdateAuctioneer {
-        auction_house,
-        authority: authority.pubkey(),
-        auctioneer_authority,
-        ah_auctioneer_pda,
-        system_program: system_program::id(),
-    }
-    .to_account_metas(None);
-
-    let data = mpl_auction_house::instruction::UpdateAuctioneer { scopes }.data();
-
-    let instruction = Instruction {
-        program_id: mpl_auction_house::id(),
-        data,
-        accounts,
-    };
-
-    let tx = Transaction::new_signed_with_payer(
-        &[instruction],
-        Some(&authority.pubkey()),
-        &[authority],
-        context.last_blockhash,
-    );
-
-    context.banks_client.process_transaction(tx).await
-}
-
-=======
->>>>>>> 70055fc0
 pub fn withdraw(
     context: &mut ProgramTestContext,
     buyer: &Keypair,
@@ -1612,11 +1294,7 @@
     ((accounts,), tx)
 }
 
-<<<<<<< HEAD
-pub fn auction_withdraw(
-=======
 pub fn auctioneer_withdraw(
->>>>>>> 70055fc0
     context: &mut ProgramTestContext,
     buyer: &Keypair,
     ahkey: &Pubkey,
@@ -1625,14 +1303,7 @@
     auctioneer_authority: Pubkey,
     sale_price: u64,
     withdraw_amount: u64,
-<<<<<<< HEAD
-) -> (
-    mpl_auction_house::accounts::WithdrawWithAuctioneer,
-    Transaction,
-) {
-=======
 ) -> (mpl_auction_house::accounts::AuctioneerWithdraw, Transaction) {
->>>>>>> 70055fc0
     let seller_token_account =
         get_associated_token_address(&test_metadata.token.pubkey(), &test_metadata.mint.pubkey());
     let (_buyer_trade_state, _sts_bump) = find_trade_state_address(
@@ -1648,11 +1319,7 @@
     let (escrow_payment_account, escrow_bump) =
         find_escrow_payment_address(&ahkey, &buyer.pubkey());
 
-<<<<<<< HEAD
-    let accounts = mpl_auction_house::accounts::WithdrawWithAuctioneer {
-=======
     let accounts = mpl_auction_house::accounts::AuctioneerWithdraw {
->>>>>>> 70055fc0
         wallet: buyer.pubkey(),
         escrow_payment_account,
         receipt_account: buyer.pubkey(),
@@ -1670,11 +1337,7 @@
 
     let accounts_metas = accounts.to_account_metas(None);
 
-<<<<<<< HEAD
-    let data = mpl_auction_house::instruction::WithdrawWithAuctioneer {
-=======
     let data = mpl_auction_house::instruction::AuctioneerWithdraw {
->>>>>>> 70055fc0
         escrow_payment_bump: escrow_bump,
         amount: withdraw_amount,
     }

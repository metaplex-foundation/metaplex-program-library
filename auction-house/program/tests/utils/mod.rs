--- conflicted
+++ resolved
@@ -1,335 +1,4 @@
 // //! Module provide utilities for testing.
 
-<<<<<<< HEAD
-// #![allow(unused)]
-
 pub mod helpers;
-pub mod setup_functions;
-
-// use std::{env, str::FromStr};
-
-// use anchor_client::{
-//     solana_client::{client_error::ClientError, rpc_client::RpcClient},
-//     solana_sdk::{
-//         program_pack::Pack, pubkey::Pubkey, signature::Keypair, signer::Signer, system_instruction,
-//         system_program, sysvar, transaction::Transaction,
-//     },
-//     Program,
-// };
-// use constants::{AUCTION_HOUSE, FEE_PAYER, SIGNER, TREASURY};
-
-// use solana_program_test::*;
-
-// /// Return `spl_token` token account.
-// pub fn get_token_account(
-//     connection: &RpcClient,
-//     token_account: &Pubkey,
-// ) -> Result<spl_token::state::Account, ClientError> {
-//     let data = connection.get_account_data(token_account)?;
-//     Ok(spl_token::state::Account::unpack(&data).unwrap())
-// }
-
-// /// Perform native lamports transfer.
-// pub fn transfer_lamports(
-//     connection: &RpcClient,
-//     wallet: &Keypair,
-//     to: &Pubkey,
-//     amount: u64,
-// ) -> Result<(), ClientError> {
-//     let (recent_blockhash, _) = connection.get_recent_blockhash()?;
-
-//     let tx = Transaction::new_signed_with_payer(
-//         &[system_instruction::transfer(&wallet.pubkey(), to, amount)],
-//         Some(&wallet.pubkey()),
-//         &[wallet],
-//         recent_blockhash,
-//     );
-
-//     connection.send_and_confirm_transaction(&tx)?;
-
-//     Ok(())
-// }
-
-// /// Perform native lamports transfer.
-// pub fn transfer_lamports_v2(
-//     context: &mut ProgramTestContext,
-//     wallet: &Keypair,
-//     to: &Pubkey,
-//     amount: u64,
-// ) -> Result<(), ClientError> {
-//     // let (recent_blockhash, _) = connection.get_recent_blockhash()?;
-//     let recent_blockhash = context.last_blockhash;
-
-//     let tx = Transaction::new_signed_with_payer(
-//         &[system_instruction::transfer(&wallet.pubkey(), to, amount)],
-//         Some(&wallet.pubkey()),
-//         &[wallet],
-//         recent_blockhash,
-//     );
-
-//     // connection.send_and_confirm_transaction(&tx)?;
-//     context.banks_client.process_transaction(tx);
-
-//     Ok(())
-// }
-
-// /// Create new `TokenMetadata` using `RpcClient`.
-// pub fn create_token_metadata(
-//     connection: &RpcClient,
-//     wallet: &Keypair,
-//     mint: &Pubkey,
-//     name: String,
-//     symbol: String,
-//     uri: String,
-//     seller_fee_basis_points: u16,
-// ) -> Result<Pubkey, ClientError> {
-//     let pid = match env::var("TOKEN_METADATA_PID") {
-//         Ok(val) => val,
-//         Err(_) => mpl_token_metadata::id().to_string(),
-//     };
-
-//     let program_id = Pubkey::from_str(&pid).unwrap();
-
-//     let (recent_blockhash, _) = connection.get_recent_blockhash()?;
-
-//     let (metadata_account, _) = Pubkey::find_program_address(
-//         &[
-//             mpl_token_metadata::state::PREFIX.as_bytes(),
-//             program_id.as_ref(),
-//             mint.as_ref(),
-//         ],
-//         &program_id,
-//     );
-
-//     let tx = Transaction::new_signed_with_payer(
-//         &[mpl_token_metadata::instruction::create_metadata_accounts(
-//             program_id,
-//             metadata_account,
-//             *mint,
-//             wallet.pubkey(),
-//             wallet.pubkey(),
-//             wallet.pubkey(),
-//             name,
-//             symbol,
-//             uri,
-//             None,
-//             seller_fee_basis_points,
-//             false,
-//             false,
-//         )],
-//         Some(&wallet.pubkey()),
-//         &[wallet],
-//         recent_blockhash,
-//     );
-
-//     connection.send_and_confirm_transaction(&tx)?;
-//     Ok(metadata_account)
-// }
-
-// pub fn create_token_metadata_v2(
-//     context: &mut ProgramTestContext,
-//     wallet: &Keypair,
-//     mint: &Pubkey,
-//     name: String,
-//     symbol: String,
-//     uri: String,
-//     seller_fee_basis_points: u16,
-// ) -> Result<Pubkey, ClientError> {
-//     let pid = match env::var("TOKEN_METADATA_PID") {
-//         Ok(val) => val,
-//         Err(_) => mpl_token_metadata::id().to_string(),
-//     };
-
-//     let program_id = Pubkey::from_str(&pid).unwrap();
-//     // let (recent_blockhash, _) = connection.get_recent_blockhash()?;
-//     let recent_blockhash = context.last_blockhash;
-//     let (metadata_account, _) = Pubkey::find_program_address(
-//         &[
-//             mpl_token_metadata::state::PREFIX.as_bytes(),
-//             program_id.as_ref(),
-//             mint.as_ref(),
-//         ],
-//         &program_id,
-//     );
-
-//     let tx = Transaction::new_signed_with_payer(
-//         &[mpl_token_metadata::instruction::create_metadata_accounts(
-//             program_id,
-//             metadata_account,
-//             *mint,
-//             wallet.pubkey(),
-//             wallet.pubkey(),
-//             wallet.pubkey(),
-//             name,
-//             symbol,
-//             uri,
-//             None,
-//             seller_fee_basis_points,
-//             false,
-//             false,
-//         )],
-//         Some(&wallet.pubkey()),
-//         &[wallet],
-//         recent_blockhash,
-//     );
-
-//     // connection.send_and_confirm_transaction(&tx)?;
-//     context.banks_client.process_transaction(tx);
-//     Ok(metadata_account)
-// }
-
-// /// Mint tokens.
-// pub fn mint_to(
-//     connection: &RpcClient,
-//     wallet: &Keypair,
-//     mint: &Pubkey,
-//     to: &Pubkey,
-//     amount: u64,
-// ) -> Result<(), ClientError> {
-//     let (recent_blockhash, _) = connection.get_recent_blockhash()?;
-
-//     let tx = Transaction::new_signed_with_payer(
-//         &[spl_token::instruction::mint_to(
-//             &spl_token::id(),
-//             mint,
-//             to,
-//             &wallet.pubkey(),
-//             &[&wallet.pubkey()],
-//             amount,
-//         )
-//         .unwrap()],
-//         Some(&wallet.pubkey()),
-//         &[wallet],
-//         recent_blockhash,
-//     );
-
-//     connection.send_and_confirm_transaction(&tx)?;
-
-//     Ok(())
-// }
-
-// pub fn mint_to_v2(
-//     context: &mut ProgramTestContext,
-//     wallet: &Keypair,
-//     mint: &Pubkey,
-//     to: &Pubkey,
-//     amount: u64,
-// ) -> Result<(), ClientError> {
-//     // let (recent_blockhash, _) = connection.get_recent_blockhash()?;
-//     let recent_blockhash = context.last_blockhash;
-//     let tx = Transaction::new_signed_with_payer(
-//         &[spl_token::instruction::mint_to(
-//             &spl_token::id(),
-//             mint,
-//             to,
-//             &wallet.pubkey(),
-//             &[&wallet.pubkey()],
-//             amount,
-//         )
-//         .unwrap()],
-//         Some(&wallet.pubkey()),
-//         &[wallet],
-//         recent_blockhash,
-//     );
-
-//     // connection.send_and_confirm_transaction(&tx)?;
-//     context.banks_client.process_transaction(tx);
-//     // context.banks_client.process_transaction(tx);
-//     Ok(())
-// }
-
-// /// Create new `AuctionHouse` using `Program`.
-// pub fn create_auction_house(
-//     program: &Program,
-//     treasury_mint: &Pubkey,
-//     wallet: &Pubkey,
-//     fee_withdrawal_destination: &Pubkey,
-//     treasury_withdrawal_destination: &Pubkey,
-//     can_change_sale_price: bool,
-//     requires_sign_off: bool,
-//     seller_fee_basis_points: u16,
-// ) -> Result<(), ClientError> {
-//     let (auction_house, bump) = find_auction_house_address(wallet, treasury_mint);
-//     let (auction_house_fee_account, fee_payer_bump) =
-//         find_auction_house_fee_account_address(&auction_house);
-//     let (auction_house_treasury, treasury_bump) =
-//         find_auction_house_treasury_address(&auction_house);
-
-//     program
-//         .request()
-//         .accounts(mpl_auction_house::accounts::CreateAuctionHouse {
-//             treasury_mint: *treasury_mint,
-//             payer: *wallet,
-//             authority: *wallet,
-//             fee_withdrawal_destination: *fee_withdrawal_destination,
-//             treasury_withdrawal_destination: *treasury_withdrawal_destination,
-//             treasury_withdrawal_destination_owner: *wallet,
-//             auction_house,
-//             auction_house_fee_account,
-//             auction_house_treasury,
-//             token_program: spl_token::id(),
-//             ata_program: spl_associated_token_account::id(),
-//             rent: sysvar::rent::id(),
-//             system_program: system_program::id(),
-//         })
-//         .args(mpl_auction_house::instruction::CreateAuctionHouse {
-//             bump,
-//             can_change_sale_price,
-//             fee_payer_bump,
-//             requires_sign_off,
-//             seller_fee_basis_points,
-//             treasury_bump,
-//         })
-//         .send()
-//         .unwrap();
-
-//     Ok(())
-// }
-
-// /// Return `Clone` of provided `Keypair`.
-
-// /// Create and return new mint.
-
-// /// Create and return new associated token account.
-
-// /// Create new token account.
-// pub fn create_token_account(
-//     connection: &RpcClient,
-//     wallet: &Keypair,
-//     token_account: &Keypair,
-//     token_mint: &Pubkey,
-//     owner: &Pubkey,
-// ) -> Result<(), ClientError> {
-//     let (recent_blockhash, _) = connection.get_recent_blockhash()?;
-
-//     let tx = Transaction::new_signed_with_payer(
-//         &[
-//             system_instruction::create_account(
-//                 &wallet.pubkey(),
-//                 &token_account.pubkey(),
-//                 spl_token::state::Account::LEN as u64,
-//                 connection
-//                     .get_minimum_balance_for_rent_exemption(spl_token::state::Account::LEN)?,
-//                 &spl_token::id(),
-//             ),
-//             spl_token::instruction::initialize_account(
-//                 &spl_token::id(),
-//                 &token_account.pubkey(),
-//                 token_mint,
-//                 owner,
-//             )
-//             .unwrap(),
-//         ],
-//         Some(&wallet.pubkey()),
-//         &[wallet, token_account],
-//         recent_blockhash,
-//     );
-
-//     connection.send_and_confirm_transaction(&tx)?;
-
-//     Ok(())
-// }
-=======
-pub mod helpers;
-pub mod setup_functions;
->>>>>>> 457e975a
+pub mod setup_functions;
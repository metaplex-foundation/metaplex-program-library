[workspace]
[package]
name = "mpl-auction-house"
version = "1.0.0"
edition = "2018"
description = "Decentralized Sales Protocol for Solana Tokens"
authors = ["Metaplex Developers <dev@metaplex.com>"]
repository = "https://github.com/metaplex-foundation/metaplex-program-library"
license = "Apache-2.0"
readme = "README.md"
# See more keys and their definitions at https://doc.rust-lang.org/cargo/reference/manifest.html

[lib]
crate-type = ["cdylib", "lib"]

[features]
no-entrypoint = []
test-bpf = []
no-idl = []
cpi = ["no-entrypoint"]
default = []

[dependencies]
<<<<<<< HEAD
anchor-lang = "~0.19.0"
anchor-spl = "~0.19.0"
spl-token = { version = "~3.2",  features = ["no-entrypoint"] }
spl-associated-token-account = {version = "~1.0.3", features = ["no-entrypoint"]}
mpl-token-metadata = { version="~1.1.0", features = [ "no-entrypoint" ] }
thiserror = "~1.0"
arrayref = "~0.3.6"

[dev-dependencies]
anchor-client = "~0.20.1"
shellexpand = "~2.1.0"
serde_json = "~1.0"
solana-program-test = "~1.9.5"
solana-program = "~1.9.5"
solana-sdk = "~1.9.5"
mpl-testing-utils={path="../../core/rust/testing-utils", version="0.0.1"}
env_logger="~0.9.0"
=======
solana-program = "=1.9.5"
anchor-lang = "=0.20.1"
anchor-spl = "=0.20.1"
spl-token = { version = "=3.2",  features = ["no-entrypoint"] }
spl-associated-token-account = {version = "1.0.3", features = ["no-entrypoint"]}
mpl-token-metadata = { version="1.2.4", features = [ "no-entrypoint" ] }
thiserror = "1.0"
arrayref = "0.3.6"

[dev-dependencies]
anchor-client = "0.20.1"
shellexpand = "2.1.0"
serde_json = "1.0"
solana-program = "=1.9.5 "
mpl-testing-utils= "0.0.1"
solana-program-test = "=1.9.5"
solana-sdk = "=1.9.5"
env_logger="0.9.0"
>>>>>>> ddb24762
<|MERGE_RESOLUTION|>--- conflicted
+++ resolved
@@ -21,12 +21,12 @@
 default = []
 
 [dependencies]
-<<<<<<< HEAD
-anchor-lang = "~0.19.0"
-anchor-spl = "~0.19.0"
+solana-program = "~1.9.5"
+anchor-lang = "~0.20.1"
+anchor-spl = "~0.20.1"
 spl-token = { version = "~3.2",  features = ["no-entrypoint"] }
 spl-associated-token-account = {version = "~1.0.3", features = ["no-entrypoint"]}
-mpl-token-metadata = { version="~1.1.0", features = [ "no-entrypoint" ] }
+mpl-token-metadata = { version="~1.2.4", features = [ "no-entrypoint" ] }
 thiserror = "~1.0"
 arrayref = "~0.3.6"
 
@@ -34,28 +34,8 @@
 anchor-client = "~0.20.1"
 shellexpand = "~2.1.0"
 serde_json = "~1.0"
+solana-program = "~1.9.5 "
+mpl-testing-utils= "~0.0.1"
 solana-program-test = "~1.9.5"
-solana-program = "~1.9.5"
 solana-sdk = "~1.9.5"
-mpl-testing-utils={path="../../core/rust/testing-utils", version="0.0.1"}
-env_logger="~0.9.0"
-=======
-solana-program = "=1.9.5"
-anchor-lang = "=0.20.1"
-anchor-spl = "=0.20.1"
-spl-token = { version = "=3.2",  features = ["no-entrypoint"] }
-spl-associated-token-account = {version = "1.0.3", features = ["no-entrypoint"]}
-mpl-token-metadata = { version="1.2.4", features = [ "no-entrypoint" ] }
-thiserror = "1.0"
-arrayref = "0.3.6"
-
-[dev-dependencies]
-anchor-client = "0.20.1"
-shellexpand = "2.1.0"
-serde_json = "1.0"
-solana-program = "=1.9.5 "
-mpl-testing-utils= "0.0.1"
-solana-program-test = "=1.9.5"
-solana-sdk = "=1.9.5"
-env_logger="0.9.0"
->>>>>>> ddb24762
+env_logger="~0.9.0"
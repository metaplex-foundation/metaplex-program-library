--- conflicted
+++ resolved
@@ -7,13 +7,13 @@
 
 [lib]
 crate-type = ["cdylib", "lib"]
-name = "mpl_auction_house"
 
 [features]
 no-entrypoint = []
 no-idl = []
 cpi = ["no-entrypoint"]
 default = []
+test-bpf = []
 
 [dependencies]
 anchor-lang = "0.19.0"
@@ -31,9 +31,5 @@
 solana-program-test = "1.8.5"
 solana-program = "1.8.5"
 solana-sdk = "1.8.5"
-<<<<<<< HEAD
 rand = "0.7.3"
-mpl-testing-utils={path="../../core/rust/testing-utils", version="0.0.1"}
-=======
-rand = "0.7.3"
->>>>>>> 0a5efc5b
+mpl-testing-utils={path="../../core/rust/testing-utils", version="0.0.1"}
--- conflicted
+++ resolved
@@ -21,7 +21,6 @@
 default = []
 
 [dependencies]
-<<<<<<< HEAD
 solana-program = "~1.10.25"
 anchor-lang = "~0.25"
 anchor-spl = "~0.25"
@@ -29,14 +28,6 @@
 spl-associated-token-account = {version = "~1.0.5", features = ["no-entrypoint"]}
 mpl-token-metadata = {path = "../../token-metadata/program", features = ["no-entrypoint"]}
 metaplex-token-metadata = { version = "0.0.1", features = [ "no-entrypoint" ] }
-=======
-solana-program = "~1.9.28"
-anchor-lang = "~0.24.2"
-anchor-spl = "~0.24.2"
-spl-token = { version = "~3.2",  features = ["no-entrypoint"] }
-spl-associated-token-account = {version = "~1.0.3", features = ["no-entrypoint"]}
-mpl-token-metadata = { version="~1.2.7", features = [ "no-entrypoint" ] }
->>>>>>> a24f9029
 thiserror = "~1.0"
 arrayref = "~0.3.6"
 
@@ -46,15 +37,9 @@
 serde_json = "~1.0"
 solana-program = "~1.10.25"
 mpl-testing-utils= {path="../../core/rust/testing-utils" }
-<<<<<<< HEAD
 solana-program-test = "~1.10.25"
 solana-sdk = "~1.10.25"
 env_logger="~0.9.0"
-=======
-solana-program-test = "~1.9.28"
-solana-sdk = "~1.9.28"
-env_logger="~0.9.0"
 
 [profile.release]
-overflow-checks = true     # Enable integer overflow checks.
->>>>>>> a24f9029
+overflow-checks = true     # Enable integer overflow checks.
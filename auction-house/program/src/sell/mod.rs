use anchor_lang::{prelude::*, solana_program::program::invoke, AnchorDeserialize};
use spl_token::instruction::approve;

use crate::{constants::*, errors::*, utils::*, AuctionHouse, AuthorityScope, *};

/// Accounts for the [`sell` handler](auction_house/fn.sell.html).
#[derive(Accounts)]
#[instruction(
    trade_state_bump: u8,
    free_trade_state_bump: u8,
    program_as_signer_bump: u8,
    buyer_price: u64,
    token_size: u64
)]
pub struct Sell<'info> {
    /// CHECK: Verified through CPI
    /// User wallet account.
    #[account(mut)]
    pub wallet: UncheckedAccount<'info>,

    /// SPL token account containing token for sale.
    #[account(mut)]
    pub token_account: Box<Account<'info, TokenAccount>>,

    /// CHECK: Verified through CPI
    /// Metaplex metadata account decorating SPL mint account.
    pub metadata: UncheckedAccount<'info>,

    /// CHECK: Verified through CPI
    /// Auction House authority account.
    pub authority: UncheckedAccount<'info>,

    /// Auction House instance PDA account.
    #[account(
        seeds = [
            PREFIX.as_bytes(),
            auction_house.creator.as_ref(),
            auction_house.treasury_mint.as_ref()
        ],
        bump=auction_house.bump,
        has_one=authority,
        has_one=auction_house_fee_account
    )]
    pub auction_house: Account<'info, AuctionHouse>,

    /// CHECK: Not dangerous. Account seeds checked in constraint.
    /// Auction House instance fee account.
    #[account(
        mut,
        seeds = [
            PREFIX.as_bytes(),
            auction_house.key().as_ref(),
            FEE_PAYER.as_bytes()
        ],
        bump=auction_house.fee_payer_bump
    )]
    pub auction_house_fee_account: UncheckedAccount<'info>,

    /// CHECK: Not dangerous. Account seeds checked in constraint.
    /// Seller trade state PDA account encoding the sell order.
    #[account(
        mut,
        seeds = [
            PREFIX.as_bytes(),
            wallet.key().as_ref(),
            auction_house.key().as_ref(),
            token_account.key().as_ref(),
            auction_house.treasury_mint.as_ref(),
            token_account.mint.as_ref(),
            &buyer_price.to_le_bytes(),
            &token_size.to_le_bytes()
        ],
        bump=trade_state_bump
    )]
    pub seller_trade_state: UncheckedAccount<'info>,

    /// CHECK: Not dangerous. Account seeds checked in constraint.
    /// Free seller trade state PDA account encoding a free sell order.
    #[account(
        mut,
        seeds = [
            PREFIX.as_bytes(),
            wallet.key().as_ref(),
            auction_house.key().as_ref(),
            token_account.key().as_ref(),
            auction_house.treasury_mint.as_ref(),
            token_account.mint.as_ref(),
            &0u64.to_le_bytes(),
            &token_size.to_le_bytes()
        ],
        bump=free_trade_state_bump
    )]
    pub free_seller_trade_state: UncheckedAccount<'info>,

    pub token_program: Program<'info, Token>,
    pub system_program: Program<'info, System>,

    /// CHECK: Not dangerous. Account seeds checked in constraint.
    #[account(seeds=[PREFIX.as_bytes(), SIGNER.as_bytes()], bump=program_as_signer_bump)]
    pub program_as_signer: UncheckedAccount<'info>,

    pub rent: Sysvar<'info, Rent>,
}

impl<'info> From<AuctioneerSell<'info>> for Sell<'info> {
    fn from(a: AuctioneerSell<'info>) -> Sell<'info> {
        Sell {
            wallet: a.wallet,
            token_account: a.token_account,
            metadata: a.metadata,
            authority: a.auctioneer_authority,
            auction_house: *a.auction_house,
            auction_house_fee_account: a.auction_house_fee_account,
            seller_trade_state: a.seller_trade_state,
            free_seller_trade_state: a.free_seller_trade_state,
            token_program: a.token_program,
            system_program: a.system_program,
            program_as_signer: a.program_as_signer,
            rent: a.rent,
        }
    }
}

/// Accounts for the [`auctioneer_sell` handler](auction_house/fn.auctioneer_sell.html).
#[derive(Accounts, Clone)]
#[instruction(
    trade_state_bump: u8,
    free_trade_state_bump: u8,
    program_as_signer_bump: u8,
    buyer_price: u64,
    token_size: u64
)]
pub struct AuctioneerSell<'info> {
    /// CHECK: Wallet is validated as a signer in sell_logic.
    /// User wallet account.
    #[account(mut)]
    pub wallet: UncheckedAccount<'info>,

    /// SPL token account containing token for sale.
    #[account(mut)]
    pub token_account: Box<Account<'info, TokenAccount>>,

    /// CHECK: Validated by assert_metadata_valid.
    /// Metaplex metadata account decorating SPL mint account.
    pub metadata: UncheckedAccount<'info>,

    /// CHECK: Validated in ah_auctioneer_pda seeds and as a signer in sell_logic.
    /// The auctioneer authority - typically a PDA of the Auctioneer program running this action.
    pub auctioneer_authority: UncheckedAccount<'info>,

    /// Auction House instance PDA account.
    #[account(
        seeds = [
            PREFIX.as_bytes(),
            auction_house.creator.as_ref(),
            auction_house.treasury_mint.as_ref()
        ],
        bump=auction_house.bump,
        has_one=auction_house_fee_account
    )]
    pub auction_house: Box<Account<'info, AuctionHouse>>,

    /// CHECK: Not dangerous. Account seeds checked in constraint.
    /// Auction House instance fee account.
    #[account(
        mut,
        seeds = [
            PREFIX.as_bytes(),
            auction_house.key().as_ref(),
            FEE_PAYER.as_bytes()
        ],
        bump=auction_house.fee_payer_bump
    )]
    pub auction_house_fee_account: UncheckedAccount<'info>,

    /// CHECK: Not dangerous. Account seeds checked in constraint.
    /// Seller trade state PDA account encoding the sell order.
    #[account(
        mut,
        seeds = [
            PREFIX.as_bytes(),
            wallet.key().as_ref(),
            auction_house.key().as_ref(),
            token_account.key().as_ref(),
            auction_house.treasury_mint.as_ref(),
            token_account.mint.as_ref(),
<<<<<<< HEAD
            &u64::MAX.to_le_bytes(),
=======
            &buyer_price.to_le_bytes(),
>>>>>>> 1596a057
            &token_size.to_le_bytes()
        ],
        bump=trade_state_bump
    )]
    pub seller_trade_state: UncheckedAccount<'info>,

    /// CHECK: Not dangerous. Account seeds checked in constraint.
    /// Free seller trade state PDA account encoding a free sell order.
    #[account(
        mut,
        seeds = [
            PREFIX.as_bytes(),
            wallet.key().as_ref(),
            auction_house.key().as_ref(),
            token_account.key().as_ref(),
            auction_house.treasury_mint.as_ref(),
            token_account.mint.as_ref(),
            &0u64.to_le_bytes(),
            &token_size.to_le_bytes()
        ],
        bump=free_trade_state_bump
    )]
    pub free_seller_trade_state: UncheckedAccount<'info>,

    /// CHECK: Not dangerous. Account seeds checked in constraint.
    /// The auctioneer PDA owned by Auction House storing scopes.
    #[account(
        seeds = [
            AUCTIONEER.as_bytes(),
            auction_house.key().as_ref(),
            auctioneer_authority.key().as_ref()
        ],
        bump = auction_house.auctioneer_pda_bump
    )]
    pub ah_auctioneer_pda: UncheckedAccount<'info>,

    /// CHECK: Not dangerous. Account seeds checked in constraint.
    #[account(seeds=[PREFIX.as_bytes(), SIGNER.as_bytes()], bump=program_as_signer_bump)]
    pub program_as_signer: UncheckedAccount<'info>,

    pub token_program: Program<'info, Token>,
    pub system_program: Program<'info, System>,
    pub rent: Sysvar<'info, Rent>,
}

pub fn sell<'info>(
    ctx: Context<'_, '_, '_, 'info, Sell<'info>>,
    trade_state_bump: u8,
    free_trade_state_bump: u8,
    program_as_signer_bump: u8,
    buyer_price: u64,
    token_size: u64,
) -> Result<()> {
    let auction_house = &ctx.accounts.auction_house;

    // If it has an auctioneer authority delegated must use auctioneer_* handler.
    if auction_house.has_auctioneer {
        return Err(AuctionHouseError::MustUseAuctioneerHandler.into());
    }

    sell_logic(
        ctx.accounts,
        ctx.program_id,
        trade_state_bump,
        free_trade_state_bump,
        program_as_signer_bump,
        buyer_price,
        token_size,
    )
}

/// Create a sell bid by creating a `seller_trade_state` account and approving the program as the token delegate.
pub fn auctioneer_sell<'info>(
    ctx: Context<'_, '_, '_, 'info, AuctioneerSell<'info>>,
    trade_state_bump: u8,
    free_trade_state_bump: u8,
    program_as_signer_bump: u8,
    buyer_price: u64,
    token_size: u64,
) -> Result<()> {
    let auction_house = &ctx.accounts.auction_house;
    let auctioneer_authority = &ctx.accounts.auctioneer_authority;
    let ah_auctioneer_pda = &ctx.accounts.ah_auctioneer_pda;

    if !auction_house.has_auctioneer {
        return Err(AuctionHouseError::NoAuctioneerProgramSet.into());
    }

    assert_valid_auctioneer_and_scope(
        &auction_house.key(),
        &auctioneer_authority.key(),
        ah_auctioneer_pda,
        AuthorityScope::Sell,
    )?;

    let mut accounts: Sell<'info> = (*ctx.accounts).clone().into();

    sell_logic(
        &mut accounts,
        ctx.program_id,
        trade_state_bump,
        free_trade_state_bump,
        program_as_signer_bump,
        u64::MAX,
        token_size,
    )
}

/// Create a sell bid by creating a `seller_trade_state` account and approving the program as the token delegate.
fn sell_logic<'info>(
    accounts: &mut Sell<'info>,
    program_id: &Pubkey,
    trade_state_bump: u8,
    _free_trade_state_bump: u8,
    _program_as_signer_bump: u8,
    buyer_price: u64,
    token_size: u64,
) -> Result<()> {
    let wallet = &accounts.wallet;
    let token_account = &accounts.token_account;
    let metadata = &accounts.metadata;
    let authority = &accounts.authority;
    let seller_trade_state = &accounts.seller_trade_state;
    let free_seller_trade_state = &accounts.free_seller_trade_state;
    let auction_house = &accounts.auction_house;
    let auction_house_fee_account = &accounts.auction_house_fee_account;
    let token_program = &accounts.token_program;
    let system_program = &accounts.system_program;
    let program_as_signer = &accounts.program_as_signer;
    let rent = &accounts.rent;

    if !wallet.to_account_info().is_signer
        && (buyer_price == 0
            || free_seller_trade_state.data_is_empty()
            || !authority.to_account_info().is_signer
            || !auction_house.can_change_sale_price)
    {
        return Err(AuctionHouseError::SaleRequiresSigner.into());
    }

    let auction_house_key = auction_house.key();

    let seeds = [
        PREFIX.as_bytes(),
        auction_house_key.as_ref(),
        FEE_PAYER.as_bytes(),
        &[auction_house.fee_payer_bump],
    ];

    let (fee_payer, fee_seeds) = get_fee_payer(
        authority,
        auction_house,
        wallet.to_account_info(),
        auction_house_fee_account.to_account_info(),
        &seeds,
    )?;
    assert_is_ata(
        &token_account.to_account_info(),
        &wallet.key(),
        &token_account.mint,
    )?;

    assert_metadata_valid(metadata, token_account)?;

    if token_size > token_account.amount {
        return Err(AuctionHouseError::InvalidTokenAmount.into());
    }

    if wallet.is_signer {
        invoke(
            &approve(
                &token_program.key(),
                &token_account.key(),
                &program_as_signer.key(),
                &wallet.key(),
                &[],
                token_size,
            )
            .unwrap(),
            &[
                token_program.to_account_info(),
                token_account.to_account_info(),
                program_as_signer.to_account_info(),
                wallet.to_account_info(),
            ],
        )?;
    }

    let ts_info = seller_trade_state.to_account_info();
    if ts_info.data_is_empty() {
        let token_account_key = token_account.key();
        let wallet_key = wallet.key();
        let ts_seeds = [
            PREFIX.as_bytes(),
            wallet_key.as_ref(),
            auction_house_key.as_ref(),
            token_account_key.as_ref(),
            auction_house.treasury_mint.as_ref(),
            token_account.mint.as_ref(),
            &buyer_price.to_le_bytes(),
            &token_size.to_le_bytes(),
            &[trade_state_bump],
        ];
        create_or_allocate_account_raw(
            *program_id,
            &ts_info,
            &rent.to_account_info(),
            system_program,
            &fee_payer,
            TRADE_STATE_SIZE,
            fee_seeds,
            &ts_seeds,
        )?;
    }

    let data = &mut ts_info.data.borrow_mut();
    data[0] = trade_state_bump;

    Ok(())
}<|MERGE_RESOLUTION|>--- conflicted
+++ resolved
@@ -184,11 +184,7 @@
             token_account.key().as_ref(),
             auction_house.treasury_mint.as_ref(),
             token_account.mint.as_ref(),
-<<<<<<< HEAD
             &u64::MAX.to_le_bytes(),
-=======
-            &buyer_price.to_le_bytes(),
->>>>>>> 1596a057
             &token_size.to_le_bytes()
         ],
         bump=trade_state_bump

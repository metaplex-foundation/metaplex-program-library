--- conflicted
+++ resolved
@@ -289,9 +289,6 @@
     buyer_price: u64,
     token_size: u64,
     public: bool,
-<<<<<<< HEAD
-) -> Result<()> {
-=======
 ) -> ProgramResult {
     // If it has an auctioneer authority delegated must use *_with_auctioneer handler.
     if auction_house.has_auctioneer {
@@ -486,7 +483,6 @@
         AuthorityScope::Buy,
     )?;
 
->>>>>>> 8ca30d74
     assert_valid_trade_state(
         &wallet.key(),
         &auction_house,

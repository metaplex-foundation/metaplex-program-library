--- conflicted
+++ resolved
@@ -200,9 +200,6 @@
     match sighash {
         [169, 84, 218, 35, 42, 206, 16, 171] => Ok(BidType::PublicSale),
         [102, 6, 61, 18, 1, 218, 235, 234] => Ok(BidType::PrivateSale),
-<<<<<<< HEAD
-        _ => return err!(ErrorCode::InstructionMismatch),
-=======
         [182, 20, 132, 26, 44, 72, 50, 164] => Ok(BidType::AuctionPublicSale),
         [144, 84, 193, 191, 59, 251, 45, 20] => Ok(BidType::AuctionPrivateSale),
         _ => Err(ErrorCode::InstructionMismatch.into()),
@@ -230,7 +227,6 @@
         [232, 219, 223, 41, 219, 236, 220, 190] => Ok(CancelType::Cancel),
         [129, 238, 39, 166, 81, 89, 216, 151] => Ok(CancelType::AuctionCancel),
         _ => Err(ErrorCode::InstructionMismatch.into()),
->>>>>>> 8ca30d74
     }
 }
 
@@ -610,34 +606,6 @@
     }
 }
 
-<<<<<<< HEAD
-pub fn rent_checked_sub(escrow_account: AccountInfo, diff: u64) -> Result<u64> {
-    let rent_minimum: u64 = (Rent::get()?).minimum_balance(escrow_account.data_len());
-    let account_lamports: u64 = escrow_account
-        .lamports()
-        .checked_sub(diff)
-        .ok_or(ErrorCode::NumericalOverflow)?;
-
-    if account_lamports < rent_minimum {
-        Ok(escrow_account.lamports() - rent_minimum)
-    } else {
-        Ok(diff)
-    }
-}
-
-pub fn rent_checked_add(escrow_account: AccountInfo, diff: u64) -> Result<u64> {
-    let rent_minimum: u64 = (Rent::get()?).minimum_balance(escrow_account.data_len());
-    let account_lamports: u64 = escrow_account
-        .lamports()
-        .checked_add(diff)
-        .ok_or(ErrorCode::NumericalOverflow)?;
-
-    if account_lamports < rent_minimum {
-        Ok(rent_minimum - account_lamports)
-    } else {
-        Ok(diff)
-    }
-=======
 pub fn assert_valid_auctioneer_and_scope(
     auction_house_instance: &Pubkey,
     auctioneer_program_id: &Pubkey,
@@ -685,5 +653,4 @@
     }
 
     Ok(())
->>>>>>> 8ca30d74
 }
{
  "name": "@metaplex-foundation/mpl-auction-house",
<<<<<<< HEAD
  "version": "2.1.1",
  "contractVersion": "1.2.3",
=======
  "version": "2.2.1",
>>>>>>> f2e0079f
  "description": "MPL Auction House JavaScript API.",
  "main": "dist/src/mpl-auction-house.js",
  "types": "dist/src/mpl-auction-house.d.ts",
  "scripts": {
    "check:publish-ready": "yarn build && yarn test",
    "preversion": "yarn check:publish-ready",
    "postversion": "git add package.json && git commit -m \"chore: update $npm_package_name to v$npm_package_version\" && git tag $npm_package_name@$npm_package_version",
    "prepublishOnly": "yarn check:publish-ready",
    "postpublish": "git push origin && git push origin --tags",
    "build:docs": "typedoc",
    "build": "rimraf dist && tsc -p tsconfig.json",
    "build:watch": "rimraf dist && tsc -p tsconfig.json --watch",
    "test": "esr ./test/*.test.ts",
    "api:gen": "DEBUG='(solita|rustbin):(info|error)' solita",
    "lint": "eslint \"{src,test}/**/*.ts\" --format stylish",
    "fix:lint": "yarn lint --fix",
    "prettier": "prettier \"{src,test}/**/*.ts\" --check",
    "fix:prettier": "prettier --write src/",
    "fix": "yarn fix:lint && yarn fix:prettier"
  },
  "files": [
    "/dist"
  ],
  "publishConfig": {
    "access": "public",
    "registry": "https://registry.npmjs.org"
  },
  "keywords": [
    "nft",
    "metaplex",
    "solana",
    "blockchain"
  ],
  "homepage": "https://metaplex.com",
  "repository": "https://github.com/metaplex-foundation/metaplex-program-library.git",
  "author": "Metaplex Maintainers <contact@metaplex.com>",
  "license": "Apache-2.0",
  "dependencies": {
    "@metaplex-foundation/beet": "^0.1.0",
    "@metaplex-foundation/beet-solana": "^0.1.1",
    "@metaplex-foundation/cusper": "^0.0.2",
    "@solana/web3.js": "^1.35.1",
    "bn.js": "^5.2.0"
  },
  "devDependencies": {
    "@metaplex-foundation/solita": "^0.5.0",
    "@types/tape": "^4.13.2",
    "eslint": "^8.3.0",
    "prettier": "^2.5.1",
    "rimraf": "^3.0.2",
    "spok": "^1.4.3",
    "tape": "^5.5.2",
    "typescript": "^4.6.2"
  }
}<|MERGE_RESOLUTION|>--- conflicted
+++ resolved
@@ -1,11 +1,7 @@
 {
   "name": "@metaplex-foundation/mpl-auction-house",
-<<<<<<< HEAD
-  "version": "2.1.1",
-  "contractVersion": "1.2.3",
-=======
   "version": "2.2.1",
->>>>>>> f2e0079f
+  "contractVersion": "1.2.4",
   "description": "MPL Auction House JavaScript API.",
   "main": "dist/src/mpl-auction-house.js",
   "types": "dist/src/mpl-auction-house.d.ts",

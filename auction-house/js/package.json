{
  "name": "@metaplex-foundation/mpl-auction-house",
  "version": "1.0.0",
  "description": "MPL Auction House JavaScript API.",
  "main": "dist/src/mpl-auction-house.js",
  "types": "dist/src/mpl-auction-house.d.ts",
  "scripts": {
    "check:publish-ready": "yarn build && yarn test",
    "preversion": "yarn check:publish-ready",
    "postversion": "git add package.json && git commit -m \"chore: update $npm_package_name to v$npm_package_version\" && git tag $npm_package_name@$npm_package_version",
    "prepublish": "yarn check:publish-ready",
    "postpublish": "git push origin && git push origin --tags",
    "build:docs": "typedoc",
    "build": "rimraf dist && tsc -p tsconfig.json",
    "build:watch": "rimraf dist && tsc -p tsconfig.json --watch",
    "test": "esr ./test/*.test.ts",
    "api:gen": "node scripts/api-gen-ts.js && prettier --write ./src/**/*.ts",
    "lint": "eslint \"{src,test}/**/*.ts\" --format stylish",
    "fix:lint": "yarn lint --fix",
    "prettier": "prettier \"{src,test}/**/*.ts\" --check",
    "fix:prettier": "prettier --write src/",
    "fix": "yarn fix:lint && yarn fix:prettier"
  },
  "files": [
    "/dist"
  ],
  "publishConfig": {
    "access": "public",
    "registry": "https://registry.npmjs.org"
  },
  "keywords": [
    "nft",
    "metaplex",
    "solana",
    "blockchain"
  ],
  "homepage": "https://metaplex.com",
  "repository": "https://github.com/metaplex-foundation/metaplex-program-library.git",
  "author": "Metaplex Maintainers <contact@metaplex.com>",
  "license": "Apache-2.0",
  "dependencies": {
    "@metaplex-foundation/beet": "0.0.7",
    "@metaplex-foundation/beet-solana": "0.0.6",
<<<<<<< HEAD
    "@metaplex-foundation/mpl-core": "0.0.4",
    "@solana/web3.js": "^1.33.0"
=======
    "@metaplex-foundation/mpl-core": "0.0.3",
    "@solana/web3.js": "^1.31.0"
>>>>>>> 758fe2b5
  },
  "devDependencies": {
    "@types/tape": "^4.13.2",
    "eslint": "^8.3.0",
    "prettier": "^2.5.1",
    "rimraf": "^3.0.2",
    "spok": "^1.4.3",
    "tape": "^5.3.2",
    "typescript": "^4.5.5"
  }
}<|MERGE_RESOLUTION|>--- conflicted
+++ resolved
@@ -1,6 +1,6 @@
 {
   "name": "@metaplex-foundation/mpl-auction-house",
-  "version": "1.0.0",
+  "version": "1.0.1",
   "description": "MPL Auction House JavaScript API.",
   "main": "dist/src/mpl-auction-house.js",
   "types": "dist/src/mpl-auction-house.d.ts",
@@ -39,15 +39,10 @@
   "author": "Metaplex Maintainers <contact@metaplex.com>",
   "license": "Apache-2.0",
   "dependencies": {
-    "@metaplex-foundation/beet": "0.0.7",
+    "@metaplex-foundation/beet": "0.0.8",
     "@metaplex-foundation/beet-solana": "0.0.6",
-<<<<<<< HEAD
     "@metaplex-foundation/mpl-core": "0.0.4",
     "@solana/web3.js": "^1.33.0"
-=======
-    "@metaplex-foundation/mpl-core": "0.0.3",
-    "@solana/web3.js": "^1.31.0"
->>>>>>> 758fe2b5
   },
   "devDependencies": {
     "@types/tape": "^4.13.2",
@@ -55,7 +50,6 @@
     "prettier": "^2.5.1",
     "rimraf": "^3.0.2",
     "spok": "^1.4.3",
-    "tape": "^5.3.2",
-    "typescript": "^4.5.5"
+    "tape": "^5.3.2"
   }
 }
#[cfg(test)]
mod escrow {
    use std::collections::HashMap;

    use crate::{
        error::TrifleError,
        state::{
<<<<<<< HEAD
            escrow_constraints::{EscrowConstraint, EscrowConstraintModel, EscrowConstraintType},
            transfer_effects::TransferEffects,
=======
            escrow_constraints::{
                EscrowConstraint, EscrowConstraintModel, EscrowConstraintType, RoyaltyModel,
            },
>>>>>>> a1f3d723
            trifle::Trifle,
            Key,
        },
    };
    use borsh::BorshSerialize;
    use solana_sdk::{signature::Keypair, signer::Signer};

    #[test]
    fn test_escrow_constraints_model_len() {
        let ect_none = EscrowConstraintType::None;
        let ect_collection = EscrowConstraintType::Collection(Keypair::new().pubkey());
        let ect_tokens = EscrowConstraintType::tokens_from_slice(&[
            Keypair::new().pubkey(),
            Keypair::new().pubkey(),
            Keypair::new().pubkey(),
            Keypair::new().pubkey(),
        ]);

        let mut buf_ect_none = Vec::new();
        let mut buf_ect_collection = Vec::new();
        let mut buf_ect_tokens = Vec::new();

        ect_none.serialize(&mut buf_ect_none).unwrap();
        ect_collection.serialize(&mut buf_ect_collection).unwrap();
        ect_tokens.serialize(&mut buf_ect_tokens).unwrap();

        // assert_eq!(
        //     ect_none.try_len().unwrap(),
        //     buf_ect_none.len(),
        //     "EscrowConstraintType::None length is not equal to serialized length"
        // );

        // assert_eq!(
        //     ect_collection.try_len().unwrap(),
        //     buf_ect_collection.len(),
        //     "EscrowConstraintType::Collection length is not equal to serialized length"
        // );

        // assert_eq!(
        //     ect_tokens.try_len().unwrap(),
        //     buf_ect_tokens.len(),
        //     "EscrowConstraintType::tokens length is not equal to serialized length"
        // );

        let escrow_constraint_none = EscrowConstraint {
            constraint_type: ect_none,
            token_limit: 1,
            transfer_effects: TransferEffects::default().into(),
        };

        let escrow_constraint_collection = EscrowConstraint {
            constraint_type: ect_collection,
            token_limit: 1,
            transfer_effects: TransferEffects::default().into(),
        };

        let escrow_constraint_tokens = EscrowConstraint {
            constraint_type: ect_tokens,
            token_limit: 1,
            transfer_effects: TransferEffects::default().into(),
        };

        let mut buf_escrow_constraint_none = Vec::new();
        let mut buf_escrow_constraint_collection = Vec::new();
        let mut buf_escrow_constraint_tokens = Vec::new();

        escrow_constraint_none
            .serialize(&mut buf_escrow_constraint_none)
            .unwrap();

        escrow_constraint_collection
            .serialize(&mut buf_escrow_constraint_collection)
            .unwrap();

        escrow_constraint_tokens
            .serialize(&mut buf_escrow_constraint_tokens)
            .unwrap();

        // assert_eq!(
        //     escrow_constraint_none.try_len().unwrap(),
        //     buf_escrow_constraint_none.len(),
        //     "EscrowConstraint::None length is not equal to serialized length"
        // );

        // assert_eq!(
        //     escrow_constraint_collection.try_len().unwrap(),
        //     buf_escrow_constraint_collection.len(),
        //     "EscrowConstraint::Collection length is not equal to serialized length"
        // );

        // assert_eq!(
        //     escrow_constraint_tokens.try_len().unwrap(),
        //     buf_escrow_constraint_tokens.len(),
        //     "EscrowConstraint::tokens length is not equal to serialized length"
        // );

        let mut constraints = HashMap::new();
        constraints.insert("test1".to_string(), escrow_constraint_none);
        constraints.insert("test2".to_string(), escrow_constraint_collection);
        constraints.insert("test3".to_string(), escrow_constraint_tokens);

        let escrow_constraints_model = EscrowConstraintModel {
            key: Key::EscrowConstraintModel,
            name: "test".to_string(),
            count: 0,
            update_authority: Keypair::new().pubkey(),
            creator: Keypair::new().pubkey(),
            constraints,
            schema_uri: None,
            royalties: RoyaltyModel::default(),
            royalty_balance: 0,
        };

        let mut buf_escrow_constraints_model = Vec::new();

        escrow_constraints_model
            .serialize(&mut buf_escrow_constraints_model)
            .unwrap();

        // assert_eq!(
        //     escrow_constraints_model.try_len().unwrap(),
        //     buf_escrow_constraints_model.len(),
        //     "EscrowConstraintModel length is not equal to serialized length"
        // );
    }

    #[test]
    fn test_validate_constraint() {
        let keypair_1 = Keypair::new();
        let keypair_2 = Keypair::new();
        let keypair_3 = Keypair::new();

        let ec_none = EscrowConstraint {
            constraint_type: EscrowConstraintType::None,
            token_limit: 1,
            transfer_effects: TransferEffects::default().into(),
        };

        let ec_none_unlimited = EscrowConstraint {
            constraint_type: EscrowConstraintType::None,
            token_limit: 0,
            transfer_effects: TransferEffects::default().into(),
        };

        let ec_collection = EscrowConstraint {
            constraint_type: EscrowConstraintType::Collection(keypair_1.pubkey()),
            token_limit: 1,
            transfer_effects: TransferEffects::default().into(),
        };

        let ec_tokens = EscrowConstraint {
            constraint_type: EscrowConstraintType::tokens_from_slice(&[
                keypair_2.pubkey(),
                keypair_3.pubkey(),
            ]),
            token_limit: 10,
            transfer_effects: TransferEffects::default().into(),
        };

        let mut constraints = HashMap::new();
        constraints.insert("none".to_string(), ec_none.clone());
        constraints.insert("none_unlimited".to_string(), ec_none_unlimited.clone());
        constraints.insert("collection".to_string(), ec_collection);
        constraints.insert("tokens".to_string(), ec_tokens.clone());

        let escrow_constraints_model = EscrowConstraintModel {
            key: Key::EscrowConstraintModel,
            name: "test".to_string(),
            count: 0,
            update_authority: Keypair::new().pubkey(),
            creator: Keypair::new().pubkey(),
            constraints,
            schema_uri: Some("test".to_string()),
            royalties: RoyaltyModel::default(),
            royalty_balance: 0,
        };

        escrow_constraints_model
            .validate(&keypair_1.pubkey(), &"none".to_string())
            .expect("None constraint failed");

        escrow_constraints_model
            .validate(&keypair_1.pubkey(), &"none_unlimited".to_string())
            .expect("None constraint failed");

        escrow_constraints_model
            .validate(&keypair_1.pubkey(), &"collection".to_string())
            .expect("Collection constraint failed");

        escrow_constraints_model
            .validate(&keypair_2.pubkey(), &"collection".to_string())
            .expect_err("Collection constraint failed");

        escrow_constraints_model
            .validate(&keypair_2.pubkey(), &"tokens".to_string())
            .expect("Tokens constraint failed");

        escrow_constraints_model
            .validate(&keypair_1.pubkey(), &"tokens".to_string())
            .expect_err("Tokens constraint failed");

        let mut trifle = Trifle {
            ..Default::default()
        };

        // EC::None limit 1
        assert_eq!(
            trifle.try_add(&ec_none, "none".to_string(), keypair_1.pubkey(), 1),
            Ok(())
        );
        assert_eq!(
            trifle.try_add(&ec_none, "none".to_string(), keypair_1.pubkey(), 1),
            Err(TrifleError::TokenLimitExceeded)
        );

        // EC::None unlimited
        assert_eq!(
            trifle.try_add(
                &ec_none_unlimited,
                "none_unlimited".to_string(),
                keypair_1.pubkey(),
                1
            ),
            Ok(())
        );
        assert_eq!(
            trifle.try_add(
                &ec_none_unlimited,
                "none_unlimited".to_string(),
                keypair_1.pubkey(),
                1
            ),
            Ok(())
        );

        // assert_eq!(
        //     trifle.try_add(&ec_tokens, "tokens".to_string(), keypair_1.pubkey(), 5),
        //     Err(TrifleError::EscrowConstraintViolation)
        // );

        // limit is 10
        assert_eq!(
            trifle.try_add(&ec_tokens, "tokens".to_string(), keypair_2.pubkey(), 5),
            Ok(())
        );
        assert_eq!(
            trifle.try_add(&ec_tokens, "tokens".to_string(), keypair_3.pubkey(), 5),
            Ok(())
        );
        assert_eq!(
            trifle.try_add(&ec_tokens, "tokens".to_string(), keypair_3.pubkey(), 5),
            Err(TrifleError::TokenLimitExceeded)
        );
    }
}<|MERGE_RESOLUTION|>--- conflicted
+++ resolved
@@ -5,14 +5,10 @@
     use crate::{
         error::TrifleError,
         state::{
-<<<<<<< HEAD
-            escrow_constraints::{EscrowConstraint, EscrowConstraintModel, EscrowConstraintType},
-            transfer_effects::TransferEffects,
-=======
             escrow_constraints::{
                 EscrowConstraint, EscrowConstraintModel, EscrowConstraintType, RoyaltyModel,
             },
->>>>>>> a1f3d723
+            transfer_effects::TransferEffects,
             trifle::Trifle,
             Key,
         },
@@ -39,24 +35,6 @@
         ect_collection.serialize(&mut buf_ect_collection).unwrap();
         ect_tokens.serialize(&mut buf_ect_tokens).unwrap();
 
-        // assert_eq!(
-        //     ect_none.try_len().unwrap(),
-        //     buf_ect_none.len(),
-        //     "EscrowConstraintType::None length is not equal to serialized length"
-        // );
-
-        // assert_eq!(
-        //     ect_collection.try_len().unwrap(),
-        //     buf_ect_collection.len(),
-        //     "EscrowConstraintType::Collection length is not equal to serialized length"
-        // );
-
-        // assert_eq!(
-        //     ect_tokens.try_len().unwrap(),
-        //     buf_ect_tokens.len(),
-        //     "EscrowConstraintType::tokens length is not equal to serialized length"
-        // );
-
         let escrow_constraint_none = EscrowConstraint {
             constraint_type: ect_none,
             token_limit: 1,
@@ -90,24 +68,6 @@
         escrow_constraint_tokens
             .serialize(&mut buf_escrow_constraint_tokens)
             .unwrap();
-
-        // assert_eq!(
-        //     escrow_constraint_none.try_len().unwrap(),
-        //     buf_escrow_constraint_none.len(),
-        //     "EscrowConstraint::None length is not equal to serialized length"
-        // );
-
-        // assert_eq!(
-        //     escrow_constraint_collection.try_len().unwrap(),
-        //     buf_escrow_constraint_collection.len(),
-        //     "EscrowConstraint::Collection length is not equal to serialized length"
-        // );
-
-        // assert_eq!(
-        //     escrow_constraint_tokens.try_len().unwrap(),
-        //     buf_escrow_constraint_tokens.len(),
-        //     "EscrowConstraint::tokens length is not equal to serialized length"
-        // );
 
         let mut constraints = HashMap::new();
         constraints.insert("test1".to_string(), escrow_constraint_none);
@@ -131,12 +91,6 @@
         escrow_constraints_model
             .serialize(&mut buf_escrow_constraints_model)
             .unwrap();
-
-        // assert_eq!(
-        //     escrow_constraints_model.try_len().unwrap(),
-        //     buf_escrow_constraints_model.len(),
-        //     "EscrowConstraintModel length is not equal to serialized length"
-        // );
     }
 
     #[test]

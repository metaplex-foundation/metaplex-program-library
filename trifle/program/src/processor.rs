use crate::{
    error::TrifleError,
    instruction::{
        AddCollectionConstraintToEscrowConstraintModelArgs,
        AddNoneConstraintToEscrowConstraintModelArgs,
        AddTokensConstraintToEscrowConstraintModelArgs, CreateEscrowConstraintModelAccountArgs,
        TransferInArgs, TransferOutArgs, TrifleInstruction,
    },
    state::{
        escrow_constraints::{EscrowConstraint, EscrowConstraintModel, EscrowConstraintType, FEES},
        transfer_effects::TransferEffects,
        trifle::Trifle,
        Key, SolanaAccount, ESCROW_SEED, TRIFLE_SEED,
    },
    util::resize_or_reallocate_account_raw,
};
use borsh::{BorshDeserialize, BorshSerialize};
use mpl_token_metadata::{
    error::MetadataError,
    id as token_metadata_program_id,
    state::{EscrowAuthority, Metadata, TokenMetadataAccount, ESCROW_PREFIX, PREFIX},
    utils::{
        assert_derivation, assert_owned_by, assert_signer, create_or_allocate_account_raw,
        is_print_edition,
    },
};
use solana_program::{
    account_info::next_account_info,
    account_info::AccountInfo,
    entrypoint::ProgramResult,
    msg,
    program::{invoke, invoke_signed},
    program_memory::sol_memcpy,
    program_pack::Pack,
    pubkey::Pubkey,
};
use spl_token::state::{Account, Mint};

pub fn process_instruction(
    program_id: &Pubkey,
    accounts: &[AccountInfo],
    input: &[u8],
) -> ProgramResult {
    let instruction = TrifleInstruction::try_from_slice(input)?;

    match instruction {
        TrifleInstruction::CreateEscrowConstraintModelAccount(args) => {
            msg!("Instruction: Create Escrow Constraint Model Account");
            create_escrow_constraints_model_account(program_id, accounts, args)
        }
        TrifleInstruction::CreateTrifleAccount => {
            msg!("Instruction: Create Trifle Account");
            create_trifle_account(program_id, accounts)
        }
        TrifleInstruction::TransferIn(args) => {
            msg!("Instruction: Transfer In");
            transfer_in(program_id, accounts, args)
        }
        TrifleInstruction::TransferOut(args) => {
            msg!("Instruction: Transfer Out");
            transfer_out(program_id, accounts, args)
        }
        TrifleInstruction::AddNoneConstraintToEscrowConstraintModel(args) => {
            msg!("Instruction: Add None Constraint To Escrow Constraint Model");
            add_none_constraint_to_escrow_constraint_model(program_id, accounts, args)
        }
        TrifleInstruction::AddCollectionConstraintToEscrowConstraintModel(args) => {
            msg!("Instruction: Add Collection Constraint To Escrow Constraint Model");
            add_collection_constraint_to_escrow_constraint_model(program_id, accounts, args)
        }
        TrifleInstruction::AddTokensConstraintToEscrowConstraintModel(args) => {
            msg!("Instruction: Add Tokens Constraint To Escrow Constraint Model");
            add_tokens_constraint_to_escrow_constraint_model(program_id, accounts, args)
        }
    }
}

fn create_escrow_constraints_model_account(
    program_id: &Pubkey,
    accounts: &[AccountInfo],
    args: CreateEscrowConstraintModelAccountArgs,
) -> ProgramResult {
    let account_info_iter = &mut accounts.iter();

    let escrow_constraint_model_info = next_account_info(account_info_iter)?;
    let payer_info = next_account_info(account_info_iter)?;
    let update_authority_info = next_account_info(account_info_iter)?;
    let system_program_info = next_account_info(account_info_iter)?;

    let mut escrow_constraint_model = EscrowConstraintModel {
        key: Key::EscrowConstraintModel,
        name: args.name.to_owned(),
        creator: payer_info.key.to_owned(),
        update_authority: update_authority_info.key.to_owned(),
        schema_uri: args.schema_uri.to_owned(),
        ..Default::default()
    };

    let bump = assert_derivation(
        program_id,
        escrow_constraint_model_info,
        &[
            ESCROW_SEED.as_bytes(),
            payer_info.key.as_ref(),
            args.name.as_bytes(),
        ],
    )?;

    let escrow_constraint_model_seeds = &[
        ESCROW_SEED.as_ref(),
        payer_info.key.as_ref(),
        args.name.as_ref(),
        &[bump],
    ];

    solana_program::system_instruction::transfer(
        payer_info.key,
        escrow_constraint_model_info.key,
        escrow_constraint_model.royalties.create_model + FEES.create_model,
    );
    escrow_constraint_model.royalty_balance += escrow_constraint_model.royalties.create_model;

    let serialized_data = escrow_constraint_model.try_to_vec().unwrap();
    create_or_allocate_account_raw(
        *program_id,
        escrow_constraint_model_info,
        system_program_info,
        payer_info,
        serialized_data.len(),
        escrow_constraint_model_seeds,
    )?;

    sol_memcpy(
        &mut **escrow_constraint_model_info.try_borrow_mut_data().unwrap(),
        &serialized_data,
        serialized_data.len(),
    );

    Ok(())
}

fn create_trifle_account(program_id: &Pubkey, accounts: &[AccountInfo]) -> ProgramResult {
    let account_info_iter = &mut accounts.iter();

    let escrow_info = next_account_info(account_info_iter)?;
    let metadata_info = next_account_info(account_info_iter)?;
    let mint_info = next_account_info(account_info_iter)?;
    let token_account_info = next_account_info(account_info_iter)?;
    let edition_info = next_account_info(account_info_iter)?;
    let trifle_info = next_account_info(account_info_iter)?;
    let trifle_authority_info = next_account_info(account_info_iter)?;
    let escrow_constraint_model_info = next_account_info(account_info_iter)?;
    let payer_info = next_account_info(account_info_iter)?;
    let _tm_program_info = next_account_info(account_info_iter)?;
    let system_program_info = next_account_info(account_info_iter)?;

    let trifle_pda_bump = assert_derivation(
        program_id,
        trifle_info,
        &[
            TRIFLE_SEED.as_bytes(),
            mint_info.key.as_ref(),
            trifle_authority_info.key.as_ref(),
        ],
    )?;

    assert_signer(payer_info)?;
    assert_signer(trifle_authority_info)?;
    assert_owned_by(escrow_info, system_program_info.key)?;
    if !escrow_info.data_is_empty() {
        return Err(MetadataError::AlreadyInitialized.into());
    }
    assert_owned_by(escrow_constraint_model_info, program_id)?;
    assert_owned_by(metadata_info, &token_metadata_program_id())?;
    assert_owned_by(mint_info, &spl_token::id())?;
    assert_owned_by(token_account_info, &spl_token::id())?;

    let escrow_constraint_model_key =
        Key::try_from_slice(&escrow_constraint_model_info.data.borrow()[0..1])?;

    if escrow_constraint_model_key != Key::EscrowConstraintModel {
        return Err(TrifleError::InvalidEscrowConstraintModel.into());
    }

    let trifle_signer_seeds = &[
        TRIFLE_SEED.as_bytes(),
        mint_info.key.as_ref(),
        trifle_authority_info.key.as_ref(),
        &[trifle_pda_bump],
    ];

    let trifle = Trifle {
        token_escrow: escrow_info.key.to_owned(),
        escrow_constraint_model: escrow_constraint_model_info.key.to_owned(),
        ..Default::default()
    };

    let mut constraint_model =
        EscrowConstraintModel::try_from_slice(&escrow_constraint_model_info.data.borrow())
            .map_err(|_| TrifleError::InvalidEscrowConstraintModel)?;
    solana_program::system_instruction::transfer(
        payer_info.key,
        escrow_constraint_model_info.key,
        constraint_model.royalties.create_trifle + FEES.create_trifle,
    );
    constraint_model.royalty_balance += constraint_model.royalties.create_trifle;

    let serialized_data = constraint_model.try_to_vec().unwrap();
    sol_memcpy(
        &mut **escrow_constraint_model_info.try_borrow_mut_data().unwrap(),
        &serialized_data,
        serialized_data.len(),
    );

    let serialized_data = trifle.try_to_vec().unwrap();
    create_or_allocate_account_raw(
        *program_id,
        trifle_info,
        system_program_info,
        payer_info,
        serialized_data.len(),
        trifle_signer_seeds,
    )?;

    sol_memcpy(
        &mut **trifle_info.try_borrow_mut_data().unwrap(),
        &serialized_data,
        serialized_data.len(),
    );

    let create_escrow_account_ix = mpl_token_metadata::escrow::create_escrow_account(
        token_metadata_program_id(),
        *escrow_info.key,
        *metadata_info.key,
        *mint_info.key,
        *token_account_info.key,
        *edition_info.key,
        *payer_info.key,
        Some(*trifle_info.key),
    );

    let account_infos = vec![
        escrow_info.clone(),
        metadata_info.clone(),
        mint_info.clone(),
        token_account_info.clone(),
        edition_info.clone(),
        payer_info.clone(),
        system_program_info.clone(),
        trifle_info.clone(),
    ];

    msg!("Creating token escrow.");
    invoke_signed(
        &create_escrow_account_ix,
        &account_infos,
        &[trifle_signer_seeds],
    )?;

    Ok(())
}

fn transfer_in(
    program_id: &Pubkey,
    accounts: &[AccountInfo],
    args: TransferInArgs,
) -> ProgramResult {
    let account_info_iter = &mut accounts.iter();

    let trifle_info = next_account_info(account_info_iter)?;
    let trifle_authority_info = next_account_info(account_info_iter)?;
    let payer_info = next_account_info(account_info_iter)?;
    let constraint_model_info = next_account_info(account_info_iter)?;
    let escrow_info = next_account_info(account_info_iter)?;
    let escrow_mint_info = next_account_info(account_info_iter)?;
    let escrow_token_info = next_account_info(account_info_iter)?;
    let escrow_edition_info = next_account_info(account_info_iter)?;
    let attribute_mint_info = next_account_info(account_info_iter)?;
    let attribute_src_token_info = next_account_info(account_info_iter)?;
    let attribute_dst_token_info = next_account_info(account_info_iter)?;
    let attribute_metadata_info = next_account_info(account_info_iter)?;
    let attribute_edition_info = next_account_info(account_info_iter)?;
    let attribute_collection_metadata_info = next_account_info(account_info_iter)?;
    let system_program_info = next_account_info(account_info_iter)?;
    let token_program_info = next_account_info(account_info_iter)?;
    let associated_token_account_program_info = next_account_info(account_info_iter)?;
    let token_metadata_program_info = next_account_info(account_info_iter)?;
    let rent_info = next_account_info(account_info_iter)?;

    assert_signer(payer_info)?;
    assert_signer(trifle_authority_info)?;
    assert_owned_by(attribute_metadata_info, &mpl_token_metadata::id())?;

    let attribute_metadata: Metadata = Metadata::from_account_info(attribute_metadata_info)?;
    let tm_pid = mpl_token_metadata::id();
    let mut escrow_seeds = vec![
        PREFIX.as_bytes(),
        tm_pid.as_ref(),
        escrow_mint_info.key.as_ref(),
    ];

    let escrow_auth = EscrowAuthority::Creator(*trifle_info.key);
    for seed in escrow_auth.to_seeds() {
        escrow_seeds.push(seed);
    }

    escrow_seeds.push(ESCROW_PREFIX.as_bytes());

<<<<<<< HEAD
    assert_derivation(&tm_pid, escrow_account, &escrow_seeds)?;

    // Allocate the escrow accounts new ATA.
    let create_escrow_ata_ix =
        spl_associated_token_account::instruction::create_associated_token_account(
            payer.key,
            escrow_account.key,
            attribute_mint.key,
        );

    invoke(
        &create_escrow_ata_ix,
        &[
            payer.clone(),
            attribute_dst_token_account.clone(),
            escrow_account.clone(),
            attribute_mint.clone(),
            system_program.clone(),
            spl_token_program.clone(),
            rent_info.clone(),
        ],
    )?;
=======
    assert_derivation(&tm_pid, escrow_info, &escrow_seeds)?;
>>>>>>> 1c4f40bf

    // Deserialize the token accounts and perform checks.
    let attribute_src = Account::unpack(&attribute_src_token_info.data.borrow())?;
    assert!(attribute_src.mint == *attribute_mint_info.key);
    assert!(attribute_src.delegate.is_none());
    assert!(attribute_src.amount >= args.amount);

    // TODO: perform assertions on attribute_dst if it exists.
    // let attribute_dst =
    //     spl_token::state::Account::unpack(&attribute_dst_token_account.data.borrow())?;
    // msg!("past second unpack");
    // assert!(attribute_dst.mint == *attribute_mint.key);
    // assert!(attribute_dst.delegate.is_none());
    // msg!("past explicit assertions.");

    let trifle_seeds = &[
        TRIFLE_SEED.as_bytes(),
        escrow_mint_info.key.as_ref(),
        trifle_authority_info.key.as_ref(),
    ];

    let trifle_bump_seed = assert_derivation(program_id, trifle_info, trifle_seeds)?;
    let trifle_signer_seeds = &[
        TRIFLE_SEED.as_bytes(),
        escrow_mint_info.key.as_ref(),
        trifle_authority_info.key.as_ref(),
        &[trifle_bump_seed],
    ];

    let mut constraint_model =
        EscrowConstraintModel::try_from_slice(&constraint_model_info.data.borrow())
            .map_err(|_| TrifleError::InvalidEscrowConstraintModel)?;

    constraint_model.validate(attribute_mint_info.key, &args.slot)?;

    let constraint = constraint_model
        .constraints
        .get(&args.slot)
        .ok_or(TrifleError::InvalidEscrowConstraint)?;

    let transfer_effects = TransferEffects::from(constraint.transfer_effects);

    // check fuse options
    if transfer_effects.burn() && transfer_effects.freeze() {
        msg!("Fuse options cannot be both burn and freeze");
        return Err(TrifleError::FuseOptionConflict.into());
    }

    // collect and track royalties
    solana_program::system_instruction::transfer(
        payer_info.key,
        constraint_model_info.key,
        constraint_model.royalties.transfer_in + FEES.transfer_in,
    );
    constraint_model.royalty_balance += constraint_model.royalties.transfer_in;

    // save constraint model
    let serialized_data = constraint_model.try_to_vec().unwrap();
    sol_memcpy(
        &mut **constraint_model_info.try_borrow_mut_data().unwrap(),
        &serialized_data,
        serialized_data.len(),
    );

    // If burn is not set, create an ATA for the incoming token and perform the transfer.
    if !transfer_effects.burn() {
        // Allocate the escrow accounts new ATA.
        let create_escrow_ata_ix =
            spl_associated_token_account::instruction::create_associated_token_account(
                payer_info.key,
                escrow_info.key,
                attribute_mint_info.key,
                token_program_info.key,
            );

        invoke(
            &create_escrow_ata_ix,
            &[
                payer_info.clone(),
                attribute_dst_token_info.clone(),
                escrow_info.clone(),
                attribute_mint_info.clone(),
                system_program_info.clone(),
                token_program_info.clone(),
                rent_info.clone(),
            ],
        )?;

        // Transfer the token from the current owner into the escrow.
        let transfer_ix = spl_token::instruction::transfer(
            &spl_token::id(),
            attribute_src_token_info.key,
            attribute_dst_token_info.key,
            payer_info.key,
            &[payer_info.key],
            args.amount,
        )
        .unwrap();

        invoke(
            &transfer_ix,
            &[
                attribute_src_token_info.clone(),
                attribute_dst_token_info.clone(),
                payer_info.clone(),
                token_program_info.clone(),
            ],
        )?;
    } else {
        let attribute_mint = Mint::unpack(&attribute_mint_info.data.borrow())?;
        if is_print_edition(
            attribute_edition_info,
            attribute_mint.decimals,
            attribute_mint.supply,
        ) {
            return Err(TrifleError::CannotBurnPrintEdition.into());
        }

        let maybe_collection_metadata_pubkey = if attribute_metadata.collection.is_some() {
            Metadata::from_account_info(attribute_collection_metadata_info)
                .map_err(|_| TrifleError::InvalidCollectionMetadata)?;

            Some(*attribute_collection_metadata_info.key)
        } else {
            None
        };

        // Burn the token from the current owner.
        let burn_ix = mpl_token_metadata::instruction::burn_nft(
            mpl_token_metadata::id(),
            *attribute_metadata_info.key,
            *payer_info.key,
            *attribute_mint_info.key,
            *attribute_src_token_info.key,
            *attribute_edition_info.key,
            *token_program_info.key,
            maybe_collection_metadata_pubkey,
        );

        let mut accounts = vec![
            attribute_metadata_info.clone(),
            payer_info.clone(),
            attribute_mint_info.clone(),
            attribute_src_token_info.clone(),
            attribute_edition_info.clone(),
            token_program_info.clone(),
        ];

        if maybe_collection_metadata_pubkey.is_some() {
            accounts.push(attribute_collection_metadata_info.clone());
        }

        // invoke_signed(&burn_ix, &accounts, &[trifle_signer_seeds])?;
        invoke(&burn_ix, &accounts)?;
    }

    if transfer_effects.freeze_parent() {
        // make sure the freeze authority is set
        let escrow_mint = Mint::unpack(&escrow_mint_info.data.borrow())?;

        if escrow_mint.freeze_authority.is_none() {
            msg!("Freeze authority is not set");
            return Err(TrifleError::FreezeAuthorityNotSet.into());
        }

        let freeze_ix = mpl_token_metadata::instruction::freeze_delegated_account(
            mpl_token_metadata::id(),
            *trifle_info.key,
            *escrow_token_info.key,
            *escrow_edition_info.key,
            *escrow_mint_info.key,
        );

        let accounts = &[
            trifle_info.clone(),
            escrow_token_info.clone(),
            escrow_edition_info.clone(),
            escrow_mint_info.clone(),
            token_program_info.clone(),
        ];

        invoke_signed(&freeze_ix, accounts, &[trifle_signer_seeds])?;
    }

    if transfer_effects.track() {
        let mut trifle = Trifle::from_account_info(trifle_info)?;

        trifle.try_add(constraint, args.slot, *attribute_mint_info.key, args.amount)?;

        let serialized_data = trifle.try_to_vec().unwrap();

        resize_or_reallocate_account_raw(
            trifle_info,
            payer_info,
            system_program_info,
            serialized_data.len(),
        )?;

        sol_memcpy(
            &mut **trifle_info.try_borrow_mut_data().unwrap(),
            &serialized_data,
            serialized_data.len(),
        );
    }

    Ok(())
}

fn transfer_out(
    program_id: &Pubkey,
    accounts: &[AccountInfo],
    args: TransferOutArgs,
) -> ProgramResult {
    let account_info_iter = &mut accounts.iter();

    let trifle_info = next_account_info(account_info_iter)?;
    let constraint_model_info = next_account_info(account_info_iter)?;
    let escrow_info = next_account_info(account_info_iter)?;
    let escrow_token_info = next_account_info(account_info_iter)?;
    let escrow_mint_info = next_account_info(account_info_iter)?;
    let escrow_edition_info = next_account_info(account_info_iter)?;
    let payer_info = next_account_info(account_info_iter)?;
    let trifle_authority_info = next_account_info(account_info_iter)?;
    let attribute_mint_info = next_account_info(account_info_iter)?;
    let attribute_src_token_info = next_account_info(account_info_iter)?;
    let attribute_dst_token_info = next_account_info(account_info_iter)?;
    let attribute_metadata_info = next_account_info(account_info_iter)?;
    let system_program_info = next_account_info(account_info_iter)?;
    let _ata_program_info = next_account_info(account_info_iter)?;
    let _spl_token_program_info = next_account_info(account_info_iter)?;
    let rent_info = next_account_info(account_info_iter)?;
    let token_metadata_program_info = next_account_info(account_info_iter)?;

    assert_owned_by(attribute_metadata_info, &mpl_token_metadata::id())?;
    let _attribute_metadata: Metadata = Metadata::from_account_info(attribute_metadata_info)?;

    let mut escrow_seeds = vec![
        PREFIX.as_bytes(),
        token_metadata_program_info.key.as_ref(),
        escrow_mint_info.key.as_ref(),
    ];

    let escrow_auth = EscrowAuthority::Creator(*trifle_info.key);
    for seed in escrow_auth.to_seeds() {
        escrow_seeds.push(seed);
    }

    escrow_seeds.push(ESCROW_PREFIX.as_bytes());
    assert_derivation(token_metadata_program_info.key, escrow_info, &escrow_seeds)?;

    let trifle_seeds = &[
        TRIFLE_SEED.as_bytes(),
        escrow_mint_info.key.as_ref(),
        trifle_authority_info.key.as_ref(),
    ];

    let trifle_bump_seed = assert_derivation(program_id, trifle_info, trifle_seeds)?;

    // Derive the seeds for PDA signing.
    let trifle_signer_seeds = &[
        TRIFLE_SEED.as_bytes(),
        escrow_mint_info.key.as_ref(),
        trifle_authority_info.key.as_ref(),
        &[trifle_bump_seed],
    ];

    assert_signer(payer_info)?;
    // assert_signer(trifle_authority_info)?;

    let escrow_token_account_data = Account::unpack(&escrow_token_info.data.borrow())?;
    // Only the parent NFT holder can transfer out
    assert!(escrow_token_account_data.owner == *payer_info.key);

    // Transfer the token out of the escrow
    let transfer_ix = mpl_token_metadata::escrow::transfer_out_of_escrow(
        *token_metadata_program_info.key,
        *escrow_info.key,
        *payer_info.key,
        *attribute_mint_info.key,
        *attribute_src_token_info.key,
        *attribute_dst_token_info.key,
        *escrow_mint_info.key,
        *escrow_token_info.key,
        Some(*trifle_info.key),
        args.amount,
    );

    invoke_signed(
        &transfer_ix,
        &[
            escrow_info.clone(),
            payer_info.clone(),
            attribute_mint_info.clone(),
            attribute_src_token_info.clone(),
            attribute_dst_token_info.clone(),
            attribute_metadata_info.clone(),
            escrow_mint_info.clone(),
            escrow_token_info.clone(),
            trifle_info.clone(),
            rent_info.clone(),
        ],
        &[trifle_signer_seeds],
    )?;

    // Update the Trifle account
    let mut trifle = Trifle::from_account_info(trifle_info)?;
    trifle.try_remove(args.slot.clone(), *attribute_mint_info.key, args.amount)?;

    let mut constraint_model =
        EscrowConstraintModel::try_from_slice(&constraint_model_info.data.borrow())
            .map_err(|_| TrifleError::InvalidEscrowConstraintModel)?;

    // collect fees and save the model.
    solana_program::system_instruction::transfer(
        payer_info.key,
        constraint_model_info.key,
        constraint_model.royalties.transfer_out + FEES.transfer_out,
    );
    constraint_model.royalty_balance += constraint_model.royalties.transfer_out;

    let serialized_data = constraint_model.try_to_vec().unwrap();
    sol_memcpy(
        &mut **constraint_model_info.try_borrow_mut_data().unwrap(),
        &serialized_data,
        serialized_data.len(),
    );

    let serialized_data = trifle.try_to_vec().unwrap();

    resize_or_reallocate_account_raw(
        trifle_info,
        payer_info,
        system_program_info,
        serialized_data.len(),
    )?;

    sol_memcpy(
        &mut trifle_info.try_borrow_mut_data().unwrap(),
        &serialized_data,
        serialized_data.len(),
    );

    if trifle.is_empty() {
        let constraint_model =
            EscrowConstraintModel::try_from_slice(&constraint_model_info.data.borrow())
                .map_err(|_| TrifleError::InvalidEscrowConstraintModel)?;

        let constraint = constraint_model
            .constraints
            .get(&args.slot)
            .ok_or(TrifleError::InvalidEscrowConstraint)?;

        let transfer_effects = TransferEffects::from(constraint.transfer_effects);

        if transfer_effects.freeze_parent() {
            let escrow_token = Account::unpack(&escrow_token_info.data.borrow())?;
            if escrow_token.is_frozen() {
                msg!("Last token transferred out of escrow. Unfreezing the escrow token account.");

                let thaw_ix = mpl_token_metadata::instruction::thaw_delegated_account(
                    mpl_token_metadata::id(),
                    *trifle_info.key,
                    *escrow_token_info.key,
                    *escrow_edition_info.key,
                    *escrow_mint_info.key,
                );

                invoke_signed(
                    &thaw_ix,
                    &[
                        trifle_info.to_owned(),
                        escrow_token_info.to_owned(),
                        escrow_edition_info.to_owned(),
                        escrow_mint_info.to_owned(),
                        _spl_token_program_info.to_owned(),
                    ],
                    &[trifle_signer_seeds],
                )?;
            }
        }
    }

    Ok(())
}

fn add_constraint_to_escrow_constraint_model(
    program_id: &Pubkey,
    accounts: &[AccountInfo],
    constraint_name: String,
    escrow_constraint: EscrowConstraint,
) -> ProgramResult {
    let account_info_iter = &mut accounts.iter();

    let escrow_constraint_model_info = next_account_info(account_info_iter)?;
    let payer_info = next_account_info(account_info_iter)?;
    let update_authority_info = next_account_info(account_info_iter)?;
    let system_program_info = next_account_info(account_info_iter)?;

    assert_owned_by(escrow_constraint_model_info, program_id)?;
    assert_signer(payer_info)?;
    assert_signer(update_authority_info)?;

    let mut escrow_constraint_model: EscrowConstraintModel =
        EscrowConstraintModel::try_from_slice(&escrow_constraint_model_info.data.borrow())?;

    if escrow_constraint_model.update_authority != *update_authority_info.key {
        return Err(TrifleError::InvalidUpdateAuthority.into());
    }

    assert_derivation(
        program_id,
        escrow_constraint_model_info,
        &[
            ESCROW_SEED.as_bytes(),
            payer_info.key.as_ref(),
            escrow_constraint_model.name.as_bytes(),
        ],
    )?;

    if escrow_constraint_model
        .constraints
        .contains_key(&constraint_name)
    {
        return Err(TrifleError::ConstraintAlreadyExists.into());
    }

    escrow_constraint_model
        .constraints
        .insert(constraint_name, escrow_constraint);

    solana_program::system_instruction::transfer(
        payer_info.key,
        escrow_constraint_model_info.key,
        escrow_constraint_model.royalties.add_constraint + FEES.add_constraint,
    );
    escrow_constraint_model.royalty_balance += escrow_constraint_model.royalties.add_constraint;

    let serialized_data = escrow_constraint_model.try_to_vec().unwrap();
    resize_or_reallocate_account_raw(
        escrow_constraint_model_info,
        payer_info,
        system_program_info,
        serialized_data.len(),
    )?;

    sol_memcpy(
        &mut **escrow_constraint_model_info.try_borrow_mut_data().unwrap(),
        &serialized_data,
        serialized_data.len(),
    );

    Ok(())
}

fn add_none_constraint_to_escrow_constraint_model(
    program_id: &Pubkey,
    accounts: &[AccountInfo],
    args: AddNoneConstraintToEscrowConstraintModelArgs,
) -> ProgramResult {
    let constraint = EscrowConstraint {
        constraint_type: EscrowConstraintType::None,
        token_limit: args.token_limit,
        transfer_effects: args.transfer_effects,
    };

    add_constraint_to_escrow_constraint_model(
        program_id,
        accounts,
        args.constraint_name,
        constraint,
    )
}

fn add_collection_constraint_to_escrow_constraint_model(
    program_id: &Pubkey,
    accounts: &[AccountInfo],
    args: AddCollectionConstraintToEscrowConstraintModelArgs,
) -> ProgramResult {
    let accounts_iter = &mut accounts.iter();

    accounts_iter.next(); // skip the escrow constraint model
    accounts_iter.next(); // skip the payer
    accounts_iter.next(); // skip the update authority

    let collection_mint_info = next_account_info(accounts_iter)?;
    let collection_metadata_info = next_account_info(accounts_iter)?;

    assert_owned_by(collection_mint_info, &spl_token::id())?;
    assert_owned_by(collection_metadata_info, &mpl_token_metadata::id())?;

    Metadata::from_account_info(collection_metadata_info)
        .map_err(|_| TrifleError::InvalidCollectionMetadata)?;

    let constraint = EscrowConstraint {
        constraint_type: EscrowConstraintType::Collection(*collection_mint_info.key),
        token_limit: args.token_limit,
        transfer_effects: args.transfer_effects,
    };

    add_constraint_to_escrow_constraint_model(
        program_id,
        accounts,
        args.constraint_name,
        constraint,
    )
}

fn add_tokens_constraint_to_escrow_constraint_model(
    program_id: &Pubkey,
    accounts: &[AccountInfo],
    args: AddTokensConstraintToEscrowConstraintModelArgs,
) -> ProgramResult {
    let constraint = EscrowConstraint {
        constraint_type: EscrowConstraintType::tokens_from_slice(&args.tokens),
        token_limit: args.token_limit,
        transfer_effects: args.transfer_effects,
    };

    msg!("Tokens: {:#?}", args.tokens);

    add_constraint_to_escrow_constraint_model(
        program_id,
        accounts,
        args.constraint_name,
        constraint,
    )
}<|MERGE_RESOLUTION|>--- conflicted
+++ resolved
@@ -283,19 +283,18 @@
     let attribute_collection_metadata_info = next_account_info(account_info_iter)?;
     let system_program_info = next_account_info(account_info_iter)?;
     let token_program_info = next_account_info(account_info_iter)?;
-    let associated_token_account_program_info = next_account_info(account_info_iter)?;
+    let _associated_token_account_program_info = next_account_info(account_info_iter)?;
     let token_metadata_program_info = next_account_info(account_info_iter)?;
     let rent_info = next_account_info(account_info_iter)?;
 
     assert_signer(payer_info)?;
     assert_signer(trifle_authority_info)?;
-    assert_owned_by(attribute_metadata_info, &mpl_token_metadata::id())?;
+    assert_owned_by(attribute_metadata_info, token_metadata_program_info.key)?;
 
     let attribute_metadata: Metadata = Metadata::from_account_info(attribute_metadata_info)?;
-    let tm_pid = mpl_token_metadata::id();
     let mut escrow_seeds = vec![
         PREFIX.as_bytes(),
-        tm_pid.as_ref(),
+        token_metadata_program_info.key.as_ref(),
         escrow_mint_info.key.as_ref(),
     ];
 
@@ -306,32 +305,7 @@
 
     escrow_seeds.push(ESCROW_PREFIX.as_bytes());
 
-<<<<<<< HEAD
-    assert_derivation(&tm_pid, escrow_account, &escrow_seeds)?;
-
-    // Allocate the escrow accounts new ATA.
-    let create_escrow_ata_ix =
-        spl_associated_token_account::instruction::create_associated_token_account(
-            payer.key,
-            escrow_account.key,
-            attribute_mint.key,
-        );
-
-    invoke(
-        &create_escrow_ata_ix,
-        &[
-            payer.clone(),
-            attribute_dst_token_account.clone(),
-            escrow_account.clone(),
-            attribute_mint.clone(),
-            system_program.clone(),
-            spl_token_program.clone(),
-            rent_info.clone(),
-        ],
-    )?;
-=======
-    assert_derivation(&tm_pid, escrow_info, &escrow_seeds)?;
->>>>>>> 1c4f40bf
+    assert_derivation(token_metadata_program_info.key, escrow_info, &escrow_seeds)?;
 
     // Deserialize the token accounts and perform checks.
     let attribute_src = Account::unpack(&attribute_src_token_info.data.borrow())?;
@@ -404,7 +378,6 @@
                 payer_info.key,
                 escrow_info.key,
                 attribute_mint_info.key,
-                token_program_info.key,
             );
 
         invoke(

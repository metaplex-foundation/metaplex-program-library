--- conflicted
+++ resolved
@@ -7,12 +7,8 @@
         TransferInArgs, TransferOutArgs, TrifleInstruction,
     },
     state::{
-<<<<<<< HEAD
-        escrow_constraints::{EscrowConstraint, EscrowConstraintModel, EscrowConstraintType},
+        escrow_constraints::{EscrowConstraint, EscrowConstraintModel, EscrowConstraintType, FEES},
         transfer_effects::TransferEffects,
-=======
-        escrow_constraints::{EscrowConstraint, EscrowConstraintModel, EscrowConstraintType, FEES},
->>>>>>> a1f3d723
         trifle::Trifle,
         Key, SolanaAccount, ESCROW_SEED, TRIFLE_SEED,
     },
@@ -341,7 +337,6 @@
         TRIFLE_SEED.as_bytes(),
         escrow_mint_info.key.as_ref(),
         trifle_authority_info.key.as_ref(),
-        constraint_model_info.key.as_ref(),
     ];
 
     let trifle_bump_seed = assert_derivation(program_id, trifle_info, trifle_seeds)?;
@@ -349,16 +344,10 @@
         TRIFLE_SEED.as_bytes(),
         escrow_mint_info.key.as_ref(),
         trifle_authority_info.key.as_ref(),
-        constraint_model_info.key.as_ref(),
         &[trifle_bump_seed],
     ];
 
-<<<<<<< HEAD
-    // check constraints
-    let constraint_model =
-=======
     let mut constraint_model =
->>>>>>> a1f3d723
         EscrowConstraintModel::try_from_slice(&constraint_model_info.data.borrow())
             .map_err(|_| TrifleError::InvalidEscrowConstraintModel)?;
 
@@ -369,7 +358,6 @@
         .get(&args.slot)
         .ok_or(TrifleError::InvalidEscrowConstraint)?;
 
-<<<<<<< HEAD
     let transfer_effects = TransferEffects::from(constraint.transfer_effects);
 
     msg!("past constraint model validation");
@@ -378,23 +366,22 @@
         msg!("Fuse options cannot be both burn and freeze");
         return Err(TrifleError::FuseOptionConflict.into());
     }
-=======
+
+    // collect and track royalties
     solana_program::system_instruction::transfer(
-        payer.key,
+        payer_info.key,
         constraint_model_info.key,
         constraint_model.royalties.transfer_in + FEES.transfer_in,
     );
     constraint_model.royalty_balance += constraint_model.royalties.transfer_in;
 
+    // save constraint model
     let serialized_data = constraint_model.try_to_vec().unwrap();
     sol_memcpy(
         &mut **constraint_model_info.try_borrow_mut_data().unwrap(),
         &serialized_data,
         serialized_data.len(),
     );
-
-    let serialized_data = trifle.try_to_vec().unwrap();
->>>>>>> a1f3d723
 
     // If burn is not set, create an ATA for the incoming token and perform the transfer.
     if !transfer_effects.burn() {
@@ -442,6 +429,7 @@
             ],
         )?;
     } else {
+        msg!("checking attribute edition info");
         let attribute_mint = Mint::unpack(&attribute_mint_info.data.borrow())?;
         if is_print_edition(
             attribute_edition_info,
@@ -451,6 +439,7 @@
             return Err(TrifleError::CannotBurnPrintEdition.into());
         }
 
+        msg!("its not a print, continuing");
         let maybe_collection_metadata_pubkey = if attribute_metadata.collection.is_some() {
             Metadata::from_account_info(attribute_collection_metadata_info)
                 .map_err(|_| TrifleError::InvalidCollectionMetadata)?;
@@ -460,11 +449,15 @@
             None
         };
 
+        msg!(
+            "maybe collection metadata pubkey: {:?}",
+            maybe_collection_metadata_pubkey
+        );
         // Burn the token from the current owner.
         let burn_ix = mpl_token_metadata::instruction::burn_nft(
             mpl_token_metadata::id(),
             *attribute_metadata_info.key,
-            *trifle_authority_info.key,
+            *payer_info.key,
             *attribute_mint_info.key,
             *attribute_src_token_info.key,
             *attribute_edition_info.key,
@@ -474,7 +467,7 @@
 
         let mut accounts = vec![
             attribute_metadata_info.clone(),
-            trifle_authority_info.clone(),
+            payer_info.clone(),
             attribute_mint_info.clone(),
             attribute_src_token_info.clone(),
             attribute_edition_info.clone(),
@@ -485,7 +478,8 @@
             accounts.push(attribute_collection_metadata_info.clone());
         }
 
-        invoke_signed(&burn_ix, &accounts, &[trifle_signer_seeds])?;
+        // invoke_signed(&burn_ix, &accounts, &[trifle_signer_seeds])?;
+        invoke(&burn_ix, &accounts)?;
     }
 
     if transfer_effects.freeze_parent() {
@@ -537,25 +531,6 @@
             serialized_data.len(),
         );
     }
-
-    // Close the ATA where the token came from.
-    let close_ix = spl_token::instruction::close_account(
-        &spl_token::id(),
-        attribute_src_token_account.key,
-        payer.key,
-        payer.key,
-        &[payer.key],
-    )
-    .unwrap();
-
-    invoke(
-        &close_ix,
-        &[
-            attribute_src_token_account.clone(),
-            payer.clone(),
-            spl_token_program.clone(),
-        ],
-    )?;
 
     Ok(())
 }
@@ -606,14 +581,8 @@
 
     let trifle_seeds = &[
         TRIFLE_SEED.as_bytes(),
-<<<<<<< HEAD
         escrow_mint_info.key.as_ref(),
         trifle_authority_info.key.as_ref(),
-        constraint_model_info.key.as_ref(),
-=======
-        escrow_mint.key.as_ref(),
-        trifle_authority.key.as_ref(),
->>>>>>> a1f3d723
     ];
 
     msg!("asserting trifle info derivation");
@@ -622,14 +591,8 @@
     // Derive the seeds for PDA signing.
     let trifle_signer_seeds = &[
         TRIFLE_SEED.as_bytes(),
-<<<<<<< HEAD
         escrow_mint_info.key.as_ref(),
         trifle_authority_info.key.as_ref(),
-        constraint_model_info.key.as_ref(),
-=======
-        escrow_mint.key.as_ref(),
-        trifle_authority.key.as_ref(),
->>>>>>> a1f3d723
         &[trifle_bump_seed],
     ];
 
@@ -681,16 +644,13 @@
     let mut trifle = Trifle::from_account_info(trifle_info)?;
     trifle.try_remove(args.slot.clone(), *attribute_mint_info.key, args.amount)?;
 
-    if trifle.tokens.get(&args.slot).unwrap().is_empty() {
-        trifle.tokens.remove(&args.slot);
-    }
-
     let mut constraint_model =
         EscrowConstraintModel::try_from_slice(&constraint_model_info.data.borrow())
             .map_err(|_| TrifleError::InvalidEscrowConstraintModel)?;
 
+    // collect fees and save the model.
     solana_program::system_instruction::transfer(
-        payer.key,
+        payer_info.key,
         constraint_model_info.key,
         constraint_model.royalties.transfer_out + FEES.transfer_out,
     );

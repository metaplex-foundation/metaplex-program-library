--- conflicted
+++ resolved
@@ -608,28 +608,15 @@
     msg!("preparing to transfer.");
     // Transfer the token out of the escrow
     let transfer_ix = mpl_token_metadata::escrow::transfer_out_of_escrow(
-<<<<<<< HEAD
         *token_metadata_program_info.key,
         *escrow_info.key,
         *payer_info.key,
         *attribute_mint_info.key,
         *attribute_src_token_info.key,
         *attribute_dst_token_info.key,
-        *attribute_metadata_info.key,
         *escrow_mint_info.key,
         *escrow_token_info.key,
         Some(*trifle_info.key),
-=======
-        *token_metadata_program.key,
-        *escrow_account.key,
-        *payer.key,
-        *attribute_mint.key,
-        *attribute_src_token_account.key,
-        *attribute_dst_token_account.key,
-        *escrow_mint.key,
-        *escrow_token_account.key,
-        Some(*trifle_account.key),
->>>>>>> 2937de95
         args.amount,
     );
 

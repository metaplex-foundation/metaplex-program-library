--- conflicted
+++ resolved
@@ -465,13 +465,8 @@
         TRIFLE_SEED.as_bytes(),
         escrow_mint.key.as_ref(),
         trifle_authority.key.as_ref(),
-<<<<<<< HEAD
-        constraint_model.key.as_ref(),
+        constraint_model_info.key.as_ref(),
         &[trifle_bump_seed],
-=======
-        constraint_model_info.key.as_ref(),
-        &[bump_seed],
->>>>>>> 168a7fda
     ];
 
     assert_signer(payer)?;

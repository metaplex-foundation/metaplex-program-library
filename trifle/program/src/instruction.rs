use borsh::{BorshDeserialize, BorshSerialize};
use shank::ShankInstruction;
use solana_program::{
    instruction::{AccountMeta, Instruction},
    pubkey::Pubkey,
    system_program, sysvar,
};

use crate::state::transfer_effects::TransferEffects;

#[cfg_attr(feature = "serde-feature", derive(Serialize, Deserialize))]
#[derive(BorshSerialize, BorshDeserialize, PartialEq, Eq, Debug, Clone)]
pub struct CreateEscrowConstraintModelAccountArgs {
    pub name: String,
    pub schema_uri: Option<String>,
}

#[repr(C)]
#[cfg_attr(feature = "serde-feature", derive(Serialize, Deserialize))]
#[derive(BorshSerialize, BorshDeserialize, PartialEq, Eq, Debug, Clone)]
pub struct AddNoneConstraintToEscrowConstraintModelArgs {
    pub constraint_name: String,
    pub token_limit: u64,
    pub transfer_effects: u16,
}

#[repr(C)]
#[cfg_attr(feature = "serde-feature", derive(Serialize, Deserialize))]
#[derive(BorshSerialize, BorshDeserialize, PartialEq, Eq, Debug, Clone)]
pub struct AddCollectionConstraintToEscrowConstraintModelArgs {
    pub constraint_name: String,
    pub token_limit: u64,
    pub transfer_effects: u16,
}

#[repr(C)]
#[cfg_attr(feature = "serde-feature", derive(Serialize, Deserialize))]
#[derive(BorshSerialize, BorshDeserialize, PartialEq, Eq, Debug, Clone)]
pub struct AddTokensConstraintToEscrowConstraintModelArgs {
    pub constraint_name: String,
    pub tokens: Vec<Pubkey>,
    pub token_limit: u64,
    pub transfer_effects: u16,
}

#[repr(C)]
#[cfg_attr(feature = "serde-feature", derive(Serialize, Deserialize))]
#[derive(BorshSerialize, BorshDeserialize, PartialEq, Eq, Debug, Clone)]
pub struct TransferInArgs {
    pub slot: String,
    pub amount: u64,
}

#[repr(C)]
#[cfg_attr(feature = "serde-feature", derive(Serialize, Deserialize))]
#[derive(BorshSerialize, BorshDeserialize, PartialEq, Eq, Debug, Clone)]
pub struct TransferOutArgs {
    pub slot: String,
    pub amount: u64,
}

#[cfg_attr(feature = "serde-feature", derive(Serialize, Deserialize))]
#[derive(ShankInstruction, Debug, BorshSerialize, Clone, BorshDeserialize)]
#[rustfmt::skip]
pub enum TrifleInstruction {
    /// Create an constraint model to be used by one or many escrow accounts.
    #[account(0, writable, name = "escrow_constraint_model", desc = "Constraint model account")]
    #[account(1, writable, signer, name = "payer", desc = "Wallet paying for the transaction and new account, will be set as the creator of the constraint model")]
    #[account(2, name = "update_authority", desc = "Update authority of the constraint model")]
    #[account(3, name = "system_program", desc = "System program")]
    CreateEscrowConstraintModelAccount(CreateEscrowConstraintModelAccountArgs),


    /// Creates a Trifle Account -- used to model token inventory in a Token Escrow account.
    #[account(0, writable, name = "escrow", desc = "Escrow account")]
    #[account(1, name = "metadata", desc = "Metadata account")]
    #[account(2, name = "mint", desc = "Mint account")]
    #[account(3, writable, name = "token_account", desc = "Token account (base token)")]
    #[account(4, name = "edition", desc = "Edition account")]
    #[account(5, writable, name = "trifle_account", desc = "Trifle account")]
    #[account(6, name = "trifle_authority", desc = "Trifle Authority - the account that can sign transactions for the trifle account")]
    #[account(7, writable, name = "constraint_model", desc = "Escrow constraint model")]
    #[account(8, writable, signer, name = "payer", desc = "Wallet paying for the transaction")]
    #[account(9, name = "token_metadata_program", desc = "Token Metadata program")]
    #[account(10, name = "system_program", desc = "System program")]
    CreateTrifleAccount,

    /// Transfer tokens into the Trifle escrow account.
    #[account(0, writable, name = "trifle", desc = "The trifle account to use")]
    #[account(1, writable, signer, name = "trifle_authority", desc = "Trifle Authority - the account that can sign transactions for the trifle account")]
    #[account(2, writable, signer, name = "payer", desc = "Wallet paying for the transaction" )]
    #[account(3, name = "constraint_model", desc = "The escrow constraint model of the Trifle account")]
    #[account(4, name = "escrow", desc = "The escrow account of the Trifle account")]
    #[account(5, optional, name = "escrow_mint", desc = "The escrow account's base token mint")]
    #[account(6, optional, writable, name = "escrow_token", desc = "The token account of the escrow account's base token")]
    #[account(7, optional, writable, name = "escrow_edition", desc = "The freeze authority of the escrow account's base token mint")]
    #[account(8, optional, writable, name = "attribute_mint", desc = "The mint of the attribute token")]
    #[account(9, optional, writable, name = "attribute_src_token", desc = "The token account that the attribute token is being transferred from")]
    #[account(10, optional, writable, name = "attribute_dst_token", desc = "The token account that the attribute token is being transferred to (pda of the escrow account)")]
    #[account(11, optional, writable, name = "attribute_metadata", desc = "The metadata account of the attribute token")]
    #[account(12, optional, writable, name = "attribute_edition", desc = "The edition account of the attribute token")]
    #[account(13, optional, writable, name = "attribute_collection_metadata", desc = "The collection metadata account of the attribute token")]
    TransferIn(TransferInArgs),

    /// Transfer tokens out of the Trifle escrow account.
    #[account(0, writable, name="trifle_account", desc="The trifle account to use")]
    #[account(1, writable, name="constraint_model", desc="The constraint model to check against")]
    #[account(2, name="escrow_account", desc="The escrow account attached to the NFT")]
    #[account(3, writable, name="escrow_token_account", desc="The token account holding the NFT the escrow is attached to")]
    #[account(4, writable, name="escrow_mint", desc="The mint of the NFT the escrow is attached to")]
    #[account(5, writable, signer, name = "payer", desc = "Wallet paying for the transaction")]
    #[account(6, name = "trifle_authority", desc = "Trifle Authority - the account that can sign transactions for the trifle account")]
    #[account(7, name="attribute_mint", desc="The mint of the attribute")]
    #[account(8, writable, name="attribute_src_token_account", desc="The token account the attribute is being transferred from")]
    #[account(9, writable, name="attribute_dst_token_account", desc="The token account the attribute is being transferred to")]
    #[account(10, name="attribute_metadata", desc="The metadata of the attribute")]
    #[account(11, name="system_program", desc="The system program")]
    #[account(12, name="spl_associated_token_account", desc="The associated token account program")]
    #[account(13, name="spl_token", desc="The spl token program")]
    #[account(14, name="rent", desc="The rent sysvar")]
<<<<<<< HEAD
    #[account(15, optional, writable, name="escrow_edition", desc="The edition of the NFT the escrow is attached to")]
=======
    #[account(15, name="token_metadata_program", desc="The token metadata program")]
>>>>>>> a1f3d723
    TransferOut(TransferOutArgs),

    #[account(0, writable, name = "constraint_model", desc = "Constraint model account")]
    #[account(1, writable, signer, name = "payer", desc = "Wallet paying for the transaction and new account, will be set as the creator of the constraint model")]
    #[account(2, signer, name = "update_authority", desc = "Update authority of the constraint model")]
    #[account(3, name = "system_program", desc = "System program")]
    AddNoneConstraintToEscrowConstraintModel(AddNoneConstraintToEscrowConstraintModelArgs),

    #[account(0, writable, name = "constraint_model", desc = "Constraint model account")]
    #[account(1, writable, signer, name = "payer", desc = "Wallet paying for the transaction and new account, will be set as the creator of the constraint model")]
    #[account(2, signer, name = "update_authority", desc = "Update authority of the constraint model")]
    #[account(3, name = "collection_mint", desc = "Collection mint account")]
    #[account(4, name = "collection_mint_metadata", desc = "Collection mint metadata account")]
    #[account(5, name = "system_program", desc = "System program")]
    AddCollectionConstraintToEscrowConstraintModel(AddCollectionConstraintToEscrowConstraintModelArgs),

    #[account(0, writable, name = "constraint_model", desc = "Constraint model account")]
    #[account(1, writable, signer, name = "payer", desc = "Wallet paying for the transaction and new account, will be set as the creator of the constraint model")]
    #[account(2, signer, name = "update_authority", desc = "Update authority of the constraint model")]
    #[account(3, name = "system_program", desc = "System program")]
    AddTokensConstraintToEscrowConstraintModel(AddTokensConstraintToEscrowConstraintModelArgs),

}

pub fn create_escrow_constraint_model_account(
    program_id: &Pubkey,
    escrow_constraint_model: &Pubkey,
    payer: &Pubkey,
    update_authority: &Pubkey,
    name: String,
    schema_uri: Option<String>,
) -> Instruction {
    let accounts = vec![
        AccountMeta::new(*escrow_constraint_model, false),
        AccountMeta::new(*payer, true),
        AccountMeta::new_readonly(*update_authority, false),
        AccountMeta::new_readonly(solana_program::system_program::id(), false),
    ];

    Instruction {
        program_id: *program_id,
        accounts,
        data: TrifleInstruction::CreateEscrowConstraintModelAccount(
            CreateEscrowConstraintModelAccountArgs { name, schema_uri },
        )
        .try_to_vec()
        .unwrap(),
    }
}

pub fn add_none_constraint_to_escrow_constraint_model(
    program_id: &Pubkey,
    escrow_constraint_model: &Pubkey,
    payer: &Pubkey,
    update_authority: &Pubkey,
    constraint_name: String,
    token_limit: u64,
    transfer_effects: u16,
) -> Instruction {
    let accounts = vec![
        AccountMeta::new(*escrow_constraint_model, false),
        AccountMeta::new(*payer, true),
        AccountMeta::new_readonly(*update_authority, false),
        AccountMeta::new_readonly(solana_program::system_program::id(), false),
    ];

    Instruction {
        program_id: *program_id,
        accounts,
        data: TrifleInstruction::AddNoneConstraintToEscrowConstraintModel(
            AddNoneConstraintToEscrowConstraintModelArgs {
                constraint_name,
                token_limit,
                transfer_effects,
            },
        )
        .try_to_vec()
        .unwrap(),
    }
}

pub fn add_collection_constraint_to_escrow_constraint_model(
    program_id: &Pubkey,
    escrow_constraint_model: &Pubkey,
    payer: &Pubkey,
    update_authority: &Pubkey,
    collection_mint: &Pubkey,
    collection_mint_metadata: &Pubkey,
    constraint_name: String,
    token_limit: u64,
    transfer_effects: u16,
) -> Instruction {
    let accounts = vec![
        AccountMeta::new(*escrow_constraint_model, false),
        AccountMeta::new(*payer, true),
        AccountMeta::new_readonly(*update_authority, false),
        AccountMeta::new_readonly(*collection_mint, false),
        AccountMeta::new_readonly(*collection_mint_metadata, false),
        AccountMeta::new_readonly(solana_program::system_program::id(), false),
    ];

    Instruction {
        program_id: *program_id,
        accounts,
        data: TrifleInstruction::AddCollectionConstraintToEscrowConstraintModel(
            AddCollectionConstraintToEscrowConstraintModelArgs {
                constraint_name,
                token_limit,
                transfer_effects,
            },
        )
        .try_to_vec()
        .unwrap(),
    }
}

pub fn add_tokens_constraint_to_escrow_constraint_model(
    program_id: &Pubkey,
    escrow_constraint_model: &Pubkey,
    payer: &Pubkey,
    update_authority: &Pubkey,
    constraint_name: String,
    token_limit: u64,
    tokens: Vec<Pubkey>,
    transfer_effects: u16,
) -> Instruction {
    let accounts = vec![
        AccountMeta::new(*escrow_constraint_model, false),
        AccountMeta::new(*payer, true),
        AccountMeta::new_readonly(*update_authority, false),
        AccountMeta::new_readonly(solana_program::system_program::id(), false),
    ];

    Instruction {
        program_id: *program_id,
        accounts,
        data: TrifleInstruction::AddTokensConstraintToEscrowConstraintModel(
            AddTokensConstraintToEscrowConstraintModelArgs {
                constraint_name,
                tokens,
                token_limit,
                transfer_effects,
            },
        )
        .try_to_vec()
        .unwrap(),
    }
}

pub fn create_trifle_account(
    program_id: &Pubkey,
    escrow: &Pubkey,
    metadata: &Pubkey,
    mint: &Pubkey,
    token_account: &Pubkey,
    edition: &Pubkey,
    trifle_account: &Pubkey,
    trifle_authority: &Pubkey,
    escrow_constraint_model: &Pubkey,
    payer: &Pubkey,
) -> Instruction {
    let accounts = vec![
        AccountMeta::new(*escrow, false),
        AccountMeta::new_readonly(*metadata, false),
        AccountMeta::new_readonly(*mint, false),
        AccountMeta::new_readonly(*token_account, false),
        AccountMeta::new_readonly(*edition, false),
        AccountMeta::new(*trifle_account, false),
        AccountMeta::new_readonly(*trifle_authority, false),
        AccountMeta::new_readonly(*escrow_constraint_model, false),
        AccountMeta::new(*payer, true),
        AccountMeta::new_readonly(mpl_token_metadata::id(), false),
        AccountMeta::new_readonly(solana_program::system_program::id(), false),
    ];

    Instruction {
        program_id: *program_id,
        accounts,
        data: TrifleInstruction::CreateTrifleAccount.try_to_vec().unwrap(),
    }
}

pub fn transfer_in(
    program_id: Pubkey,
    trifle_account: Pubkey,
    trifle_authority: Pubkey,
    payer: Pubkey,
    constraint_model: Pubkey,
    escrow_account: Pubkey,
    escrow_mint: Option<Pubkey>,
    escrow_token_account: Option<Pubkey>,
    escrow_edition: Option<Pubkey>,
    attribute_mint: Pubkey,
    attribute_src_token_account: Pubkey,
    attribute_dst_token_account: Option<Pubkey>,
    attribute_metadata: Option<Pubkey>,
    attribute_edition: Option<Pubkey>,
    attribute_collection_metadata: Option<Pubkey>,
    slot: String,
    amount: u64,
) -> Instruction {
    let accounts = vec![
        AccountMeta::new(trifle_account, false),
        AccountMeta::new(trifle_authority, true),
        AccountMeta::new(payer, true),
        AccountMeta::new_readonly(constraint_model, false),
        AccountMeta::new_readonly(escrow_account, false),
        AccountMeta::new_readonly(escrow_mint.unwrap_or(program_id), false),
        AccountMeta::new(escrow_token_account.unwrap_or(program_id), false),
        AccountMeta::new(escrow_edition.unwrap_or(program_id), false),
        AccountMeta::new(attribute_mint, false),
        AccountMeta::new(attribute_src_token_account, false),
        AccountMeta::new(attribute_dst_token_account.unwrap_or(program_id), false),
        // TODO: attribute metadata doesn't need to be writable unless burning.
        AccountMeta::new(attribute_metadata.unwrap_or(program_id), false),
        AccountMeta::new(attribute_edition.unwrap_or(program_id), false),
        AccountMeta::new(attribute_collection_metadata.unwrap_or(program_id), false),
        AccountMeta::new_readonly(system_program::id(), false),
        AccountMeta::new_readonly(spl_token::id(), false),
        AccountMeta::new_readonly(spl_associated_token_account::id(), false),
        AccountMeta::new_readonly(mpl_token_metadata::id(), false),
        AccountMeta::new_readonly(sysvar::rent::id(), false),
    ];

    let data = TrifleInstruction::TransferIn(TransferInArgs { slot, amount })
        .try_to_vec()
        .unwrap();

    Instruction {
        program_id,
        accounts,
        data,
    }
}

pub fn transfer_out(
    program_id: Pubkey,
    trifle_account: Pubkey,
    constraint_model: Pubkey,
    escrow_account: Pubkey,
    escrow_token_account: Pubkey,
    escrow_mint: Pubkey,
    payer: Pubkey,
    trifle_authority: Pubkey,
    attribute_mint: Pubkey,
    attribute_src_token_account: Pubkey,
    attribute_dst_token_account: Pubkey,
    attribute_metadata: Pubkey,
    slot: String,
    amount: u64,
    escrow_edition: Option<Pubkey>,
) -> Instruction {
    let accounts = vec![
        AccountMeta::new(trifle_account, false),              // 0
        AccountMeta::new_readonly(constraint_model, false),   // 1
        AccountMeta::new_readonly(escrow_account, false),     // 2
        AccountMeta::new(escrow_token_account, false),        // 3
        AccountMeta::new(escrow_mint, false),                 // 4
        AccountMeta::new(payer, true),                        // 6
        AccountMeta::new_readonly(trifle_authority, false),   // 7
        AccountMeta::new_readonly(attribute_mint, false),     // 8
        AccountMeta::new(attribute_src_token_account, false), // 9
        AccountMeta::new(attribute_dst_token_account, false), // 10
        AccountMeta::new_readonly(attribute_metadata, false), // 11
        AccountMeta::new_readonly(solana_program::system_program::id(), false), // 12
        AccountMeta::new_readonly(spl_associated_token_account::id(), false),
        AccountMeta::new_readonly(spl_token::id(), false),
        AccountMeta::new_readonly(solana_program::sysvar::rent::id(), false),
        AccountMeta::new_readonly(mpl_token_metadata::id(), false),
        AccountMeta::new(escrow_edition.unwrap_or(program_id), false), // 5
    ];

    let data = TrifleInstruction::TransferOut(TransferOutArgs { slot, amount })
        .try_to_vec()
        .unwrap();

    Instruction {
        program_id,
        accounts,
        data,
    }
}<|MERGE_RESOLUTION|>--- conflicted
+++ resolved
@@ -5,8 +5,6 @@
     pubkey::Pubkey,
     system_program, sysvar,
 };
-
-use crate::state::transfer_effects::TransferEffects;
 
 #[cfg_attr(feature = "serde-feature", derive(Serialize, Deserialize))]
 #[derive(BorshSerialize, BorshDeserialize, PartialEq, Eq, Debug, Clone)]
@@ -118,11 +116,8 @@
     #[account(12, name="spl_associated_token_account", desc="The associated token account program")]
     #[account(13, name="spl_token", desc="The spl token program")]
     #[account(14, name="rent", desc="The rent sysvar")]
-<<<<<<< HEAD
-    #[account(15, optional, writable, name="escrow_edition", desc="The edition of the NFT the escrow is attached to")]
-=======
     #[account(15, name="token_metadata_program", desc="The token metadata program")]
->>>>>>> a1f3d723
+    #[account(16, optional, writable, name="escrow_edition", desc="The edition of the NFT the escrow is attached to")]
     TransferOut(TransferOutArgs),
 
     #[account(0, writable, name = "constraint_model", desc = "Constraint model account")]
@@ -376,23 +371,23 @@
     escrow_edition: Option<Pubkey>,
 ) -> Instruction {
     let accounts = vec![
-        AccountMeta::new(trifle_account, false),              // 0
-        AccountMeta::new_readonly(constraint_model, false),   // 1
-        AccountMeta::new_readonly(escrow_account, false),     // 2
-        AccountMeta::new(escrow_token_account, false),        // 3
-        AccountMeta::new(escrow_mint, false),                 // 4
-        AccountMeta::new(payer, true),                        // 6
-        AccountMeta::new_readonly(trifle_authority, false),   // 7
-        AccountMeta::new_readonly(attribute_mint, false),     // 8
-        AccountMeta::new(attribute_src_token_account, false), // 9
-        AccountMeta::new(attribute_dst_token_account, false), // 10
-        AccountMeta::new_readonly(attribute_metadata, false), // 11
-        AccountMeta::new_readonly(solana_program::system_program::id(), false), // 12
+        AccountMeta::new(trifle_account, false),
+        AccountMeta::new_readonly(constraint_model, false),
+        AccountMeta::new_readonly(escrow_account, false),
+        AccountMeta::new(escrow_token_account, false),
+        AccountMeta::new(escrow_mint, false),
+        AccountMeta::new(payer, true),
+        AccountMeta::new_readonly(trifle_authority, false),
+        AccountMeta::new_readonly(attribute_mint, false),
+        AccountMeta::new(attribute_src_token_account, false),
+        AccountMeta::new(attribute_dst_token_account, false),
+        AccountMeta::new_readonly(attribute_metadata, false),
+        AccountMeta::new_readonly(solana_program::system_program::id(), false),
         AccountMeta::new_readonly(spl_associated_token_account::id(), false),
         AccountMeta::new_readonly(spl_token::id(), false),
         AccountMeta::new_readonly(solana_program::sysvar::rent::id(), false),
         AccountMeta::new_readonly(mpl_token_metadata::id(), false),
-        AccountMeta::new(escrow_edition.unwrap_or(program_id), false), // 5
+        AccountMeta::new(escrow_edition.unwrap_or(program_id), false),
     ];
 
     let data = TrifleInstruction::TransferOut(TransferOutArgs { slot, amount })

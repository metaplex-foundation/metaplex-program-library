#![cfg(feature = "test-bpf")]

pub mod utils;

use mpl_token_metadata::state::{Collection, CollectionDetails, EscrowAuthority};
use mpl_trifle::{
    instruction::{
        add_collection_constraint_to_escrow_constraint_model,
        add_none_constraint_to_escrow_constraint_model,
        add_tokens_constraint_to_escrow_constraint_model, create_escrow_constraint_model_account,
        create_trifle_account,
    },
    pda::{find_escrow_constraint_model_address, find_trifle_address},
    state::transfer_effects::TransferEffects,
};
use solana_program::pubkey::Pubkey;
use solana_program_test::*;
use solana_sdk::{signer::Signer, transaction::Transaction};
use utils::*;

mod trifle {
    use mpl_token_metadata::state::EscrowAuthority;
    use mpl_trifle::{
        instruction::{create_trifle_account, transfer_in, transfer_out},
        pda::find_trifle_address,
        state::{
            escrow_constraints::EscrowConstraintModel, transfer_effects::TransferEffects,
            trifle::Trifle,
        },
    };
    use solana_program::{borsh::try_from_slice_unchecked, program_pack::Pack};

    use super::*;

    #[tokio::test]
    async fn test_create_trifle_account() {
        let mut context = program_test().start_with_context().await;

        let (metadata, master_edition, test_collection) =
            create_nft(&mut context, true, None).await;
        let test_collection = test_collection.expect("test collection should exist");
        let escrow_constraint_model_addr = create_escrow_constraint_model(
            &mut context,
            TransferEffects::new().with_track(true),
            test_collection,
            vec![metadata.mint.pubkey()],
        )
        .await;

        let (trifle_addr, escrow_addr) = create_trifle(
            &mut context,
            &metadata,
            &master_edition,
            escrow_constraint_model_addr,
        )
        .await;

        let trifle_account = context
            .banks_client
            .get_account(trifle_addr)
            .await
            .expect("trifle account should exist")
            .expect("trifle account should exist");

        let trifle_account_data: Trifle =
            try_from_slice_unchecked(&trifle_account.data).expect("should deserialize");
        println!("trifle_account: {:#?}", trifle_account_data);
        let constraint_account = context
            .banks_client
            .get_account(escrow_constraint_model_addr)
            .await
            .expect("constraint account should exist")
            .expect("constraint account should exist");
        let constraint_account_data: EscrowConstraintModel =
            try_from_slice_unchecked(&constraint_account.data).expect("should deserialize");
        println!("constraint_account: {:#?}", constraint_account_data);

        // Build the attribute
        let (attribute_metadata, attribute_master_edition, _) =
            create_nft(&mut context, false, None).await;

        let trifle_attribute_token_account =
            spl_associated_token_account::get_associated_token_address(
                &escrow_addr,
                &attribute_metadata.mint.pubkey(),
            );

        let transfer_in_ix = transfer_in(
            mpl_trifle::id(),
            trifle_addr,
            context.payer.pubkey(),
            context.payer.pubkey(),
            escrow_constraint_model_addr,
            escrow_addr,
            Some(metadata.mint.pubkey()),
            Some(metadata.token.pubkey()),
            Some(context.payer.pubkey()),
            attribute_metadata.mint.pubkey(),
            attribute_metadata.token.pubkey(),
            Some(trifle_attribute_token_account),
            Some(attribute_metadata.pubkey),
            Some(attribute_master_edition.pubkey),
            None,
            "test".to_string(),
            1,
        );

        let transfer_in_tx = Transaction::new_signed_with_payer(
            &[transfer_in_ix],
            Some(&context.payer.pubkey()),
            &[&context.payer],
            context.last_blockhash,
        );

        context
            .banks_client
            .process_transaction(transfer_in_tx)
            .await
            .expect("transfer in should succeed");

<<<<<<< HEAD
        let trifle_account = context
            .banks_client
            .get_account(trifle_addr)
            .await
            .expect("trifle account should exist")
            .expect("trifle account should exist");
=======
        let (trifle_addr, _) =
            find_trifle_address(&metadata.mint.pubkey(), &context.payer.pubkey());
>>>>>>> a1f3d723

        let trifle_account_data: Trifle =
            try_from_slice_unchecked(&trifle_account.data).expect("should deserialize");
        println!("trifle_account: {:#?}", trifle_account_data);
        let constraint_account = context
            .banks_client
            .get_account(escrow_constraint_model_addr)
            .await
            .expect("constraint account should exist")
            .expect("constraint account should exist");
        let constraint_account_data: EscrowConstraintModel =
            try_from_slice_unchecked(&constraint_account.data).expect("should deserialize");
        println!("constraint_account: {:#?}", constraint_account_data);

        let payer_attribute_token_account =
            spl_associated_token_account::get_associated_token_address(
                &context.payer.pubkey(),
                &attribute_metadata.mint.pubkey(),
            );

        let transfer_out_ix = transfer_out(
            mpl_trifle::id(),
            trifle_addr,
            escrow_constraint_model_addr,
            escrow_addr,
            metadata.token.pubkey(),
            metadata.mint.pubkey(),
            context.payer.pubkey(),
            context.payer.pubkey(),
            attribute_metadata.mint.pubkey(),
            trifle_attribute_token_account,
            payer_attribute_token_account,
            attribute_metadata.pubkey,
            "test".to_string(),
            1,
            None,
        );

        let transfer_out_tx = Transaction::new_signed_with_payer(
            &[transfer_out_ix],
            Some(&context.payer.pubkey()),
            &[&context.payer],
            context.last_blockhash,
        );

        context
            .banks_client
            .process_transaction(transfer_out_tx)
            .await
            .expect("transfer out should succeed");

        let trifle_account = context
            .banks_client
            .get_account(trifle_addr)
            .await
            .expect("trifle account should exist")
            .expect("trifle account should exist");

        let trifle_account_data: Trifle =
            try_from_slice_unchecked(&trifle_account.data).expect("should deserialize");
        println!("trifle_account: {:#?}", trifle_account_data);
        let constraint_account = context
            .banks_client
            .get_account(escrow_constraint_model_addr)
            .await
            .expect("constraint account should exist")
            .expect("constraint account should exist");
        let constraint_account_data: EscrowConstraintModel =
            try_from_slice_unchecked(&constraint_account.data).expect("should deserialize");
        println!("constraint_account: {:#?}", constraint_account_data);
    }

    #[tokio::test]
    async fn test_transfer_in_with_track_and_burn() {
        let mut context = program_test().start_with_context().await;

        let (metadata, master_edition, test_collection) =
            create_nft(&mut context, true, None).await;
        let test_collection = test_collection.expect("should have a collection");
        let escrow_constraint_model_addr = create_escrow_constraint_model(
            &mut context,
            TransferEffects::new().with_track(true).with_burn(true),
            test_collection,
            vec![metadata.mint.pubkey()],
        )
        .await;

        let (trifle_addr, escrow_addr) = create_trifle(
            &mut context,
            &metadata,
            &master_edition,
            escrow_constraint_model_addr,
        )
        .await;

        // Build the attribute
        let (attribute_metadata, attribute_master_edition, _) =
            create_nft(&mut context, false, None).await;

        let trifle_attribute_token_account =
            spl_associated_token_account::get_associated_token_address(
                &escrow_addr,
                &attribute_metadata.mint.pubkey(),
            );

        let transfer_in_ix = transfer_in(
            mpl_trifle::id(),
            trifle_addr,
            context.payer.pubkey(),
            context.payer.pubkey(),
            escrow_constraint_model_addr,
            escrow_addr,
            Some(metadata.mint.pubkey()),
            Some(metadata.token.pubkey()),
            Some(context.payer.pubkey()),
            attribute_metadata.mint.pubkey(),
            attribute_metadata.token.pubkey(),
            Some(trifle_attribute_token_account),
            Some(attribute_metadata.pubkey),
            Some(attribute_master_edition.pubkey),
            None,
            "test".to_string(),
            1,
        );

        let transfer_in_tx = Transaction::new_signed_with_payer(
            &[transfer_in_ix],
            Some(&context.payer.pubkey()),
            &[&context.payer],
            context.last_blockhash,
        );

        context
            .banks_client
            .process_transaction(transfer_in_tx)
            .await
            .expect("transfer in should succeed");
    }

    #[tokio::test]
    async fn test_transfer_in_freeze_parent() {
        let mut context = program_test().start_with_context().await;
        let payer_pubkey = context.payer.pubkey().to_owned();
        let (metadata, master_edition, collection) =
            create_nft(&mut context, true, Some(payer_pubkey)).await;
        let collection = collection.expect("should have a collection");
        let escrow_constraint_model_addr = create_escrow_constraint_model(
            &mut context,
            TransferEffects::new()
                .with_track(true)
                .with_freeze_parent(true),
            collection,
            vec![metadata.mint.pubkey()],
        )
        .await;
        let (trifle, escrow) = create_trifle(
            &mut context,
            &metadata,
            &master_edition,
            escrow_constraint_model_addr,
        )
        .await;

        // set the trifle program as a delegate of the base NFT's associated token account
        let delegate_ix = spl_token::instruction::approve(
            &spl_token::id(),
            &metadata.token.pubkey(),
            &trifle,
            &context.payer.pubkey(),
            &[&context.payer.pubkey()],
            1,
        )
        .expect("should create delegate instruction");

        let delegate_tx = Transaction::new_signed_with_payer(
            &[delegate_ix],
            Some(&context.payer.pubkey()),
            &[&context.payer],
            context.last_blockhash,
        );

        context
            .banks_client
            .process_transaction(delegate_tx)
            .await
            .expect("delegate should succeed");

        let (attribute_metadata, attribute_master_edition, _) =
            create_nft(&mut context, false, None).await;

        let trifle_attribute_token_account =
            spl_associated_token_account::get_associated_token_address(
                &escrow,
                &attribute_metadata.mint.pubkey(),
            );

        let transfer_in_ix = transfer_in(
            mpl_trifle::id(),
            trifle,
            context.payer.pubkey(),
            context.payer.pubkey(),
            escrow_constraint_model_addr,
            escrow,
            Some(metadata.mint.pubkey()),
            Some(metadata.token.pubkey()),
            Some(master_edition.pubkey),
            attribute_metadata.mint.pubkey(),
            attribute_metadata.token.pubkey(),
            Some(trifle_attribute_token_account),
            Some(attribute_metadata.pubkey),
            Some(attribute_master_edition.pubkey),
            None,
            "test".to_string(),
            1,
        );

        let transfer_in_tx = Transaction::new_signed_with_payer(
            &[transfer_in_ix],
            Some(&context.payer.pubkey()),
            &[&context.payer],
            context.last_blockhash,
        );

        context
            .banks_client
            .process_transaction(transfer_in_tx)
            .await
            .expect("transfer in should succeed");

        let escrow_token_info = context
            .banks_client
            .get_account(metadata.token.pubkey())
            .await
            .expect("query should succeed")
            .expect("account should be present");

        let escrow_token = spl_token::state::Account::unpack(&escrow_token_info.data).unwrap();
        assert!(escrow_token.is_frozen(), "escrow token should be frozen");

        let payer_attribute_token_account =
            spl_associated_token_account::get_associated_token_address(
                &context.payer.pubkey(),
                &attribute_metadata.mint.pubkey(),
            );

        let transfer_out_ix = transfer_out(
            mpl_trifle::id(),
            trifle,
            escrow_constraint_model_addr,
            escrow,
            metadata.token.pubkey(),
            metadata.mint.pubkey(),
            context.payer.pubkey(),
            context.payer.pubkey(),
            attribute_metadata.mint.pubkey(),
            trifle_attribute_token_account,
            payer_attribute_token_account,
            attribute_metadata.pubkey,
            "test".to_string(),
            1,
            Some(master_edition.pubkey),
        );

        let transfer_out_tx = Transaction::new_signed_with_payer(
            &[transfer_out_ix],
            Some(&context.payer.pubkey()),
            &[&context.payer],
            context.last_blockhash,
        );

        context
            .banks_client
            .process_transaction(transfer_out_tx)
            .await
            .expect("transfer out should succeed");

        let escrow_token_info = context
            .banks_client
            .get_account(metadata.token.pubkey())
            .await
            .expect("query should succeed")
            .expect("account should be present");

        let escrow_token = spl_token::state::Account::unpack(&escrow_token_info.data).unwrap();
        assert!(
            !escrow_token.is_frozen(),
            "escrow token should not be frozen"
        );
    }
}

async fn create_nft(
    context: &mut ProgramTestContext,
    create_collection: bool,
    freeze_authority: Option<Pubkey>,
) -> (Metadata, MasterEditionV2, Option<Metadata>) {
    if create_collection {
        let collection = Metadata::new();
        let collection_master_edition = MasterEditionV2::new(&collection);
        collection
            .create_v2(
                context,
                "Collection".to_string(),
                "C".to_string(),
                "".to_string(),
                None,
                0,
                true,
                None,
                None,
                None,
            )
            .await
            .unwrap();

        collection_master_edition
            .create_v3(context, Some(0))
            .await
            .unwrap();

        let metadata = Metadata::new();
        let master_edition = MasterEditionV2::new(&metadata);

        metadata
            .create_v2(
                context,
                "Test".to_string(),
                "TST".to_string(),
                "uri".to_string(),
                None,
                10,
                true,
                freeze_authority.as_ref(),
                Some(Collection {
                    key: collection.mint.pubkey(),
                    verified: false,
                }),
                None,
            )
            .await
            .unwrap();

        master_edition.create(context, Some(1)).await.unwrap();

        let verify_collection_ix = mpl_token_metadata::instruction::verify_collection(
            mpl_token_metadata::id(),
            metadata.pubkey,
            context.payer.pubkey(),
            context.payer.pubkey(),
            collection.mint.pubkey(),
            collection.pubkey,
            collection_master_edition.pubkey,
            None,
        );
        let verify_collection_tx = Transaction::new_signed_with_payer(
            &[verify_collection_ix],
            Some(&context.payer.pubkey()),
            &[&context.payer],
            context.last_blockhash,
        );
        context
            .banks_client
            .process_transaction(verify_collection_tx)
            .await
            .unwrap();
        (metadata, master_edition, Some(collection))
    } else {
        let metadata = Metadata::new();
        let master_edition = MasterEditionV2::new(&metadata);

        metadata
            .create_v2(
                context,
                "Test".to_string(),
                "TST".to_string(),
                "uri".to_string(),
                None,
                10,
                true,
                freeze_authority.as_ref(),
                None,
                None,
            )
            .await
            .unwrap();

        master_edition.create(context, Some(1)).await.unwrap();

        (metadata, master_edition, None)
    }
}

/// collection to be used as a constraint
/// tokens will be added as tokens constraint
async fn create_escrow_constraint_model(
    context: &mut ProgramTestContext,
    transfer_effects: TransferEffects,
    collection: Metadata,
    tokens: Vec<Pubkey>,
) -> Pubkey {
    let (escrow_constraint_model_addr, _) =
        find_escrow_constraint_model_address(&context.payer.pubkey(), "Test");

    let create_constraint_model_ix = create_escrow_constraint_model_account(
        &mpl_trifle::id(),
        &escrow_constraint_model_addr,
        &context.payer.pubkey(),
        &context.payer.pubkey(),
        "Test".to_string(),
        None,
    );

    let add_none_constraint_ix = add_none_constraint_to_escrow_constraint_model(
        &mpl_trifle::id(),
        &escrow_constraint_model_addr,
        &context.payer.pubkey(),
        &context.payer.pubkey(),
        "test".to_string(),
        0,
        transfer_effects.clone().into(),
    );

    let add_collection_constraint_ix = add_collection_constraint_to_escrow_constraint_model(
        &mpl_trifle::id(),
        &escrow_constraint_model_addr,
        &context.payer.pubkey(),
        &context.payer.pubkey(),
        &collection.mint.pubkey(),
        &collection.pubkey,
        "collection".to_string(),
        0,
        transfer_effects.clone().into(),
    );

    let add_tokens_constraint_ix = add_tokens_constraint_to_escrow_constraint_model(
        &mpl_trifle::id(),
        &escrow_constraint_model_addr,
        &context.payer.pubkey(),
        &context.payer.pubkey(),
        "tokens".to_string(),
        0,
        tokens,
        transfer_effects.into(),
    );

    let tx = Transaction::new_signed_with_payer(
        &[
            create_constraint_model_ix,
            add_none_constraint_ix,
            add_tokens_constraint_ix,
            add_collection_constraint_ix,
        ],
        Some(&context.payer.pubkey()),
        &[&context.payer],
        context.last_blockhash,
    );

    context.banks_client.process_transaction(tx).await.unwrap();

    escrow_constraint_model_addr
}

/// metadata is used as the Base NFT for the Trifle's Escrow account.
/// master_edition is the edition of the Base NFT
async fn create_trifle(
    context: &mut ProgramTestContext,
    metadata: &Metadata,
    master_edition: &MasterEditionV2,
    escrow_constraint_model_addr: Pubkey,
) -> (Pubkey, Pubkey) {
    let (trifle_addr, _) = find_trifle_address(
        &metadata.mint.pubkey(),
        &context.payer.pubkey(),
        &escrow_constraint_model_addr,
    );

    let (escrow_addr, _) = mpl_token_metadata::escrow::pda::find_escrow_account(
        &metadata.mint.pubkey(),
        &EscrowAuthority::Creator(trifle_addr.to_owned()),
    );

    let create_trifle_account_ix = create_trifle_account(
        &mpl_trifle::id(),
        &escrow_addr,
        &metadata.pubkey,
        &metadata.mint.pubkey(),
        &metadata.token.pubkey(),
        &master_edition.pubkey,
        &trifle_addr,
        &context.payer.pubkey(),
        &escrow_constraint_model_addr,
        &context.payer.pubkey(),
    );

    let tx = Transaction::new_signed_with_payer(
        &[create_trifle_account_ix],
        Some(&context.payer.pubkey()),
        &[&context.payer],
        context.last_blockhash,
    );

    context.banks_client.process_transaction(tx).await.unwrap();

    (trifle_addr, escrow_addr)
}<|MERGE_RESOLUTION|>--- conflicted
+++ resolved
@@ -118,17 +118,12 @@
             .await
             .expect("transfer in should succeed");
 
-<<<<<<< HEAD
         let trifle_account = context
             .banks_client
             .get_account(trifle_addr)
             .await
             .expect("trifle account should exist")
             .expect("trifle account should exist");
-=======
-        let (trifle_addr, _) =
-            find_trifle_address(&metadata.mint.pubkey(), &context.payer.pubkey());
->>>>>>> a1f3d723
 
         let trifle_account_data: Trifle =
             try_from_slice_unchecked(&trifle_account.data).expect("should deserialize");
@@ -243,7 +238,7 @@
             escrow_addr,
             Some(metadata.mint.pubkey()),
             Some(metadata.token.pubkey()),
-            Some(context.payer.pubkey()),
+            Some(master_edition.pubkey),
             attribute_metadata.mint.pubkey(),
             attribute_metadata.token.pubkey(),
             Some(trifle_attribute_token_account),
@@ -599,11 +594,7 @@
     master_edition: &MasterEditionV2,
     escrow_constraint_model_addr: Pubkey,
 ) -> (Pubkey, Pubkey) {
-    let (trifle_addr, _) = find_trifle_address(
-        &metadata.mint.pubkey(),
-        &context.payer.pubkey(),
-        &escrow_constraint_model_addr,
-    );
+    let (trifle_addr, _) = find_trifle_address(&metadata.mint.pubkey(), &context.payer.pubkey());
 
     let (escrow_addr, _) = mpl_token_metadata::escrow::pda::find_escrow_account(
         &metadata.mint.pubkey(),

#!/usr/bin/env node

<<<<<<< HEAD
import { TransferEffects } from "../../js/src/transfer-effects";
import chalk from "chalk";
import clear from "clear";
import * as figlet from "figlet";
import * as path from "path";
import { Command, program } from "commander";
import log from "loglevel";
import * as sdk from "@metaplex-foundation/mpl-token-metadata/src/generated";
import * as web3 from "@solana/web3.js";
import * as fs from "fs";
import { Keypair } from "@solana/web3.js";
=======
import chalk from 'chalk';
import clear from 'clear';
import * as figlet from 'figlet';
import * as path from 'path';
import { program } from 'commander';
import log from 'loglevel';
import * as sdk from '@metaplex-foundation/mpl-token-metadata/src/generated';
import * as web3 from '@solana/web3.js';
import * as fs from 'fs';
import { Keypair } from '@solana/web3.js';
>>>>>>> a1f3d723
import {
  keypairIdentity,
  Metaplex,
  Nft,
  NftWithToken,
  Sft,
  SftWithToken,
} from '@metaplex-foundation/js';
import { EscrowAuthority, use_metaplex } from './helpers/utils';
import {
  addCollectionConstraint,
  addNoneConstraint,
  addTokensConstraint,
  createConstraintModel,
  createTrifle,
  showModel,
  showTrifle,
  transferIn,
  transferOut,
} from './helpers/trifle';
import { findEscrowConstraintModelPda, findEscrowPda, findTriflePda } from './helpers/pdas';
import { Key } from '@metaplex-foundation/mpl-token-metadata';
import { PublicKeyMismatchError } from '@metaplex-foundation/mpl-auction-house';

// TODO: show this on -h or --help
// clear();
// console.log(
//   chalk.green(figlet.textSync("Trifle CLI", { horizontalLayout: "full" })),
// );

<<<<<<< HEAD
const addTransferEffectsOptions = (cmd: Command) => {
  cmd.option(
    "-T, --track",
    "track the transfer of the token",
    true,
  );
  cmd.option(
    "-B, --burn",
    "burn the token",
    false,
  );
  cmd.option(
    "-F, --freeze",
    "freeze the token",
    false,
  );
  cmd.option(
    "-FP, --freeze-parent",
    "freeze the parent token",
    false,
  );
};

interface TransferEffectsFlags {
  track: boolean;
  burn: boolean;
  freeze: boolean;
  freezeParent: boolean;
}

const useTransferEffects = (args: TransferEffectsFlags) => {
  const transferEffects = new TransferEffects();
  transferEffects.withTrack(args.track);
  transferEffects.withBurn(args.burn);
  transferEffects.withFreeze(args.freeze);
  transferEffects.withFreezeParent(args.freezeParent);
  return transferEffects;
};

const create = program.command("create");
=======
const create = program.command('create');
>>>>>>> a1f3d723

create
  .command('model')
  .option(
    '-e, --env <string>',
    'Solana cluster env name',
    'devnet', //mainnet-beta, testnet, devnet
  )
  .option('-r, --rpc <string>', 'The endpoint to connect to.')
  .option('-k, --keypair <path>', `Solana wallet location`)
  .option('-l, --log-level <string>', 'log level', setLogLevel)
  .option('-n, --name <string>', 'The name of the constraint model.')
  .option('-s, --schema <string>', 'The schema of the constraint model.')
  .action(async (directory, cmd) => {
    // console.log(cmd.opts());
    const { keypair, env, rpc, name, schema } = cmd.opts();

    const metaplex = await use_metaplex(keypair, env, rpc);

    const modelAddr = await createConstraintModel(
      metaplex.connection,
      new Keypair({
        publicKey: metaplex.identity().publicKey.toBuffer(),
        secretKey: metaplex.identity().secretKey as Uint8Array,
      }),
      name,
      schema,
    );

    // console.log("Constraint Model Created!");
    await showModel(metaplex.connection, modelAddr);
  });

create
  .command('trifle')
  .option(
    '-e, --env <string>',
    'Solana cluster env name',
    'devnet', //mainnet-beta, testnet, devnet
  )
  .option('-r, --rpc <string>', 'The endpoint to connect to.')
  .option('-k, --keypair <path>', `Solana wallet location`)
  .option('-l, --log-level <string>', 'log level', setLogLevel)
  .option('-m, --mint <string>', 'The mint of the NFT you want to create a trifle for.')
  .option('-c, --create', 'Create a new base NFT with the Trifle.')
  .option('-u, --uri <string>', 'The URI if creating a new NFT.')
  .option('-n, --name <string>', 'The name if creating a new NFT.')
  .option(
    '-mn, --model-name <string>',
    'The name of the constraint model (Assumes keypair is the same as the Model Authority).',
  )
  .action(async (directory, cmd) => {
    // console.log(cmd.opts());
    const { keypair, env, rpc, mint, create, uri, name, modelName } = cmd.opts();

    const metaplex = await use_metaplex(keypair, env, rpc);

    let nft: NftWithToken | Nft | SftWithToken | Sft;
    if (create) {
      // Create a new base NFT.
      const { nft: newNFT } = await metaplex
        .nfts()
        .create({
          uri,
          name,
          sellerFeeBasisPoints: 500, // Represents 5.00%.
        })
        .run();
      nft = newNFT;
    } else {
      nft = await metaplex
        .nfts()
        .findByMint({
          mintAddress: new web3.PublicKey(mint),
          tokenOwner: metaplex.identity().publicKey,
        })
        .run();
    }

    const trifleAddr = await createTrifle(
      metaplex.connection,
      nft as NftWithToken,
      new Keypair({
        publicKey: metaplex.identity().publicKey.toBuffer(),
        secretKey: metaplex.identity().secretKey as Uint8Array,
      }),
      modelName,
    );

    // console.log("Trifle Created!");
    await showTrifle(metaplex.connection, trifleAddr);
  });

const constraintCommand = create.command('constraint');

<<<<<<< HEAD
const addNoneConstraintCommand = constraintCommand
  .command("none")
  .option(
    "-e, --env <string>",
    "Solana cluster env name",
    "devnet", //mainnet-beta, testnet, devnet
  )
  .option("-r, --rpc <string>", "The endpoint to connect to.")
=======
constraintCommand
  .command('none')
>>>>>>> a1f3d723
  .option(
    '-e, --env <string>',
    'Solana cluster env name',
    'devnet', //mainnet-beta, testnet, devnet
  )
  .option('-r, --rpc <string>', 'The endpoint to connect to.')
  .option('-k, --keypair <path>', `Solana wallet location`)
  .option('-l, --log-level <string>', 'log level', setLogLevel)
  .option('-mn, --model-name <string>', 'The name of the constraint model.')
  .option('-cn --constraint-name <string>', 'The name of the constraint')
  .option(
<<<<<<< HEAD
    "-tl --token-limit <int>",
    "The max number of tokens that can be transferred into this constraint slot",
  )
  .action(async (directory, cmd) => {
    const {
      keypair,
      env,
      rpc,
      name,
      schema,
      constraintName,
      modelName,
      tokenLimit,
    } = cmd.opts();
=======
    '-l --token-limit <int>',
    'The max number of tokens that can be transferred into this constraint slot',
  )
  .action(async (directory, cmd) => {
    // console.log(cmd.opts());
    const { keypair, env, rpc, name, schema, constraintName, modelName, tokenLimit } = cmd.opts();
>>>>>>> a1f3d723

    const metaplex = await use_metaplex(keypair, env, rpc);
    const [modelAddress] = await findEscrowConstraintModelPda(
      metaplex.identity().publicKey,
      modelName,
    );

    const adaptedKeypair = new Keypair({
      publicKey: metaplex.identity().publicKey.toBuffer(),
      secretKey: metaplex.identity().secretKey as Uint8Array,
    });

    const te = useTransferEffects(cmd.opts);

    await addNoneConstraint(
      metaplex.connection,
      adaptedKeypair,
      constraintName,
      tokenLimit,
      te.toNumber(),
      modelAddress,
    );

    await showModel(metaplex.connection, modelAddress);
  });

<<<<<<< HEAD
const addCollectionConstraintCommand = constraintCommand
  .command("collection")
=======
constraintCommand
  .command('collection')
>>>>>>> a1f3d723
  .option(
    '-e, --env <string>',
    'Solana cluster env name',
    'devnet', //mainnet-beta, testnet, devnet
  )
  .option('-r, --rpc <string>', 'The endpoint to connect to.')
  .option('-k, --keypair <path>', `Solana wallet location`)
  .option('-l, --log-level <string>', 'log level', setLogLevel)
  .option('-mn, --model-name <string>', 'The name of the constraint model.')
  .option('-cn --constraint-name <string>', 'The name of the constraint')
  .option(
    '-tl --token-limit <int>',
    'The max number of tokens that can be transferred into this constraint slot',
  )
<<<<<<< HEAD
  .option("-l, --log-level <string>", "log level", setLogLevel)
  .option("-mn, --model-name <string>", "The name of the constraint model.")
  .option("-cn --constraint-name <string>", "The name of the constraint")
  .option(
    "-tl --token-limit <int>",
    "The max number of tokens that can be transferred into this constraint slot",
  )
  .option("-c --collection <string>", "The collection address")
=======
  .option('-c --collection <string>', 'The collection address')
>>>>>>> a1f3d723
  .action(async (directory, cmd) => {
    // console.log(cmd.opts());
    const { keypair, env, rpc, constraintName, collection, modelName, tokenLimit } = cmd.opts();

    const metaplex = await use_metaplex(keypair, env, rpc);
    const [modelAddress] = await findEscrowConstraintModelPda(
      metaplex.identity().publicKey,
      modelName,
    );

    const adaptedKeypair = new Keypair({
      publicKey: metaplex.identity().publicKey.toBuffer(),
      secretKey: metaplex.identity().secretKey as Uint8Array,
    });

    const collectionMint = new web3.PublicKey(collection);
<<<<<<< HEAD
    const te = useTransferEffects(cmd.opts);
=======
>>>>>>> a1f3d723

    await addCollectionConstraint(
      metaplex.connection,
      adaptedKeypair,
      constraintName,
      tokenLimit,
      collectionMint,
      te.toNumber(),
      modelAddress,
    );

    await showModel(metaplex.connection, modelAddress);
  });

<<<<<<< HEAD
const addTokensConstraintCommand = constraintCommand
  .command("tokens")
  .option(
    "-e, --env <string>",
    "Solana cluster env name",
    "devnet", //mainnet-beta, testnet, devnet
  )
  .option("-r, --rpc <string>", "The endpoint to connect to.")
=======
constraintCommand
  .command('tokens')
>>>>>>> a1f3d723
  .option(
    '-e, --env <string>',
    'Solana cluster env name',
    'devnet', //mainnet-beta, testnet, devnet
  )
  .option('-r, --rpc <string>', 'The endpoint to connect to.')
  .option('-k, --keypair <path>', `Solana wallet location`)
  .option('-l, --log-level <string>', 'log level', setLogLevel)
  .option('-mn, --model-name <string>', 'The name of the constraint model.')
  .option('-cn --constraint-name <string>', 'The name of the constraint')
  .option(
<<<<<<< HEAD
    "-tl --token-limit <int>",
    "The max number of tokens that can be transferred into this constraint slot",
=======
    '-tl --token-limit <int>',
    'The max number of tokens that can be transferred into this constraint slot',
>>>>>>> a1f3d723
  )
  .option(
    '-p --token-file-path <path>',
    'The path to the file containing the tokens. Should contain a top-level array of token mint addresses.',
  )
  .action(async (directory, cmd) => {
    // console.log(cmd.opts());
    const { keypair, env, rpc, constraintName, modelName, tokenLimit, tokenFilePath } = cmd.opts();

    // console.log(tokenFilePath);
    if (!tokenFilePath) {
      console.error('No token file path provided');
      process.exit(1);
    }

    let tokens: web3.PublicKey[] = [];

    try {
      const data = fs.readFileSync(tokenFilePath, 'utf8');
      tokens = JSON.parse(data).map((t: string) => new web3.PublicKey(t));
    } catch (e) {
      console.error('Error reading file: ', e);
      process.exit(1);
    }

    const metaplex = await use_metaplex(keypair, env, rpc);
    const [modelAddress] = await findEscrowConstraintModelPda(
      metaplex.identity().publicKey,
      modelName,
    );

    const adaptedKeypair = new Keypair({
      publicKey: metaplex.identity().publicKey.toBuffer(),
      secretKey: metaplex.identity().secretKey as Uint8Array,
    });
    // TODO: batch process this.

    const te = useTransferEffects(cmd.opts);

    await addTokensConstraint(
      metaplex.connection,
      adaptedKeypair,
      constraintName,
      tokenLimit,
      tokens,
      te.toNumber(),
      modelAddress,
    );

    await showModel(metaplex.connection, modelAddress);
  });

<<<<<<< HEAD
addTransferEffectsOptions(addNoneConstraintCommand);
addTransferEffectsOptions(addCollectionConstraintCommand);
addTransferEffectsOptions(addTokensConstraintCommand);

const show = program.command("show");
=======
const transfer = program.command('transfer');
>>>>>>> a1f3d723

transfer
  .command('in')
  .option(
    '-e, --env <string>',
    'Solana cluster env name',
    'devnet', //mainnet-beta, testnet, devnet
  )
  .option('-r, --rpc <string>', 'The endpoint to connect to.')
  .option('-k, --keypair <path>', `Solana wallet location`)
  .option('-l, --log-level <string>', 'log level', setLogLevel)
  .option('-m, --mint <string>', 'The mint of the NFT the Trifle is attached to.')
  .option(
    '-mn, --model-name <string>',
    'The name of the constraint model (Assumes keypair is the same as the Model Authority).',
  )
  .option('-am, --attribute-mint <string>', 'The mint of the attribute to transfer.')
  .option('-a, --amount <int>', 'The amount of the attribute to transfer.')
  .option('-s, --slot <string>', 'The slot to transfer the attribute to.')
  .action(async (directory, cmd) => {
    // console.log(cmd.opts());
<<<<<<< HEAD

    const { keypair, env, rpc, name } = cmd.opts();
=======
    const { keypair, env, rpc, mint, modelName, attributeMint, amount, slot } = cmd.opts();
>>>>>>> a1f3d723

    const metaplex = await use_metaplex(keypair, env, rpc);
    const adaptedKeypair = new Keypair({
      publicKey: metaplex.identity().publicKey.toBuffer(),
      secretKey: metaplex.identity().secretKey as Uint8Array,
    });

    const modelAddr = await findEscrowConstraintModelPda(metaplex.identity().publicKey, modelName);
    const trifleAddr = await findTriflePda(new web3.PublicKey(mint), metaplex.identity().publicKey);

    const escrowAddr = await findEscrowPda(
      new web3.PublicKey(mint),
      EscrowAuthority.Creator,
      trifleAddr[0],
    );

    const escrowNft = await metaplex
      .nfts()
      .findByMint({
        mintAddress: new web3.PublicKey(mint),
        tokenOwner: metaplex.identity().publicKey,
      })
      .run();
    // console.log('Escrow NFT: ', escrowNft);
    const attributeToken = await metaplex
      .nfts()
      .findByMint({
        mintAddress: new web3.PublicKey(attributeMint),
        tokenOwner: metaplex.identity().publicKey,
      })
      .run();

    let attribute: NftWithToken | SftWithToken;
    if (attributeToken.model === 'nft') {
      attribute = attributeToken as NftWithToken;
    } else if (attributeToken.model === 'sft') {
      attribute = attributeToken as SftWithToken;
    } else {
      console.error('Unknown attribute token type');
      return;
    }
    // console.log('Attribute Token: ', attributeToken);
    await transferIn(
      metaplex.connection,
      escrowNft as NftWithToken,
      escrowAddr[0],
      attribute,
      adaptedKeypair,
      slot,
    );

    await showTrifle(metaplex.connection, trifleAddr[0]);
  });

transfer
  .command('out')
  .option(
    '-e, --env <string>',
    'Solana cluster env name',
    'devnet', //mainnet-beta, testnet, devnet
  )
  .option('-r, --rpc <string>', 'The endpoint to connect to.')
  .option('-k, --keypair <path>', `Solana wallet location`)
  .option('-l, --log-level <string>', 'log level', setLogLevel)
  .option('-m, --mint <string>', 'The mint of the NFT the Trifle is attached to.')
  .option(
    '-mn, --model-name <string>',
    'The name of the constraint model (Assumes keypair is the same as the Model Authority).',
  )
  .option('-am, --attribute-mint <string>', 'The mint of the attribute to transfer.')
  .option('-a, --amount <int>', 'The amount of the attribute to transfer.')
  .option('-s, --slot <string>', 'The slot to transfer the attribute to.')
  .action(async (directory, cmd) => {
    // console.log(cmd.opts());
    const { keypair, env, rpc, mint, modelName, attributeMint, amount, slot } = cmd.opts();

    const metaplex = await use_metaplex(keypair, env, rpc);
    const adaptedKeypair = new Keypair({
      publicKey: metaplex.identity().publicKey.toBuffer(),
      secretKey: metaplex.identity().secretKey as Uint8Array,
    });

    const modelAddr = await findEscrowConstraintModelPda(metaplex.identity().publicKey, modelName);
    const trifleAddr = await findTriflePda(new web3.PublicKey(mint), metaplex.identity().publicKey);

    const escrowAddr = await findEscrowPda(
      new web3.PublicKey(mint),
      EscrowAuthority.Creator,
      trifleAddr[0],
    );

    const escrowNft = await metaplex
      .nfts()
      .findByMint({
        mintAddress: new web3.PublicKey(mint),
        tokenOwner: metaplex.identity().publicKey,
      })
      .run();
    // console.log('Escrow NFT: ', escrowNft);
    const attributeToken = await metaplex
      .nfts()
      .findByMint({
        mintAddress: new web3.PublicKey(attributeMint),
        tokenOwner: escrowAddr[0],
      })
      .run();

    let attribute: NftWithToken | SftWithToken;
    if (attributeToken.model === 'nft') {
      attribute = attributeToken as NftWithToken;
    } else if (attributeToken.model === 'sft') {
      attribute = attributeToken as SftWithToken;
    } else {
      console.error('Unknown attribute token type');
      return;
    }
    // console.log('Attribute Token: ', attributeToken);
    await transferOut(
      metaplex.connection,
      escrowNft as NftWithToken,
      escrowAddr[0],
      attribute,
      adaptedKeypair,
      slot,
    );

    await showTrifle(metaplex.connection, trifleAddr[0]);
  });

const show = program.command('show');

show
  .command('model')
  .option(
    '-e, --env <string>',
    'Solana cluster env name',
    'devnet', //mainnet-beta, testnet, devnet
  )
  .option('-r, --rpc <string>', 'The endpoint to connect to.')
  .option('-k, --keypair <path>', `Solana wallet location`)
  .option('-l, --log-level <string>', 'log level', setLogLevel)
  .option('-n, --name <string>', 'The name if creating a new NFT.')
  .action(async (directory, cmd) => {
    // console.log(cmd.opts());
    const { keypair, env, rpc, name } = cmd.opts();

    const metaplex = await use_metaplex(keypair, env, rpc);

    const modelAddr = await findEscrowConstraintModelPda(metaplex.identity().publicKey, name);
    await showModel(metaplex.connection, modelAddr[0]);
  });

show
  .command('trifle')
  .option(
    '-e, --env <string>',
    'Solana cluster env name',
    'devnet', //mainnet-beta, testnet, devnet
  )
  .option('-r, --rpc <string>', 'The endpoint to connect to.')
  .option('-k, --keypair <path>', `Solana wallet location`)
  .option('-l, --log-level <string>', 'log level', setLogLevel)
  .option('-m, --mint <string>', 'The mint of the NFT you want to view the Trifle for.')
  .option(
    '-mn, --model-name <string>',
    'The name of the constraint model (Assumes keypair is the same as the Model Authority).',
  )
  .action(async (directory, cmd) => {
    // console.log(cmd.opts());
    const { keypair, env, rpc, mint, modelName } = cmd.opts();

    const metaplex = await use_metaplex(keypair, env, rpc);

    const modelAddr = await findEscrowConstraintModelPda(metaplex.identity().publicKey, modelName);
    const trifleAddr = await findTriflePda(new web3.PublicKey(mint), metaplex.identity().publicKey);
    await showTrifle(metaplex.connection, trifleAddr[0]);
  });

// eslint-disable-next-line @typescript-eslint/no-unused-vars
function setLogLevel(value, prev) {
  if (value === undefined || value === null) {
    return;
  }
  log.info('setting the log value to: ' + value);
  log.setLevel(value);
}

program
  .version('0.0.1')
  .description('CLI for controlling and managing Trifle accounts.')
  .parse(process.argv);<|MERGE_RESOLUTION|>--- conflicted
+++ resolved
@@ -1,6 +1,5 @@
 #!/usr/bin/env node
 
-<<<<<<< HEAD
 import { TransferEffects } from "../../js/src/transfer-effects";
 import chalk from "chalk";
 import clear from "clear";
@@ -12,18 +11,6 @@
 import * as web3 from "@solana/web3.js";
 import * as fs from "fs";
 import { Keypair } from "@solana/web3.js";
-=======
-import chalk from 'chalk';
-import clear from 'clear';
-import * as figlet from 'figlet';
-import * as path from 'path';
-import { program } from 'commander';
-import log from 'loglevel';
-import * as sdk from '@metaplex-foundation/mpl-token-metadata/src/generated';
-import * as web3 from '@solana/web3.js';
-import * as fs from 'fs';
-import { Keypair } from '@solana/web3.js';
->>>>>>> a1f3d723
 import {
   keypairIdentity,
   Metaplex,
@@ -31,8 +18,8 @@
   NftWithToken,
   Sft,
   SftWithToken,
-} from '@metaplex-foundation/js';
-import { EscrowAuthority, use_metaplex } from './helpers/utils';
+} from "@metaplex-foundation/js";
+import { EscrowAuthority, use_metaplex } from "./helpers/utils";
 import {
   addCollectionConstraint,
   addNoneConstraint,
@@ -43,10 +30,14 @@
   showTrifle,
   transferIn,
   transferOut,
-} from './helpers/trifle';
-import { findEscrowConstraintModelPda, findEscrowPda, findTriflePda } from './helpers/pdas';
-import { Key } from '@metaplex-foundation/mpl-token-metadata';
-import { PublicKeyMismatchError } from '@metaplex-foundation/mpl-auction-house';
+} from "./helpers/trifle";
+import {
+  findEscrowConstraintModelPda,
+  findEscrowPda,
+  findTriflePda,
+} from "./helpers/pdas";
+import { Key } from "@metaplex-foundation/mpl-token-metadata";
+import { PublicKeyMismatchError } from "@metaplex-foundation/mpl-auction-house";
 
 // TODO: show this on -h or --help
 // clear();
@@ -54,7 +45,6 @@
 //   chalk.green(figlet.textSync("Trifle CLI", { horizontalLayout: "full" })),
 // );
 
-<<<<<<< HEAD
 const addTransferEffectsOptions = (cmd: Command) => {
   cmd.option(
     "-T, --track",
@@ -95,24 +85,20 @@
 };
 
 const create = program.command("create");
-=======
-const create = program.command('create');
->>>>>>> a1f3d723
 
 create
-  .command('model')
-  .option(
-    '-e, --env <string>',
-    'Solana cluster env name',
-    'devnet', //mainnet-beta, testnet, devnet
-  )
-  .option('-r, --rpc <string>', 'The endpoint to connect to.')
-  .option('-k, --keypair <path>', `Solana wallet location`)
-  .option('-l, --log-level <string>', 'log level', setLogLevel)
-  .option('-n, --name <string>', 'The name of the constraint model.')
-  .option('-s, --schema <string>', 'The schema of the constraint model.')
-  .action(async (directory, cmd) => {
-    // console.log(cmd.opts());
+  .command("model")
+  .option(
+    "-e, --env <string>",
+    "Solana cluster env name",
+    "devnet", //mainnet-beta, testnet, devnet
+  )
+  .option("-r, --rpc <string>", "The endpoint to connect to.")
+  .option("-k, --keypair <path>", `Solana wallet location`)
+  .option("-l, --log-level <string>", "log level", setLogLevel)
+  .option("-n, --name <string>", "The name of the constraint model.")
+  .option("-s, --schema <string>", "The schema of the constraint model.")
+  .action(async (directory, cmd) => {
     const { keypair, env, rpc, name, schema } = cmd.opts();
 
     const metaplex = await use_metaplex(keypair, env, rpc);
@@ -132,26 +118,29 @@
   });
 
 create
-  .command('trifle')
-  .option(
-    '-e, --env <string>',
-    'Solana cluster env name',
-    'devnet', //mainnet-beta, testnet, devnet
-  )
-  .option('-r, --rpc <string>', 'The endpoint to connect to.')
-  .option('-k, --keypair <path>', `Solana wallet location`)
-  .option('-l, --log-level <string>', 'log level', setLogLevel)
-  .option('-m, --mint <string>', 'The mint of the NFT you want to create a trifle for.')
-  .option('-c, --create', 'Create a new base NFT with the Trifle.')
-  .option('-u, --uri <string>', 'The URI if creating a new NFT.')
-  .option('-n, --name <string>', 'The name if creating a new NFT.')
-  .option(
-    '-mn, --model-name <string>',
-    'The name of the constraint model (Assumes keypair is the same as the Model Authority).',
-  )
-  .action(async (directory, cmd) => {
-    // console.log(cmd.opts());
-    const { keypair, env, rpc, mint, create, uri, name, modelName } = cmd.opts();
+  .command("trifle")
+  .option(
+    "-e, --env <string>",
+    "Solana cluster env name",
+    "devnet", //mainnet-beta, testnet, devnet
+  )
+  .option("-r, --rpc <string>", "The endpoint to connect to.")
+  .option("-k, --keypair <path>", `Solana wallet location`)
+  .option("-l, --log-level <string>", "log level", setLogLevel)
+  .option(
+    "-m, --mint <string>",
+    "The mint of the NFT you want to create a trifle for.",
+  )
+  .option("-c, --create", "Create a new base NFT with the Trifle.")
+  .option("-u, --uri <string>", "The URI if creating a new NFT.")
+  .option("-n, --name <string>", "The name if creating a new NFT.")
+  .option(
+    "-mn, --model-name <string>",
+    "The name of the constraint model (Assumes keypair is the same as the Model Authority).",
+  )
+  .action(async (directory, cmd) => {
+    const { keypair, env, rpc, mint, create, uri, name, modelName } = cmd
+      .opts();
 
     const metaplex = await use_metaplex(keypair, env, rpc);
 
@@ -191,9 +180,8 @@
     await showTrifle(metaplex.connection, trifleAddr);
   });
 
-const constraintCommand = create.command('constraint');
-
-<<<<<<< HEAD
+const constraintCommand = create.command("constraint");
+
 const addNoneConstraintCommand = constraintCommand
   .command("none")
   .option(
@@ -202,22 +190,17 @@
     "devnet", //mainnet-beta, testnet, devnet
   )
   .option("-r, --rpc <string>", "The endpoint to connect to.")
-=======
-constraintCommand
-  .command('none')
->>>>>>> a1f3d723
-  .option(
-    '-e, --env <string>',
-    'Solana cluster env name',
-    'devnet', //mainnet-beta, testnet, devnet
-  )
-  .option('-r, --rpc <string>', 'The endpoint to connect to.')
-  .option('-k, --keypair <path>', `Solana wallet location`)
-  .option('-l, --log-level <string>', 'log level', setLogLevel)
-  .option('-mn, --model-name <string>', 'The name of the constraint model.')
-  .option('-cn --constraint-name <string>', 'The name of the constraint')
-  .option(
-<<<<<<< HEAD
+  .option(
+    "-e, --env <string>",
+    "Solana cluster env name",
+    "devnet", //mainnet-beta, testnet, devnet
+  )
+  .option("-r, --rpc <string>", "The endpoint to connect to.")
+  .option("-k, --keypair <path>", `Solana wallet location`)
+  .option("-l, --log-level <string>", "log level", setLogLevel)
+  .option("-mn, --model-name <string>", "The name of the constraint model.")
+  .option("-cn --constraint-name <string>", "The name of the constraint")
+  .option(
     "-tl --token-limit <int>",
     "The max number of tokens that can be transferred into this constraint slot",
   )
@@ -232,14 +215,6 @@
       modelName,
       tokenLimit,
     } = cmd.opts();
-=======
-    '-l --token-limit <int>',
-    'The max number of tokens that can be transferred into this constraint slot',
-  )
-  .action(async (directory, cmd) => {
-    // console.log(cmd.opts());
-    const { keypair, env, rpc, name, schema, constraintName, modelName, tokenLimit } = cmd.opts();
->>>>>>> a1f3d723
 
     const metaplex = await use_metaplex(keypair, env, rpc);
     const [modelAddress] = await findEscrowConstraintModelPda(
@@ -252,7 +227,7 @@
       secretKey: metaplex.identity().secretKey as Uint8Array,
     });
 
-    const te = useTransferEffects(cmd.opts);
+    const te = useTransferEffects(cmd.opts());
 
     await addNoneConstraint(
       metaplex.connection,
@@ -266,28 +241,15 @@
     await showModel(metaplex.connection, modelAddress);
   });
 
-<<<<<<< HEAD
 const addCollectionConstraintCommand = constraintCommand
   .command("collection")
-=======
-constraintCommand
-  .command('collection')
->>>>>>> a1f3d723
-  .option(
-    '-e, --env <string>',
-    'Solana cluster env name',
-    'devnet', //mainnet-beta, testnet, devnet
-  )
-  .option('-r, --rpc <string>', 'The endpoint to connect to.')
-  .option('-k, --keypair <path>', `Solana wallet location`)
-  .option('-l, --log-level <string>', 'log level', setLogLevel)
-  .option('-mn, --model-name <string>', 'The name of the constraint model.')
-  .option('-cn --constraint-name <string>', 'The name of the constraint')
-  .option(
-    '-tl --token-limit <int>',
-    'The max number of tokens that can be transferred into this constraint slot',
-  )
-<<<<<<< HEAD
+  .option(
+    "-e, --env <string>",
+    "Solana cluster env name",
+    "devnet", //mainnet-beta, testnet, devnet
+  )
+  .option("-r, --rpc <string>", "The endpoint to connect to.")
+  .option("-k, --keypair <path>", `Solana wallet location`)
   .option("-l, --log-level <string>", "log level", setLogLevel)
   .option("-mn, --model-name <string>", "The name of the constraint model.")
   .option("-cn --constraint-name <string>", "The name of the constraint")
@@ -296,12 +258,17 @@
     "The max number of tokens that can be transferred into this constraint slot",
   )
   .option("-c --collection <string>", "The collection address")
-=======
-  .option('-c --collection <string>', 'The collection address')
->>>>>>> a1f3d723
   .action(async (directory, cmd) => {
     // console.log(cmd.opts());
-    const { keypair, env, rpc, constraintName, collection, modelName, tokenLimit } = cmd.opts();
+    const {
+      keypair,
+      env,
+      rpc,
+      constraintName,
+      collection,
+      modelName,
+      tokenLimit,
+    } = cmd.opts();
 
     const metaplex = await use_metaplex(keypair, env, rpc);
     const [modelAddress] = await findEscrowConstraintModelPda(
@@ -315,10 +282,7 @@
     });
 
     const collectionMint = new web3.PublicKey(collection);
-<<<<<<< HEAD
-    const te = useTransferEffects(cmd.opts);
-=======
->>>>>>> a1f3d723
+    const te = useTransferEffects(cmd.opts());
 
     await addCollectionConstraint(
       metaplex.connection,
@@ -333,7 +297,6 @@
     await showModel(metaplex.connection, modelAddress);
   });
 
-<<<<<<< HEAD
 const addTokensConstraintCommand = constraintCommand
   .command("tokens")
   .option(
@@ -342,50 +305,48 @@
     "devnet", //mainnet-beta, testnet, devnet
   )
   .option("-r, --rpc <string>", "The endpoint to connect to.")
-=======
-constraintCommand
-  .command('tokens')
->>>>>>> a1f3d723
-  .option(
-    '-e, --env <string>',
-    'Solana cluster env name',
-    'devnet', //mainnet-beta, testnet, devnet
-  )
-  .option('-r, --rpc <string>', 'The endpoint to connect to.')
-  .option('-k, --keypair <path>', `Solana wallet location`)
-  .option('-l, --log-level <string>', 'log level', setLogLevel)
-  .option('-mn, --model-name <string>', 'The name of the constraint model.')
-  .option('-cn --constraint-name <string>', 'The name of the constraint')
-  .option(
-<<<<<<< HEAD
+  .option(
+    "-e, --env <string>",
+    "Solana cluster env name",
+    "devnet", //mainnet-beta, testnet, devnet
+  )
+  .option("-r, --rpc <string>", "The endpoint to connect to.")
+  .option("-k, --keypair <path>", `Solana wallet location`)
+  .option("-l, --log-level <string>", "log level", setLogLevel)
+  .option("-mn, --model-name <string>", "The name of the constraint model.")
+  .option("-cn --constraint-name <string>", "The name of the constraint")
+  .option(
     "-tl --token-limit <int>",
     "The max number of tokens that can be transferred into this constraint slot",
-=======
-    '-tl --token-limit <int>',
-    'The max number of tokens that can be transferred into this constraint slot',
->>>>>>> a1f3d723
-  )
-  .option(
-    '-p --token-file-path <path>',
-    'The path to the file containing the tokens. Should contain a top-level array of token mint addresses.',
-  )
-  .action(async (directory, cmd) => {
-    // console.log(cmd.opts());
-    const { keypair, env, rpc, constraintName, modelName, tokenLimit, tokenFilePath } = cmd.opts();
+  )
+  .option(
+    "-p --token-file-path <path>",
+    "The path to the file containing the tokens. Should contain a top-level array of token mint addresses.",
+  )
+  .action(async (directory, cmd) => {
+    const {
+      keypair,
+      env,
+      rpc,
+      constraintName,
+      modelName,
+      tokenLimit,
+      tokenFilePath,
+    } = cmd.opts();
 
     // console.log(tokenFilePath);
     if (!tokenFilePath) {
-      console.error('No token file path provided');
+      console.error("No token file path provided");
       process.exit(1);
     }
 
     let tokens: web3.PublicKey[] = [];
 
     try {
-      const data = fs.readFileSync(tokenFilePath, 'utf8');
+      const data = fs.readFileSync(tokenFilePath, "utf8");
       tokens = JSON.parse(data).map((t: string) => new web3.PublicKey(t));
     } catch (e) {
-      console.error('Error reading file: ', e);
+      console.error("Error reading file: ", e);
       process.exit(1);
     }
 
@@ -401,7 +362,7 @@
     });
     // TODO: batch process this.
 
-    const te = useTransferEffects(cmd.opts);
+    const te = useTransferEffects(cmd.opts());
 
     await addTokensConstraint(
       metaplex.connection,
@@ -416,42 +377,39 @@
     await showModel(metaplex.connection, modelAddress);
   });
 
-<<<<<<< HEAD
 addTransferEffectsOptions(addNoneConstraintCommand);
 addTransferEffectsOptions(addCollectionConstraintCommand);
 addTransferEffectsOptions(addTokensConstraintCommand);
 
-const show = program.command("show");
-=======
-const transfer = program.command('transfer');
->>>>>>> a1f3d723
+const transfer = program.command("transfer");
 
 transfer
-  .command('in')
-  .option(
-    '-e, --env <string>',
-    'Solana cluster env name',
-    'devnet', //mainnet-beta, testnet, devnet
-  )
-  .option('-r, --rpc <string>', 'The endpoint to connect to.')
-  .option('-k, --keypair <path>', `Solana wallet location`)
-  .option('-l, --log-level <string>', 'log level', setLogLevel)
-  .option('-m, --mint <string>', 'The mint of the NFT the Trifle is attached to.')
-  .option(
-    '-mn, --model-name <string>',
-    'The name of the constraint model (Assumes keypair is the same as the Model Authority).',
-  )
-  .option('-am, --attribute-mint <string>', 'The mint of the attribute to transfer.')
-  .option('-a, --amount <int>', 'The amount of the attribute to transfer.')
-  .option('-s, --slot <string>', 'The slot to transfer the attribute to.')
-  .action(async (directory, cmd) => {
-    // console.log(cmd.opts());
-<<<<<<< HEAD
-
-    const { keypair, env, rpc, name } = cmd.opts();
-=======
-    const { keypair, env, rpc, mint, modelName, attributeMint, amount, slot } = cmd.opts();
->>>>>>> a1f3d723
+  .command("in")
+  .option(
+    "-e, --env <string>",
+    "Solana cluster env name",
+    "devnet", //mainnet-beta, testnet, devnet
+  )
+  .option("-r, --rpc <string>", "The endpoint to connect to.")
+  .option("-k, --keypair <path>", `Solana wallet location`)
+  .option("-l, --log-level <string>", "log level", setLogLevel)
+  .option(
+    "-m, --mint <string>",
+    "The mint of the NFT the Trifle is attached to.",
+  )
+  .option(
+    "-mn, --model-name <string>",
+    "The name of the constraint model (Assumes keypair is the same as the Model Authority).",
+  )
+  .option(
+    "-am, --attribute-mint <string>",
+    "The mint of the attribute to transfer.",
+  )
+  .option("-a, --amount <int>", "The amount of the attribute to transfer.")
+  .option("-s, --slot <string>", "The slot to transfer the attribute to.")
+  .action(async (directory, cmd) => {
+    const { keypair, env, rpc, mint, modelName, attributeMint, amount, slot } =
+      cmd.opts();
 
     const metaplex = await use_metaplex(keypair, env, rpc);
     const adaptedKeypair = new Keypair({
@@ -459,8 +417,14 @@
       secretKey: metaplex.identity().secretKey as Uint8Array,
     });
 
-    const modelAddr = await findEscrowConstraintModelPda(metaplex.identity().publicKey, modelName);
-    const trifleAddr = await findTriflePda(new web3.PublicKey(mint), metaplex.identity().publicKey);
+    const modelAddr = await findEscrowConstraintModelPda(
+      metaplex.identity().publicKey,
+      modelName,
+    );
+    const trifleAddr = await findTriflePda(
+      new web3.PublicKey(mint),
+      metaplex.identity().publicKey,
+    );
 
     const escrowAddr = await findEscrowPda(
       new web3.PublicKey(mint),
@@ -485,12 +449,12 @@
       .run();
 
     let attribute: NftWithToken | SftWithToken;
-    if (attributeToken.model === 'nft') {
+    if (attributeToken.model === "nft") {
       attribute = attributeToken as NftWithToken;
-    } else if (attributeToken.model === 'sft') {
+    } else if (attributeToken.model === "sft") {
       attribute = attributeToken as SftWithToken;
     } else {
-      console.error('Unknown attribute token type');
+      console.error("Unknown attribute token type");
       return;
     }
     // console.log('Attribute Token: ', attributeToken);
@@ -507,26 +471,32 @@
   });
 
 transfer
-  .command('out')
-  .option(
-    '-e, --env <string>',
-    'Solana cluster env name',
-    'devnet', //mainnet-beta, testnet, devnet
-  )
-  .option('-r, --rpc <string>', 'The endpoint to connect to.')
-  .option('-k, --keypair <path>', `Solana wallet location`)
-  .option('-l, --log-level <string>', 'log level', setLogLevel)
-  .option('-m, --mint <string>', 'The mint of the NFT the Trifle is attached to.')
-  .option(
-    '-mn, --model-name <string>',
-    'The name of the constraint model (Assumes keypair is the same as the Model Authority).',
-  )
-  .option('-am, --attribute-mint <string>', 'The mint of the attribute to transfer.')
-  .option('-a, --amount <int>', 'The amount of the attribute to transfer.')
-  .option('-s, --slot <string>', 'The slot to transfer the attribute to.')
-  .action(async (directory, cmd) => {
-    // console.log(cmd.opts());
-    const { keypair, env, rpc, mint, modelName, attributeMint, amount, slot } = cmd.opts();
+  .command("out")
+  .option(
+    "-e, --env <string>",
+    "Solana cluster env name",
+    "devnet", //mainnet-beta, testnet, devnet
+  )
+  .option("-r, --rpc <string>", "The endpoint to connect to.")
+  .option("-k, --keypair <path>", `Solana wallet location`)
+  .option("-l, --log-level <string>", "log level", setLogLevel)
+  .option(
+    "-m, --mint <string>",
+    "The mint of the NFT the Trifle is attached to.",
+  )
+  .option(
+    "-mn, --model-name <string>",
+    "The name of the constraint model (Assumes keypair is the same as the Model Authority).",
+  )
+  .option(
+    "-am, --attribute-mint <string>",
+    "The mint of the attribute to transfer.",
+  )
+  .option("-a, --amount <int>", "The amount of the attribute to transfer.")
+  .option("-s, --slot <string>", "The slot to transfer the attribute to.")
+  .action(async (directory, cmd) => {
+    const { keypair, env, rpc, mint, modelName, attributeMint, amount, slot } =
+      cmd.opts();
 
     const metaplex = await use_metaplex(keypair, env, rpc);
     const adaptedKeypair = new Keypair({
@@ -534,8 +504,14 @@
       secretKey: metaplex.identity().secretKey as Uint8Array,
     });
 
-    const modelAddr = await findEscrowConstraintModelPda(metaplex.identity().publicKey, modelName);
-    const trifleAddr = await findTriflePda(new web3.PublicKey(mint), metaplex.identity().publicKey);
+    const modelAddr = await findEscrowConstraintModelPda(
+      metaplex.identity().publicKey,
+      modelName,
+    );
+    const trifleAddr = await findTriflePda(
+      new web3.PublicKey(mint),
+      metaplex.identity().publicKey,
+    );
 
     const escrowAddr = await findEscrowPda(
       new web3.PublicKey(mint),
@@ -560,12 +536,12 @@
       .run();
 
     let attribute: NftWithToken | SftWithToken;
-    if (attributeToken.model === 'nft') {
+    if (attributeToken.model === "nft") {
       attribute = attributeToken as NftWithToken;
-    } else if (attributeToken.model === 'sft') {
+    } else if (attributeToken.model === "sft") {
       attribute = attributeToken as SftWithToken;
     } else {
-      console.error('Unknown attribute token type');
+      console.error("Unknown attribute token type");
       return;
     }
     // console.log('Attribute Token: ', attributeToken);
@@ -581,52 +557,62 @@
     await showTrifle(metaplex.connection, trifleAddr[0]);
   });
 
-const show = program.command('show');
+const show = program.command("show");
 
 show
-  .command('model')
-  .option(
-    '-e, --env <string>',
-    'Solana cluster env name',
-    'devnet', //mainnet-beta, testnet, devnet
-  )
-  .option('-r, --rpc <string>', 'The endpoint to connect to.')
-  .option('-k, --keypair <path>', `Solana wallet location`)
-  .option('-l, --log-level <string>', 'log level', setLogLevel)
-  .option('-n, --name <string>', 'The name if creating a new NFT.')
-  .action(async (directory, cmd) => {
-    // console.log(cmd.opts());
+  .command("model")
+  .option(
+    "-e, --env <string>",
+    "Solana cluster env name",
+    "devnet", //mainnet-beta, testnet, devnet
+  )
+  .option("-r, --rpc <string>", "The endpoint to connect to.")
+  .option("-k, --keypair <path>", `Solana wallet location`)
+  .option("-l, --log-level <string>", "log level", setLogLevel)
+  .option("-n, --name <string>", "The name if creating a new NFT.")
+  .action(async (directory, cmd) => {
     const { keypair, env, rpc, name } = cmd.opts();
 
     const metaplex = await use_metaplex(keypair, env, rpc);
 
-    const modelAddr = await findEscrowConstraintModelPda(metaplex.identity().publicKey, name);
+    const modelAddr = await findEscrowConstraintModelPda(
+      metaplex.identity().publicKey,
+      name,
+    );
     await showModel(metaplex.connection, modelAddr[0]);
   });
 
 show
-  .command('trifle')
-  .option(
-    '-e, --env <string>',
-    'Solana cluster env name',
-    'devnet', //mainnet-beta, testnet, devnet
-  )
-  .option('-r, --rpc <string>', 'The endpoint to connect to.')
-  .option('-k, --keypair <path>', `Solana wallet location`)
-  .option('-l, --log-level <string>', 'log level', setLogLevel)
-  .option('-m, --mint <string>', 'The mint of the NFT you want to view the Trifle for.')
-  .option(
-    '-mn, --model-name <string>',
-    'The name of the constraint model (Assumes keypair is the same as the Model Authority).',
-  )
-  .action(async (directory, cmd) => {
-    // console.log(cmd.opts());
+  .command("trifle")
+  .option(
+    "-e, --env <string>",
+    "Solana cluster env name",
+    "devnet", //mainnet-beta, testnet, devnet
+  )
+  .option("-r, --rpc <string>", "The endpoint to connect to.")
+  .option("-k, --keypair <path>", `Solana wallet location`)
+  .option("-l, --log-level <string>", "log level", setLogLevel)
+  .option(
+    "-m, --mint <string>",
+    "The mint of the NFT you want to view the Trifle for.",
+  )
+  .option(
+    "-mn, --model-name <string>",
+    "The name of the constraint model (Assumes keypair is the same as the Model Authority).",
+  )
+  .action(async (directory, cmd) => {
     const { keypair, env, rpc, mint, modelName } = cmd.opts();
 
     const metaplex = await use_metaplex(keypair, env, rpc);
 
-    const modelAddr = await findEscrowConstraintModelPda(metaplex.identity().publicKey, modelName);
-    const trifleAddr = await findTriflePda(new web3.PublicKey(mint), metaplex.identity().publicKey);
+    const modelAddr = await findEscrowConstraintModelPda(
+      metaplex.identity().publicKey,
+      modelName,
+    );
+    const trifleAddr = await findTriflePda(
+      new web3.PublicKey(mint),
+      metaplex.identity().publicKey,
+    );
     await showTrifle(metaplex.connection, trifleAddr[0]);
   });
 
@@ -635,11 +621,11 @@
   if (value === undefined || value === null) {
     return;
   }
-  log.info('setting the log value to: ' + value);
+  log.info("setting the log value to: " + value);
   log.setLevel(value);
 }
 
 program
-  .version('0.0.1')
-  .description('CLI for controlling and managing Trifle accounts.')
+  .version("0.0.1")
+  .description("CLI for controlling and managing Trifle accounts.")
   .parse(process.argv);
--- conflicted
+++ resolved
@@ -10,12 +10,7 @@
 | [Token Entangler](./token-entangler)   | [![Program Token Entangler][p-token-entangler-svg]][p-token-entangler-yml]    | [![SDK Token Entangler][sdk-token-entangler-svg]][sdk-token-entangler-yml]    |                                                                                    |
 | [Token Metadata](./token-metadata)     | [![Program Token Metadata][p-token-metadata-svg]][p-token-metadata-yml]       | [![SDK Token Metadata][sdk-token-metadata-svg]][sdk-token-metadata-yml]       |                                                                                    |
 | [Auction House](./auction-house)       | [![Program Auction House][p-auction-house-svg]][p-auction-house-yml]          | [![SDK Auction House][sdk-auction-house-svg]][sdk-auction-house-yml]          |                                                                                    |
-<<<<<<< HEAD
 | [NFT-Packs](./nft-packs)               | [![Program NFT-Packs][p-nft-packs-svg]][p-nft-packs-yml]                      |                                                                               |                                                                                    |
-=======
-| [Metaplex](./metaplex)                 | [![Program Metaplex][p-metaplex-svg]][p-metaplex-yml]                         | [![SDK Metaplex][sdk-metaplex-svg]][sdk-metaplex-yml]                         |                                                                                    |
-| [NFT-Packs](./nft-packs)               | [![Program NFT-Packs][p-nft-packs-svg]][p-nft-packs-yml]                      | [![SDK NFT-Packs][sdk-nft-packs-svg]][sdk-nft-packs-yml]                      |                                                                                    |
->>>>>>> 58d10c46
 | [Gumdrop](./gumdrop)                   | [![Program Gumdrop][p-gumdrop-svg]][p-gumdrop-yml]                            | [![SDK Gumdrop][sdk-gumdrop-svg]][sdk-gumdrop-yml]                            |                                                                                    |
 | [Fixed price sale](./fixed-price-sale) | [![Program Fixed Price Sale][p-fixed-price-sale-svg]][p-fixed-price-sale-yml] | [![SDK Fixed Price Sale][sdk-fixed-price-sale-svg]][sdk-fixed-price-sale-yml] | [![Integration Fixed Price Sale][i-fixed-price-sale-svg]][i-fixed-price-sale-yml]  |
 

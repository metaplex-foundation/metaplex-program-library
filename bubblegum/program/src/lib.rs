use {
    crate::error::BubblegumError,
    crate::state::metaplex_anchor::MplTokenMetadata,
    crate::state::{
        leaf_schema::{LeafSchema, Version},
        metaplex_adapter::{self, Creator, MetadataArgs, TokenProgramVersion},
        metaplex_anchor::{MasterEdition, TokenMetadata},
        request::{MintRequest, MINT_REQUEST_SIZE},
        NFTDecompressionEvent, NewNFTEvent, TreeConfig, Voucher, ASSET_PREFIX,
        COLLECTION_CPI_PREFIX, TREE_AUTHORITY_SIZE, VOUCHER_PREFIX, VOUCHER_SIZE,
    },
    crate::utils::{
        append_leaf, assert_metadata_is_mpl_compatible, assert_pubkey_equal, cmp_bytes,
        cmp_pubkeys, get_asset_id, replace_leaf,
    },
    anchor_lang::{
        prelude::*,
        solana_program::{
            keccak,
            program::{invoke, invoke_signed},
            program_error::ProgramError,
            program_pack::Pack,
            system_instruction,
            account_info::AccountInfo
        },
    },
    spl_compression::{
        Node,
        data_wrapper::{
            Wrapper,
            wrap_event
        },
    },
<<<<<<< HEAD
=======
    gummyroll::{program::Gummyroll, state::CandyWrapper, utils::wrap_event, Node},
    mpl_token_metadata::{
        assertions::collection::{
            assert_collection_verify_is_valid, assert_has_collection_authority,
        },
        state::CollectionDetails,
    },
>>>>>>> faa2173b
    spl_token::state::Mint as SplMint,
    std::collections::HashSet,
};

pub mod error;
pub mod state;
pub mod utils;

declare_id!("BGUMAp9Gq7iTEuizy4pqaxsTyUCBK68MDfK752saRPUY");

#[derive(Clone)]
pub struct SplCompression;

impl Id for SplCompression {
    fn id() -> Pubkey {
        spl_compression::id()
    }
}

#[derive(Accounts)]
pub struct CreateTree<'info> {
    #[account(
        init,
        seeds = [merkle_slab.key().as_ref()],
        payer = payer,
        space = TREE_AUTHORITY_SIZE,
        bump,
    )]
    pub authority: Account<'info, TreeConfig>,
    #[account(mut)]
    pub payer: Signer<'info>,
    pub tree_creator: Signer<'info>,
    pub candy_wrapper: Program<'info, Wrapper>,
    pub system_program: Program<'info, System>,
    pub gummyroll_program: Program<'info, SplCompression>,
    #[account(zero)]
    /// CHECK: This account must be all zeros
    pub merkle_slab: UncheckedAccount<'info>,
}

#[derive(Accounts)]
pub struct MintV1<'info> {
    /// CHECK: This is checked in the instruction. Must be signer if it is not equal to the `authority`
    pub mint_authority: AccountInfo<'info>,
    #[account(
        mut,
        seeds = [merkle_slab.key().as_ref()],
        bump,
    )]
    pub authority: Account<'info, TreeConfig>,
    pub candy_wrapper: Program<'info, Wrapper>,
    pub gummyroll_program: Program<'info, SplCompression>,
    /// CHECK: This account is neither written to nor read from.
    pub owner: AccountInfo<'info>,
    /// CHECK: This account is neither written to nor read from.
    pub delegate: AccountInfo<'info>,
    #[account(
        mut,
        seeds=[merkle_slab.key().as_ref(), mint_authority.key().as_ref()],
        bump,
    )]
    pub mint_authority_request: Account<'info, MintRequest>,
    #[account(mut)]
    /// CHECK: unsafe
    pub merkle_slab: UncheckedAccount<'info>,
}

#[derive(Accounts)]
pub struct Burn<'info> {
    #[account(
        seeds = [merkle_slab.key().as_ref()],
        bump,
    )]
    pub authority: Account<'info, TreeConfig>,
    pub candy_wrapper: Program<'info, Wrapper>,
    pub gummyroll_program: Program<'info, SplCompression>,
    /// CHECK: This account is checked in the instruction
    pub owner: UncheckedAccount<'info>,
    /// CHECK: This account is checked in the instruction
    pub delegate: UncheckedAccount<'info>,
    #[account(mut)]
    /// CHECK: This account is modified in the downstream program
    pub merkle_slab: UncheckedAccount<'info>,
}

#[derive(Accounts)]
pub struct CreatorVerification<'info> {
    #[account(
        seeds = [merkle_slab.key().as_ref()],
        bump,
    )]
    pub authority: Account<'info, TreeConfig>,
    /// CHECK: This account is checked in the instruction
    pub owner: UncheckedAccount<'info>,
    /// CHECK: This account is chekced in the instruction
    pub delegate: UncheckedAccount<'info>,
    pub payer: Signer<'info>,
    pub creator: Signer<'info>,
    pub candy_wrapper: Program<'info, Wrapper>,
    pub gummyroll_program: Program<'info, SplCompression>,
    #[account(mut)]
    /// CHECK: This account is modified in the downstream program
    pub merkle_slab: UncheckedAccount<'info>,
}

#[derive(Accounts)]
pub struct CollectionVerification<'info> {
    #[account(
        seeds = [merkle_slab.key().as_ref()],
        bump,
    )]
    pub authority: Account<'info, TreeConfig>,
    /// CHECK: This account is checked in the instruction
    pub owner: UncheckedAccount<'info>,
    /// CHECK: This account is checked in the instruction
    pub delegate: UncheckedAccount<'info>,
    pub payer: Signer<'info>,
    /// CHECK: This account is checked to be a signer in
    /// the case of `set_and_verify_collection` where
    /// we are actually changing the NFT metadata.
    pub tree_delegate: UncheckedAccount<'info>,
    pub collection_authority: Signer<'info>,
    /// CHECK: This account is checked in the instruction
    pub collection_mint: UncheckedAccount<'info>,
    pub collection_metadata: Box<Account<'info, TokenMetadata>>,
    /// CHECK: This account is checked in the instruction
    pub edition_account: UncheckedAccount<'info>,
    /// CHECK: This is just used as a signing PDA.
    #[account(
        seeds = [COLLECTION_CPI_PREFIX.as_ref()],
        bump,
    )]
    pub bubblegum_signer: UncheckedAccount<'info>,
    pub candy_wrapper: Program<'info, CandyWrapper>,
    pub gummyroll_program: Program<'info, Gummyroll>,
    #[account(mut)]
    /// CHECK: This account is modified in the downstream program
    pub merkle_slab: UncheckedAccount<'info>,
    pub token_metadata_program: Program<'info, MplTokenMetadata>,
}

#[derive(Accounts)]
pub struct Transfer<'info> {
    #[account(
        seeds = [merkle_slab.key().as_ref()],
        bump,
    )]
    /// CHECK: This account is neither written to nor read from.
    pub authority: Account<'info, TreeConfig>,
    /// CHECK: This account is checked in the instruction
    pub owner: UncheckedAccount<'info>,
    /// CHECK: This account is chekced in the instruction
    pub delegate: UncheckedAccount<'info>,
    /// CHECK: This account is neither written to nor read from.
    pub new_owner: UncheckedAccount<'info>,
    pub candy_wrapper: Program<'info, Wrapper>,
    pub gummyroll_program: Program<'info, SplCompression>,
    #[account(mut)]
    /// CHECK: This account is modified in the downstream program
    pub merkle_slab: UncheckedAccount<'info>,
}

#[derive(Accounts)]
pub struct Delegate<'info> {
    #[account(
        seeds = [merkle_slab.key().as_ref()],
        bump,
    )]
    /// CHECK: This account is neither written to nor read from.
    pub authority: Account<'info, TreeConfig>,
    pub owner: Signer<'info>,
    /// CHECK: This account is neither written to nor read from.
    pub previous_delegate: UncheckedAccount<'info>,
    /// CHECK: This account is neither written to nor read from.
    pub new_delegate: UncheckedAccount<'info>,
    pub candy_wrapper: Program<'info, Wrapper>,
    pub gummyroll_program: Program<'info, SplCompression>,
    #[account(mut)]
    /// CHECK: This account is modified in the downstream program
    pub merkle_slab: UncheckedAccount<'info>,
}

#[derive(Accounts)]
#[instruction(
    _root: [u8; 32],
    _data_hash: [u8; 32],
    _creator_hash: [u8; 32],
    nonce: u64,
    _index: u32,
)]
pub struct Redeem<'info> {
    #[account(
        seeds = [merkle_slab.key().as_ref()],
        bump,
    )]
    /// CHECK: This account is neither written to nor read from.
    pub authority: Account<'info, TreeConfig>,
    pub candy_wrapper: Program<'info, Wrapper>,
    pub gummyroll_program: Program<'info, SplCompression>,
    #[account(mut)]
    pub owner: Signer<'info>,
    /// CHECK: This account is chekced in the instruction
    pub delegate: UncheckedAccount<'info>,
    #[account(mut)]
    /// CHECK: checked in cpi
    pub merkle_slab: UncheckedAccount<'info>,
    #[account(
        init,
        seeds = [
        VOUCHER_PREFIX.as_ref(),
        merkle_slab.key().as_ref(),
        & nonce.to_le_bytes()
    ],
    payer = owner,
    space = VOUCHER_SIZE,
    bump
    )]
    pub voucher: Account<'info, Voucher>,
    pub system_program: Program<'info, System>,
}

#[derive(Accounts)]
pub struct CancelRedeem<'info> {
    #[account(
        seeds = [merkle_slab.key().as_ref()],
        bump,
    )]
    /// CHECK: This account is neither written to nor read from.
    pub authority: Account<'info, TreeConfig>,
    pub candy_wrapper: Program<'info, Wrapper>,
    pub gummyroll_program: Program<'info, SplCompression>,
    #[account(mut)]
    /// CHECK: unsafe
    pub merkle_slab: UncheckedAccount<'info>,
    #[account(
        mut,
        close = owner,
        seeds = [
        VOUCHER_PREFIX.as_ref(),
        merkle_slab.key().as_ref(),
        & voucher.leaf_schema.nonce().to_le_bytes()
    ],
    bump
    )]
    pub voucher: Account<'info, Voucher>,
    #[account(mut)]
    pub owner: Signer<'info>,
}

#[derive(Accounts)]
pub struct DecompressV1<'info> {
    #[account(
        mut,
        close = owner,
        seeds = [
            VOUCHER_PREFIX.as_ref(),
            voucher.merkle_slab.as_ref(),
            voucher.leaf_schema.nonce().to_le_bytes().as_ref()
        ],
        bump
    )]
    pub voucher: Box<Account<'info, Voucher>>,
    #[account(mut)]
    pub owner: Signer<'info>,
    /// CHECK: versioning is handled in the instruction
    #[account(mut)]
    pub token_account: UncheckedAccount<'info>,
    /// CHECK: versioning is handled in the instruction
    #[account(
        mut,
        seeds = [
            ASSET_PREFIX.as_ref(),
            voucher.merkle_slab.as_ref(),
            voucher.leaf_schema.nonce().to_le_bytes().as_ref(),
        ],
        bump
    )]
    pub mint: UncheckedAccount<'info>,
    /// CHECK:
    #[account(
        seeds = [mint.key().as_ref()],
        bump,
    )]
    pub mint_authority: UncheckedAccount<'info>,
    /// CHECK:
    #[account(mut)]
    pub metadata: UncheckedAccount<'info>,
    /// CHECK: Initialized in Token Metadata Program
    #[account(mut)]
    pub master_edition: UncheckedAccount<'info>,
    pub system_program: Program<'info, System>,
    pub sysvar_rent: Sysvar<'info, Rent>,
    /// CHECK:
    pub token_metadata_program: Program<'info, MplTokenMetadata>,
    /// CHECK: versioning is handled in the instruction
    pub token_program: UncheckedAccount<'info>,
    /// CHECK:
    pub associated_token_program: UncheckedAccount<'info>,
}

#[derive(Accounts)]
pub struct Compress<'info> {
    #[account(
        seeds = [merkle_slab.key().as_ref()],
        bump,
    )]
    /// CHECK: This account is neither written to nor read from.
    pub authority: UncheckedAccount<'info>,
    /// CHECK: This account is not read
    pub merkle_slab: UncheckedAccount<'info>,
    /// CHECK: This account is checked in the instruction
    pub owner: Signer<'info>,
    /// CHECK: This account is chekced in the instruction
    pub delegate: UncheckedAccount<'info>,
    /// CHECK: versioning is handled in the instruction
    #[account(mut)]
    pub token_account: AccountInfo<'info>,
    /// CHECK: versioning is handled in the instruction
    #[account(mut)]
    pub mint: AccountInfo<'info>,
    #[account(mut)]
    pub metadata: Box<Account<'info, TokenMetadata>>,
    #[account(mut)]
    pub master_edition: Box<Account<'info, MasterEdition>>,
    #[account(mut)]
    pub payer: Signer<'info>,
    pub system_program: Program<'info, System>,
    /// CHECK:
    pub token_metadata_program: UncheckedAccount<'info>,
    /// CHECK:
    pub token_program: UncheckedAccount<'info>,
    pub candy_wrapper: Program<'info, Wrapper>,
    pub gummyroll_program: Program<'info, SplCompression>,
}

#[derive(Accounts)]
pub struct SetMintRequest<'info> {
    #[account(
        init_if_needed,
        space=MINT_REQUEST_SIZE,
        seeds=[merkle_slab.key().as_ref(), mint_authority.key().as_ref()],
        payer=payer,
        bump
    )]
    pub mint_authority_request: Account<'info, MintRequest>,
    #[account(mut)]
    pub payer: Signer<'info>,
    pub mint_authority: Signer<'info>,
    #[account(
        mut,
        seeds = [merkle_slab.key().as_ref()],
        bump
    )]
    pub tree_authority: Account<'info, TreeConfig>,
    pub system_program: Program<'info, System>,
    /// CHECK: this account is neither read from or written to
    pub merkle_slab: UncheckedAccount<'info>,
}

#[derive(Accounts)]
pub struct SetDefaultMintRequest<'info> {
    #[account(
        init_if_needed,
        space=MINT_REQUEST_SIZE,
        seeds=[merkle_slab.key().as_ref(), tree_authority.key().as_ref()],
        payer=payer,
        bump
    )]
    pub mint_authority_request: Account<'info, MintRequest>,
    #[account(mut)]
    pub payer: Signer<'info>,
    pub creator: Signer<'info>,
    #[account(
        mut,
        seeds = [merkle_slab.key().as_ref()],
        bump,
        has_one = creator,
    )]
    pub tree_authority: Account<'info, TreeConfig>,
    pub system_program: Program<'info, System>,
    /// CHECK: this account is neither read from or written to
    pub merkle_slab: UncheckedAccount<'info>,
}

#[derive(Accounts)]
pub struct ApproveMintRequest<'info> {
    #[account(
        mut,
        seeds = [merkle_slab.key().as_ref(), mint_authority_request.mint_authority.as_ref()],
        bump
    )]
    pub mint_authority_request: Account<'info, MintRequest>,
    #[account(
        constraint= *tree_delegate.key == tree_authority.creator || *tree_delegate.key == tree_authority.delegate
    )]
    pub tree_delegate: Signer<'info>,
    #[account(
        mut,
        seeds = [merkle_slab.key().as_ref()],
        bump
    )]
    pub tree_authority: Account<'info, TreeConfig>,
    /// CHECK: this account is neither read from or written to
    pub merkle_slab: UncheckedAccount<'info>,
}

#[derive(Accounts)]
pub struct CloseMintRequest<'info> {
    #[account(
        mut,
        close = mint_authority,
        seeds = [merkle_slab.key().as_ref(), mint_authority.key().as_ref()],
        bump
    )]
    pub mint_authority_request: Account<'info, MintRequest>,
    #[account(mut)]
    pub mint_authority: Signer<'info>,
    #[account(
        mut,
        seeds = [merkle_slab.key().as_ref()],
        bump
    )]
    pub tree_authority: Account<'info, TreeConfig>,
    /// CHECK: this account is neither read from or written to
    pub merkle_slab: UncheckedAccount<'info>,
}

#[derive(Accounts)]
pub struct SetTreeDelegate<'info> {
    pub creator: Signer<'info>,
    /// CHECK: this account is neither read from or written to
    pub new_delegate: UncheckedAccount<'info>,
    /// CHECK: this account is neither read from or written to
    pub merkle_slab: UncheckedAccount<'info>,
    #[account(
        mut,
        seeds = [merkle_slab.key().as_ref()],
        bump,
        has_one = creator
    )]
    pub tree_authority: Account<'info, TreeConfig>,
}

pub fn hash_creators(creators: &Vec<Creator>) -> Result<[u8; 32]> {
    // Convert creator Vec to bytes Vec.
    let creator_data = creators
        .iter()
        .map(|c| [c.address.as_ref(), &[c.verified as u8], &[c.share]].concat())
        .collect::<Vec<_>>();
    // Calculate new creator hash.
    Ok(keccak::hashv(
        creator_data
            .iter()
            .map(|c| c.as_slice())
            .collect::<Vec<&[u8]>>()
            .as_ref(),
    )
    .to_bytes())
}

pub fn hash_metadata(metadata: &MetadataArgs) -> Result<[u8; 32]> {
    let metadata_args_hash = keccak::hashv(&[metadata.try_to_vec()?.as_slice()]);
    // Calculate new data hash.
    Ok(keccak::hashv(&[
        &metadata_args_hash.to_bytes(),
        &metadata.seller_fee_basis_points.to_le_bytes(),
    ])
    .to_bytes())
}

pub enum InstructionName {
    Unknown,
    MintV1,
    Redeem,
    CancelRedeem,
    Transfer,
    Delegate,
    DecompressV1,
    Compress,
    Burn,
    CreateTree,
    VerifyCreator,
    UnverifyCreator
}

pub fn get_instruction_type(full_bytes: &[u8]) -> InstructionName {
    let disc: [u8; 8] = {
        let mut disc = [0; 8];
        disc.copy_from_slice(&full_bytes[..8]);
        disc
    };
    match disc {
        [145, 98, 192, 118, 184, 147, 118, 104] => InstructionName::MintV1,
        [111, 76, 232, 50, 39, 175, 48, 242] => InstructionName::CancelRedeem,
        [184, 12, 86, 149, 70, 196, 97, 225] => InstructionName::Redeem,
        [163, 52, 200, 231, 140, 3, 69, 186] => InstructionName::Transfer,
        [90, 147, 75, 178, 85, 88, 4, 137] => InstructionName::Delegate,
        [54, 85, 76, 70, 228, 250, 164, 81] => InstructionName::DecompressV1,
        [116, 110, 29, 56, 107, 219, 42, 93] => InstructionName::Burn,
        [82, 193, 176, 117, 176, 21, 115, 253] => InstructionName::Compress,
        [165, 83, 136, 142, 89, 202, 47, 220] => InstructionName::CreateTree,
        [52, 17, 96, 132, 71, 4, 85, 194] => InstructionName::VerifyCreator,
        [107, 178, 57, 39, 105, 115, 112, 152] => InstructionName::UnverifyCreator,
        _ => InstructionName::Unknown,
    }
}

fn assert_enough_mints_to_approve<'info>(
    authority: &Account<'info, TreeConfig>,
    to_approve: u64,
) -> Result<()> {
    if !authority.contains_mint_capacity(to_approve) {
        return Err(BubblegumError::InsufficientMintCapacity.into());
    }
    Ok(())
}

fn process_mint_v1<'info>(
    message: MetadataArgs,
    owner: Pubkey,
    delegate: Pubkey,
    metadata_auth: HashSet<Pubkey>,
    authority_bump: u8,
    authority: &mut Account<'info, TreeConfig>,
    merkle_slab: &AccountInfo<'info>,
    candy_wrapper: &Program<'info, Wrapper>,
    gummyroll_program: &AccountInfo<'info>,
) -> Result<()> {
    assert_metadata_is_mpl_compatible(&message)?;
    // TODO -> Separate V1 / V1 into seperate instructions

    // TODO -> Pass collection in check collection authority or collection delegate authority signer
    //
    // Currently, not allowing a collection to be verified outside of `verify_collection`
    // instruction to have parity with token-metadata.
    if let Some(collection) = &message.collection {
        if collection.verified {
            return Err(BubblegumError::CollectionCannotBeVerifiedInThisInstruction.into());
        }
    }

    // @dev: seller_fee_basis points is encoded twice so that it can be passed to marketplace
    // instructions, without passing the entire, un-hashed MetadataArgs struct
    let metadata_args_hash = keccak::hashv(&[message.try_to_vec()?.as_slice()]);
    let data_hash = keccak::hashv(&[
        &metadata_args_hash.to_bytes(),
        &message.seller_fee_basis_points.to_le_bytes(),
    ]);

    // Use the metadata auth to check whether we can allow `verified` to be set to true in the
    // creator Vec.
    let creator_data = message
        .creators
        .iter()
        .map(|c| {
            if c.verified && !metadata_auth.contains(&c.address) {
                Err(BubblegumError::CreatorDidNotVerify.into())
            } else {
                Ok([c.address.as_ref(), &[c.verified as u8], &[c.share]].concat())
            }
        })
        .collect::<Result<Vec<_>>>()?;

    // Calculate creator hash.
    let creator_hash = keccak::hashv(
        creator_data
            .iter()
            .map(|c| c.as_slice())
            .collect::<Vec<&[u8]>>()
            .as_ref(),
    );

    let asset_id = get_asset_id(&merkle_slab.key(), authority.num_minted);
    let leaf = LeafSchema::new_v0(
        asset_id,
        owner,
        delegate,
        authority.num_minted,
        data_hash.to_bytes(),
        creator_hash.to_bytes(),
    );
    let new_nft = NewNFTEvent {
        version: Version::V1,
        metadata: message,
        nonce: authority.num_minted,
    };

    emit!(new_nft);
    wrap_event(new_nft.try_to_vec()?, &candy_wrapper)?;

    emit!(leaf.to_event());

    authority.num_minted = authority.num_minted.saturating_add(1);
    append_leaf(
        &merkle_slab.key(),
        authority_bump,
        &gummyroll_program.to_account_info(),
        &authority.to_account_info(),
        &merkle_slab.to_account_info(),
        &candy_wrapper.to_account_info(),
        leaf.to_node(),
    )
}

fn process_creator_verification<'info>(
    ctx: Context<'_, '_, '_, 'info, CreatorVerification<'info>>,
    root: [u8; 32],
    data_hash: [u8; 32],
    creator_hash: [u8; 32],
    nonce: u64,
    index: u32,
    mut message: MetadataArgs,
    verify: bool,
) -> Result<()> {
    let owner = ctx.accounts.owner.to_account_info();
    let delegate = ctx.accounts.delegate.to_account_info();
    let merkle_slab = ctx.accounts.merkle_slab.to_account_info();

    let creator = ctx.accounts.creator.key();

    // Creator Vec must contain creators.
    if message.creators.is_empty() {
        return Err(BubblegumError::NoCreatorsPresent.into());
    }

    // Creator must be in user-provided creator Vec.
    if !message.creators.iter().any(|c| c.address == creator) {
        return Err(BubblegumError::CreatorNotFound.into());
    }

    // User-provided creator Vec must result in same user-provided creator hash.
    let incoming_creator_hash = hash_creators(&message.creators)?;
    assert_eq!(creator_hash, incoming_creator_hash);

    // User-provided metadata must result in same user-provided data hash.
    let incoming_data_hash = hash_metadata(&message)?;
    assert_eq!(data_hash, incoming_data_hash);

    // Calculate new creator Vec with `verified` set to true for signing creator.
    let updated_creator_vec = message
        .creators
        .iter()
        .map(|c| {
            let verified = if c.address == creator.key() {
                verify
            } else {
                c.verified
            };
            Creator {
                address: c.address,
                verified,
                share: c.share,
            }
        })
        .collect::<Vec<Creator>>();

    // Calculate new creator hash.
    let updated_creator_hash = hash_creators(&message.creators)?;

    // Update creator Vec in metadata args.
    message.creators = updated_creator_vec;

    // Calculate new data hash.
    let updated_data_hash = hash_metadata(&message)?;

    // Build previous leaf struct, new leaf struct, and replace the leaf in the tree.
    let asset_id = get_asset_id(&merkle_slab.key(), nonce);
    let previous_leaf = LeafSchema::new_v0(
        asset_id,
        owner.key(),
        delegate.key(),
        nonce,
        data_hash,
        creator_hash,
    );
    let new_leaf = LeafSchema::new_v0(
        asset_id,
        owner.key(),
        delegate.key(),
        nonce,
        updated_data_hash,
        updated_creator_hash,
    );
    emit!(new_leaf.to_event());
    replace_leaf(
        &merkle_slab.key(),
        *ctx.bumps.get("authority").unwrap(),
        &ctx.accounts.gummyroll_program.to_account_info(),
        &ctx.accounts.authority.to_account_info(),
        &ctx.accounts.merkle_slab.to_account_info(),
        &ctx.accounts.candy_wrapper.to_account_info(),
        ctx.remaining_accounts,
        root,
        previous_leaf.to_node(),
        new_leaf.to_node(),
        index,
    )
}

fn process_collection_verification<'info>(
    ctx: Context<'_, '_, '_, 'info, CollectionVerification<'info>>,
    root: [u8; 32],
    data_hash: [u8; 32],
    creator_hash: [u8; 32],
    nonce: u64,
    index: u32,
    mut message: MetadataArgs,
    verify: bool,
    new_collection: Option<[u8; 32]>,
) -> Result<()> {
    let owner = ctx.accounts.owner.to_account_info();
    let delegate = ctx.accounts.delegate.to_account_info();
    let merkle_slab = ctx.accounts.merkle_slab.to_account_info();
    let collection_metadata = &ctx.accounts.collection_metadata;
    let collection_mint = ctx.accounts.collection_mint.to_account_info();
    let edition_account = ctx.accounts.edition_account.to_account_info();
    let collection_authority = ctx.accounts.collection_authority.to_account_info();
    let bubblegum_signer = ctx.accounts.bubblegum_signer.to_account_info();
    let token_metadata_program = ctx.accounts.token_metadata_program.to_account_info();

    // Look for collection authority record PDA as a remaining account.
    let collection_authority_record = if ctx.remaining_accounts.len() > 0 {
        Some(&ctx.remaining_accounts[0])
    } else {
        None
    };

    // Verify correct account ownerships.
    require!(
        *collection_metadata.to_account_info().owner == ctx.accounts.token_metadata_program.key(),
        BubblegumError::IncorrectOwner
    );
    require!(
        *collection_mint.owner == spl_token::id(),
        BubblegumError::IncorrectOwner
    );
    require!(
        *edition_account.owner == ctx.accounts.token_metadata_program.key(),
        BubblegumError::IncorrectOwner
    );

    // User-provided metadata must result in same user-provided data hash.
    let incoming_data_hash = hash_metadata(&message)?;
    assert_eq!(data_hash, incoming_data_hash);

    // If new collection was provided, set it in the NFT metadata.
    if new_collection.is_some() {
        message.collection = new_collection.map(|c| metaplex_adapter::Collection {
            verified: false, // Set to true below.
            key: Pubkey::new(&c),
        });
    }

    // If the NFT has collection data, we set it to the correct value after doing some validation.
    if let Some(collection) = &mut message.collection {
        // Don't verify already verified items, or unverify unverified items, otherwise for sized
        // collections we end up with invalid size data.
        if verify && collection.verified {
            return Err(BubblegumError::AlreadyVerified.into());
        } else if !verify && !collection.verified {
            return Err(BubblegumError::AlreadyUnverified.into());
        }

        // Collection verify assert from token-metadata program.
        assert_collection_verify_is_valid(
            &Some(collection.adapt()),
            &collection_metadata,
            &collection_mint,
            &edition_account,
        )?;

        // Collection authority assert from token-metadata.
        assert_has_collection_authority(
            &collection_authority,
            &collection_metadata,
            collection_mint.key,
            collection_authority_record,
        )?;

        // Update collection in metadata args.  Note since this is a mutable reference,
        // it is still updating `message.collection` after being destructured.
        collection.verified = verify;
    } else {
        return Err(BubblegumError::CollectionNotFound.into());
    }

    // If this is a sized collection, then increment or decrement collection size.
    if let Some(details) = &collection_metadata.collection_details {
        // Increment or decrement existing size.
        let new_size = match details {
            CollectionDetails::V1 { size } => {
                if verify {
                    size.checked_add(1)
                        .ok_or(BubblegumError::NumericalOverflowError)?
                } else {
                    size.checked_sub(1)
                        .ok_or(BubblegumError::NumericalOverflowError)?
                }
            }
        };

        // CPI into to token-metadata program to change the collection size.
        let mut bubblegum_set_collection_size_infos = vec![
            collection_metadata.to_account_info(),
            collection_authority.clone(),
            collection_mint.clone(),
            bubblegum_signer.clone(),
        ];

        if let Some(record) = collection_authority_record {
            bubblegum_set_collection_size_infos.push(record.clone());
        }

        invoke_signed(
            &mpl_token_metadata::instruction::bubblegum_set_collection_size(
                token_metadata_program.key(),
                collection_metadata.to_account_info().key(),
                collection_authority.key(),
                collection_mint.key(),
                bubblegum_signer.key(),
                collection_authority_record.map(|r| r.key()),
                new_size,
            ),
            bubblegum_set_collection_size_infos.as_slice(),
            &[&[
                COLLECTION_CPI_PREFIX.as_bytes(),
                &[ctx.bumps["bubblegum_signer"]],
            ]],
        )?;
    }

    // Calculate new data hash.
    let updated_data_hash = hash_metadata(&message)?;

    // Build previous leaf struct, new leaf struct, and replace the leaf in the tree.
    let asset_id = get_asset_id(&merkle_slab.key(), nonce);
    let previous_leaf = LeafSchema::new_v0(
        asset_id,
        owner.key(),
        delegate.key(),
        nonce,
        data_hash,
        creator_hash,
    );
    let new_leaf = LeafSchema::new_v0(
        asset_id,
        owner.key(),
        delegate.key(),
        nonce,
        updated_data_hash,
        creator_hash,
    );
    emit!(new_leaf.to_event());
    replace_leaf(
        &merkle_slab.key(),
        *ctx.bumps.get("authority").unwrap(),
        &ctx.accounts.gummyroll_program.to_account_info(),
        &ctx.accounts.authority.to_account_info(),
        &ctx.accounts.merkle_slab.to_account_info(),
        &ctx.accounts.candy_wrapper.to_account_info(),
        ctx.remaining_accounts,
        root,
        previous_leaf.to_node(),
        new_leaf.to_node(),
        index,
    )
}

#[program]
pub mod bubblegum {
    use super::*;

    pub fn create_tree(
        ctx: Context<CreateTree>,
        max_depth: u32,
        max_buffer_size: u32,
    ) -> Result<()> {
        let merkle_slab = ctx.accounts.merkle_slab.to_account_info();
        let seed = merkle_slab.key();
        let seeds = &[seed.as_ref(), &[*ctx.bumps.get("authority").unwrap()]];
        let authority = &mut ctx.accounts.authority;
        authority.set_inner(TreeConfig {
            creator: ctx.accounts.tree_creator.key(),
            delegate: ctx.accounts.tree_creator.key(),
            total_mint_capacity: 1 << max_depth,
            num_mints_approved: 0,
            num_minted: 0,
        });
        let authority_pda_signer = &[&seeds[..]];
        let cpi_ctx = CpiContext::new_with_signer(
            ctx.accounts.gummyroll_program.to_account_info(),
            spl_compression::cpi::accounts::Initialize {
                authority: ctx.accounts.authority.to_account_info(),
                merkle_tree: merkle_slab,
                log_wrapper: ctx.accounts.candy_wrapper.to_account_info(),
            },
            authority_pda_signer,
        );
        spl_compression::cpi::init_empty_merkle_tree(cpi_ctx, max_depth, max_buffer_size)
    }

    /// Creates a special mint request the tree_authority PDA. This allows permissionless minting without
    /// requiring a higher level CPI
    pub fn create_default_mint_request(
        ctx: Context<SetDefaultMintRequest>,
        mint_capacity: u64,
    ) -> Result<()> {
        let request = &mut ctx.accounts.mint_authority_request;
        assert_enough_mints_to_approve(&ctx.accounts.tree_authority, mint_capacity)?;
        request.init_or_set(ctx.accounts.tree_authority.key(), mint_capacity);
        Ok(())
    }

    pub fn request_mint_authority(ctx: Context<SetMintRequest>, mint_capacity: u64) -> Result<()> {
        let request = &mut ctx.accounts.mint_authority_request;
        assert_enough_mints_to_approve(&ctx.accounts.tree_authority, mint_capacity)?;
        request.init_or_set(ctx.accounts.mint_authority.key(), mint_capacity);
        Ok(())
    }

    pub fn approve_mint_authority_request(
        ctx: Context<ApproveMintRequest>,
        num_mints_to_approve: u64,
    ) -> Result<()> {
        let authority = &mut ctx.accounts.tree_authority;
        let request = &mut ctx.accounts.mint_authority_request;
        // Check that there are enough valid mints left in tree to approve
        assert_enough_mints_to_approve(&authority, num_mints_to_approve)?;
        authority.approve_mint_capacity(num_mints_to_approve);
        request.approve(num_mints_to_approve)?;
        Ok(())
    }

    pub fn close_mint_request(ctx: Context<CloseMintRequest>) -> Result<()> {
        let authority = &mut ctx.accounts.tree_authority;
        let request = &ctx.accounts.mint_authority_request;
        // Transfer remaining mint capacity to authority
        authority.restore_mint_capacity(request.num_mints_approved);
        Ok(())
    }

    pub fn set_tree_delegate(ctx: Context<SetTreeDelegate>) -> Result<()> {
        ctx.accounts.tree_authority.delegate = ctx.accounts.new_delegate.key();
        Ok(())
    }

    pub fn mint_v1(ctx: Context<MintV1>, message: MetadataArgs) -> Result<()> {
        // TODO -> Pass collection in check collection authority or collection delegate authority signer
        // TODO -> Separate V1 / V1 into seperate instructions
        let owner = ctx.accounts.owner.key();
        let delegate = ctx.accounts.delegate.key();
        let mint_authority = &mut ctx.accounts.mint_authority;
        let merkle_slab = &ctx.accounts.merkle_slab;

        // The mint authority must sign if it is not equal to the tree authority.  Also, if the
        // mint authority is a signer it can be used for creator validation.
        let mut metadata_auth = HashSet::<Pubkey>::new();
        if mint_authority.key() != ctx.accounts.authority.key() {
            assert!(mint_authority.is_signer);
            metadata_auth.insert(mint_authority.key());
        }

        // If there are any remaining accounts that are also signers, they can also be used for
        // creator validation.
        metadata_auth.extend(
            ctx.remaining_accounts
                .iter()
                .filter(|a| a.is_signer)
                .map(|a| a.key()),
        );

        let authority = &mut ctx.accounts.authority;
        let request = &mut ctx.accounts.mint_authority_request;

        request.decrement_approvals()?;
        process_mint_v1(
            message,
            owner,
            delegate,
            metadata_auth,
            *ctx.bumps.get("authority").unwrap(),
            authority,
            merkle_slab,
            &ctx.accounts.candy_wrapper,
            &ctx.accounts.gummyroll_program,
        )?;
        if request.num_mints_approved == 0 && request.num_mints_requested == 0 {
            // Transfer lamports
            let request_info = request.to_account_info();
            **mint_authority.lamports.borrow_mut() = mint_authority
                .lamports()
                .checked_add(request_info.lamports())
                .ok_or(BubblegumError::CloseMintRequestError)?;
            **request_info.lamports.borrow_mut() = 0;
        }
        Ok(())
    }

    pub fn verify_creator<'info>(
        ctx: Context<'_, '_, '_, 'info, CreatorVerification<'info>>,
        root: [u8; 32],
        data_hash: [u8; 32],
        creator_hash: [u8; 32],
        nonce: u64,
        index: u32,
        message: MetadataArgs,
    ) -> Result<()> {
        process_creator_verification(
            ctx,
            root,
            data_hash,
            creator_hash,
            nonce,
            index,
            message,
            true,
        )
    }

    pub fn unverify_creator<'info>(
        ctx: Context<'_, '_, '_, 'info, CreatorVerification<'info>>,
        root: [u8; 32],
        data_hash: [u8; 32],
        creator_hash: [u8; 32],
        nonce: u64,
        index: u32,
        message: MetadataArgs,
    ) -> Result<()> {
        process_creator_verification(
            ctx,
            root,
            data_hash,
            creator_hash,
            nonce,
            index,
            message,
            false,
        )
    }

    pub fn verify_collection<'info>(
        ctx: Context<'_, '_, '_, 'info, CollectionVerification<'info>>,
        root: [u8; 32],
        data_hash: [u8; 32],
        creator_hash: [u8; 32],
        nonce: u64,
        index: u32,
        message: MetadataArgs,
    ) -> Result<()> {
        process_collection_verification(
            ctx,
            root,
            data_hash,
            creator_hash,
            nonce,
            index,
            message,
            true,
            None,
        )
    }

    pub fn unverify_collection<'info>(
        ctx: Context<'_, '_, '_, 'info, CollectionVerification<'info>>,
        root: [u8; 32],
        data_hash: [u8; 32],
        creator_hash: [u8; 32],
        nonce: u64,
        index: u32,
        message: MetadataArgs,
    ) -> Result<()> {
        process_collection_verification(
            ctx,
            root,
            data_hash,
            creator_hash,
            nonce,
            index,
            message,
            false,
            None,
        )
    }

    pub fn set_and_verify_collection<'info>(
        ctx: Context<'_, '_, '_, 'info, CollectionVerification<'info>>,
        root: [u8; 32],
        data_hash: [u8; 32],
        creator_hash: [u8; 32],
        nonce: u64,
        index: u32,
        message: MetadataArgs,
        collection: [u8; 32],
    ) -> Result<()> {
        let incoming_tree_delegate = &ctx.accounts.tree_delegate;
        let tree_creator = ctx.accounts.authority.creator;
        let tree_delegate = ctx.accounts.authority.delegate;
        let collection_metadata = &ctx.accounts.collection_metadata;

        // Require that either the tree authority signed this transaction, or the tree authority is
        // the collection update authority which means the leaf update is approved via proxy, when
        // we later call `assert_has_collection_authority()`.
        //
        // This is similar to logic in token-metadata for `set_and_verify_collection()` except
        // this logic also allows the tree authority (which we are treating as the leaf metadata
        // authority) to be different than the collection authority (actual or delegated).  The
        // token-metadata program required them to be the same.
        let tree_authority_signed = incoming_tree_delegate.is_signer
            && (incoming_tree_delegate.key() == tree_creator
                || incoming_tree_delegate.key() == tree_delegate);

        let tree_authority_is_collection_update_authority = collection_metadata.update_authority
            == tree_creator
            || collection_metadata.update_authority == tree_delegate;

        require!(
            tree_authority_signed || tree_authority_is_collection_update_authority,
            BubblegumError::UpdateAuthorityIncorrect
        );

        process_collection_verification(
            ctx,
            root,
            data_hash,
            creator_hash,
            nonce,
            index,
            message,
            true,
            Some(collection),
        )
    }

    pub fn transfer<'info>(
        ctx: Context<'_, '_, '_, 'info, Transfer<'info>>,
        root: [u8; 32],
        data_hash: [u8; 32],
        creator_hash: [u8; 32],
        nonce: u64,
        index: u32,
    ) -> Result<()> {
        // TODO add back version to select hash schema
        let merkle_slab = ctx.accounts.merkle_slab.to_account_info();
        let owner = ctx.accounts.owner.to_account_info();
        let delegate = ctx.accounts.delegate.to_account_info();
        // Transfers must be initiated either by the leaf owner or leaf delegate
        assert!(owner.is_signer || delegate.is_signer);
        let new_owner = ctx.accounts.new_owner.key();
        let asset_id = get_asset_id(&merkle_slab.key(), nonce);
        let previous_leaf = LeafSchema::new_v0(
            asset_id,
            owner.key(),
            delegate.key(),
            nonce,
            data_hash,
            creator_hash,
        );
        // New leafs are instantiated with no delegate
        let new_leaf = LeafSchema::new_v0(
            asset_id,
            new_owner,
            new_owner,
            nonce,
            data_hash,
            creator_hash,
        );
        emit!(new_leaf.to_event());
        replace_leaf(
            &merkle_slab.key(),
            *ctx.bumps.get("authority").unwrap(),
            &ctx.accounts.gummyroll_program.to_account_info(),
            &ctx.accounts.authority.to_account_info(),
            &ctx.accounts.merkle_slab.to_account_info(),
            &ctx.accounts.candy_wrapper.to_account_info(),
            ctx.remaining_accounts,
            root,
            previous_leaf.to_node(),
            new_leaf.to_node(),
            index,
        )
    }

    pub fn delegate<'info>(
        ctx: Context<'_, '_, '_, 'info, Delegate<'info>>,
        root: [u8; 32],
        data_hash: [u8; 32],
        creator_hash: [u8; 32],
        nonce: u64,
        index: u32,
    ) -> Result<()> {
        let merkle_slab = ctx.accounts.merkle_slab.to_account_info();
        let owner = ctx.accounts.owner.key();
        let previous_delegate = ctx.accounts.previous_delegate.key();
        let new_delegate = ctx.accounts.new_delegate.key();
        let asset_id = get_asset_id(&merkle_slab.key(), nonce);
        let previous_leaf = LeafSchema::new_v0(
            asset_id,
            owner,
            previous_delegate,
            nonce,
            data_hash,
            creator_hash,
        );
        let new_leaf = LeafSchema::new_v0(
            asset_id,
            owner,
            new_delegate,
            nonce,
            data_hash,
            creator_hash,
        );
        wrap_event(new_leaf.try_to_vec()?, &ctx.accounts.candy_wrapper)?;
        emit!(new_leaf.to_event());
        replace_leaf(
            &merkle_slab.key(),
            *ctx.bumps.get("authority").unwrap(),
            &ctx.accounts.gummyroll_program.to_account_info(),
            &ctx.accounts.authority.to_account_info(),
            &ctx.accounts.merkle_slab.to_account_info(),
            &ctx.accounts.candy_wrapper.to_account_info(),
            ctx.remaining_accounts,
            root,
            previous_leaf.to_node(),
            new_leaf.to_node(),
            index,
        )
    }

    pub fn burn<'info>(
        ctx: Context<'_, '_, '_, 'info, Burn<'info>>,
        root: [u8; 32],
        data_hash: [u8; 32],
        creator_hash: [u8; 32],
        nonce: u64,
        index: u32,
    ) -> Result<()> {
        let owner = ctx.accounts.owner.to_account_info();
        let delegate = ctx.accounts.delegate.to_account_info();
        assert!(owner.is_signer || delegate.is_signer);
        let merkle_slab = ctx.accounts.merkle_slab.to_account_info();
        let asset_id = get_asset_id(&merkle_slab.key(), nonce);
        let previous_leaf = LeafSchema::new_v0(
            asset_id,
            owner.key(),
            delegate.key(),
            nonce,
            data_hash,
            creator_hash,
        );
        emit!(previous_leaf.to_event());
        let new_leaf = Node::default();
        wrap_event(new_leaf.try_to_vec()?, &ctx.accounts.candy_wrapper)?;
        replace_leaf(
            &merkle_slab.key(),
            *ctx.bumps.get("authority").unwrap(),
            &ctx.accounts.gummyroll_program.to_account_info(),
            &ctx.accounts.authority.to_account_info(),
            &ctx.accounts.merkle_slab.to_account_info(),
            &ctx.accounts.candy_wrapper.to_account_info(),
            ctx.remaining_accounts,
            root,
            previous_leaf.to_node(),
            new_leaf,
            index,
        )
    }

    pub fn redeem<'info>(
        ctx: Context<'_, '_, '_, 'info, Redeem<'info>>,
        root: [u8; 32],
        data_hash: [u8; 32],
        creator_hash: [u8; 32],
        nonce: u64,
        index: u32,
    ) -> Result<()> {
        let owner = ctx.accounts.owner.key();
        let delegate = ctx.accounts.delegate.key();
        let merkle_slab = ctx.accounts.merkle_slab.to_account_info();
        let asset_id = get_asset_id(&merkle_slab.key(), nonce);
        let previous_leaf =
            LeafSchema::new_v0(asset_id, owner, delegate, nonce, data_hash, creator_hash);
        emit!(previous_leaf.to_event());
        let new_leaf = Node::default();
        wrap_event(new_leaf.try_to_vec()?, &ctx.accounts.candy_wrapper)?;
        replace_leaf(
            &merkle_slab.key(),
            *ctx.bumps.get("authority").unwrap(),
            &ctx.accounts.gummyroll_program.to_account_info(),
            &ctx.accounts.authority.to_account_info(),
            &ctx.accounts.merkle_slab.to_account_info(),
            &ctx.accounts.candy_wrapper.to_account_info(),
            ctx.remaining_accounts,
            root,
            previous_leaf.to_node(),
            new_leaf,
            index,
        )?;
        ctx.accounts
            .voucher
            .set_inner(Voucher::new(previous_leaf, index, merkle_slab.key()));

        Ok(())
    }

    pub fn cancel_redeem<'info>(
        ctx: Context<'_, '_, '_, 'info, CancelRedeem<'info>>,
        root: [u8; 32],
    ) -> Result<()> {
        let voucher = &ctx.accounts.voucher;
        match ctx.accounts.voucher.leaf_schema {
            LeafSchema::V1 { owner, .. } => assert_pubkey_equal(
                &ctx.accounts.owner.key(),
                &owner,
                Some(BubblegumError::AssetOwnerMismatch.into()),
            ),
        }?;
        let merkle_slab = ctx.accounts.merkle_slab.to_account_info();
        emit!(voucher.leaf_schema.to_event());
        wrap_event(
            voucher.leaf_schema.try_to_vec()?,
            &ctx.accounts.candy_wrapper,
        )?;

        replace_leaf(
            &merkle_slab.key(),
            *ctx.bumps.get("authority").unwrap(),
            &ctx.accounts.gummyroll_program.to_account_info(),
            &ctx.accounts.authority.to_account_info(),
            &ctx.accounts.merkle_slab.to_account_info(),
            &ctx.accounts.candy_wrapper.to_account_info(),
            ctx.remaining_accounts,
            root,
            [0; 32],
            voucher.leaf_schema.to_node(),
            voucher.index,
        )
    }

    pub fn decompress_v1(ctx: Context<DecompressV1>, metadata: MetadataArgs) -> Result<()> {
        // Allocate and create mint
        let incoming_data_hash = hash_metadata(&metadata)?;
        let event = match ctx.accounts.voucher.leaf_schema {
            LeafSchema::V1 {
                owner,
                data_hash,
                nonce,
                ..
            } => {
                if !cmp_bytes(&data_hash, &incoming_data_hash, 32) {
                    return Err(BubblegumError::HashingMismatch.into());
                }
                if !cmp_pubkeys(&owner, ctx.accounts.owner.key) {
                    return Err(BubblegumError::AssetOwnerMismatch.into());
                }
                Ok(NFTDecompressionEvent {
                    version: Version::V1,
                    tree_id: ctx.accounts.voucher.merkle_slab.key(),
                    id: get_asset_id(&ctx.accounts.voucher.merkle_slab.key(), nonce),
                    nonce: nonce,
                })
            }
            _ => Err(BubblegumError::UnsupportedSchemaVersion),
        }?;
        let voucher = &ctx.accounts.voucher;
        match metadata.token_program_version {
            TokenProgramVersion::Original => {
                if ctx.accounts.mint.data_is_empty() {
                    invoke_signed(
                        &system_instruction::create_account(
                            &ctx.accounts.owner.key(),
                            &ctx.accounts.mint.key(),
                            Rent::get()?.minimum_balance(SplMint::LEN),
                            SplMint::LEN as u64,
                            &spl_token::id(),
                        ),
                        &[
                            ctx.accounts.owner.to_account_info(),
                            ctx.accounts.mint.to_account_info(),
                            ctx.accounts.system_program.to_account_info(),
                        ],
                        &[&[
                            ASSET_PREFIX.as_bytes(),
                            voucher.merkle_slab.key().as_ref(),
                            voucher.leaf_schema.nonce().to_le_bytes().as_ref(),
                            &[*ctx.bumps.get("mint").unwrap()],
                        ]],
                    )?;
                    invoke(
                        &spl_token::instruction::initialize_mint2(
                            &spl_token::id(),
                            &ctx.accounts.mint.key(),
                            &ctx.accounts.mint_authority.key(),
                            None,
                            0,
                        )?,
                        &[
                            ctx.accounts.token_program.to_account_info(),
                            ctx.accounts.mint.to_account_info(),
                        ],
                    )?;
                }
                if ctx.accounts.token_account.data_is_empty() {
                    invoke(
                        &spl_associated_token_account::instruction::create_associated_token_account(
                            &ctx.accounts.owner.key(),
                            &ctx.accounts.owner.key(),
                            &ctx.accounts.mint.key(),
                        ),
                        &[
                            ctx.accounts.owner.to_account_info(),
                            ctx.accounts.mint.to_account_info(),
                            ctx.accounts.token_account.to_account_info(),
                            ctx.accounts.token_program.to_account_info(),
                            ctx.accounts.associated_token_program.to_account_info(),
                            ctx.accounts.system_program.to_account_info(),
                            ctx.accounts.sysvar_rent.to_account_info(),
                        ],
                    )?;
                }
                invoke_signed(
                    &spl_token::instruction::mint_to(
                        &spl_token::id(),
                        &ctx.accounts.mint.key(),
                        &ctx.accounts.token_account.key(),
                        &ctx.accounts.mint_authority.key(),
                        &[],
                        1,
                    )?,
                    &[
                        ctx.accounts.mint.to_account_info(),
                        ctx.accounts.token_account.to_account_info(),
                        ctx.accounts.mint_authority.to_account_info(),
                        ctx.accounts.token_program.to_account_info(),
                    ],
                    &[&[
                        ctx.accounts.mint.key().as_ref(),
                        &[ctx.bumps["mint_authority"]],
                    ]],
                )?;
            }
            TokenProgramVersion::Token2022 => return Err(ProgramError::InvalidArgument.into()),
        }

        let metadata_infos = vec![
            ctx.accounts.metadata.to_account_info(),
            ctx.accounts.mint.to_account_info(),
            ctx.accounts.mint_authority.to_account_info(),
            ctx.accounts.owner.to_account_info(),
            ctx.accounts.token_metadata_program.to_account_info(),
            ctx.accounts.token_program.to_account_info(),
            ctx.accounts.system_program.to_account_info(),
            ctx.accounts.sysvar_rent.to_account_info(),
        ];

        let master_edition_infos = vec![
            ctx.accounts.master_edition.to_account_info(),
            ctx.accounts.mint.to_account_info(),
            ctx.accounts.mint_authority.to_account_info(),
            ctx.accounts.owner.to_account_info(),
            ctx.accounts.metadata.to_account_info(),
            ctx.accounts.token_metadata_program.to_account_info(),
            ctx.accounts.token_program.to_account_info(),
            ctx.accounts.system_program.to_account_info(),
            ctx.accounts.sysvar_rent.to_account_info(),
        ];

        msg!("Creating metadata!");
        invoke_signed(
            &mpl_token_metadata::instruction::create_metadata_accounts_v2(
                ctx.accounts.token_metadata_program.key(),
                ctx.accounts.metadata.key(),
                ctx.accounts.mint.key(),
                ctx.accounts.mint_authority.key(),
                ctx.accounts.owner.key(),
                ctx.accounts.mint_authority.key(),
                metadata.name.clone(),
                metadata.symbol.clone(),
                metadata.uri.clone(),
                if metadata.creators.len() > 0 {
                    let mut amended_metadata_creators = metadata.creators;
                    amended_metadata_creators.push(Creator {
                        address: ctx.accounts.mint_authority.key(),
                        verified: true,
                        share: 0,
                    });
                    Some(
                        amended_metadata_creators
                            .iter()
                            .map(|c| c.adapt())
                            .collect(),
                    )
                } else {
                    None
                },
                metadata.seller_fee_basis_points,
                true,
                metadata.is_mutable,
                match metadata.collection {
                    Some(c) => Some(c.adapt()),
                    None => None,
                },
                match metadata.uses {
                    Some(u) => Some(u.adapt()),
                    None => None,
                },
            ),
            metadata_infos.as_slice(),
            &[&[
                ctx.accounts.mint.key().as_ref(),
                &[ctx.bumps["mint_authority"]],
            ]],
        )?;

        msg!("Creating master edition!");
        invoke_signed(
            &mpl_token_metadata::instruction::create_master_edition_v3(
                ctx.accounts.token_metadata_program.key(),
                ctx.accounts.master_edition.key(),
                ctx.accounts.mint.key(),
                ctx.accounts.mint_authority.key(),
                ctx.accounts.mint_authority.key(),
                ctx.accounts.metadata.key(),
                ctx.accounts.owner.key(),
                Some(0),
            ),
            master_edition_infos.as_slice(),
            &[&[
                ctx.accounts.mint.key().as_ref(),
                &[ctx.bumps["mint_authority"]],
            ]],
        )?;
        emit!(event);
        Ok(())
    }

    pub fn compress(_ctx: Context<Compress>) -> Result<()> {
        // TODO
        Ok(())
    }
}<|MERGE_RESOLUTION|>--- conflicted
+++ resolved
@@ -31,8 +31,6 @@
             wrap_event
         },
     },
-<<<<<<< HEAD
-=======
     gummyroll::{program::Gummyroll, state::CandyWrapper, utils::wrap_event, Node},
     mpl_token_metadata::{
         assertions::collection::{
@@ -40,7 +38,6 @@
         },
         state::CollectionDetails,
     },
->>>>>>> faa2173b
     spl_token::state::Mint as SplMint,
     std::collections::HashSet,
 };

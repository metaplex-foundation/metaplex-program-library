[package]
name = "mpl-fixed-price-sale"
version = "0.1.0"
description = "Created with Anchor"
edition = "2018"

[lib]
crate-type = ["cdylib", "lib"]
name = "mpl_fixed_price_sale"

[features]
no-entrypoint = []
test-bpf = []
no-idl = []
cpi = ["no-entrypoint"]
default = []

[dependencies]
<<<<<<< HEAD
anchor-lang = {version="0.22", features=["init-if-needed"]}
anchor-spl = {version="0.22"}
spl-token = "3.2.0"
mpl-token-metadata = { features = [ "no-entrypoint" ], version="1.1.0" }

[dev-dependencies]
anchor-client = "0.22"
solana-program-test = "1.9.5"
solana-program = "1.9.5"
solana-sdk = "1.9.5"
spl-associated-token-account = "1.0.3"
=======
anchor-lang = "~0.20.1"
anchor-spl = "~0.20.1"
spl-token = "~3.2.0"
mpl-token-metadata = { features = [ "no-entrypoint" ], version="~1.1.0" }

[dev-dependencies]
anchor-client = "~0.20.1"
solana-program-test = "~1.9.5"
solana-program = "~1.9.5"
solana-sdk = "~1.9.5"
spl-associated-token-account = "~1.0.3"
>>>>>>> 56d989e8
<|MERGE_RESOLUTION|>--- conflicted
+++ resolved
@@ -16,28 +16,14 @@
 default = []
 
 [dependencies]
-<<<<<<< HEAD
-anchor-lang = {version="0.22", features=["init-if-needed"]}
-anchor-spl = {version="0.22"}
-spl-token = "3.2.0"
-mpl-token-metadata = { features = [ "no-entrypoint" ], version="1.1.0" }
-
-[dev-dependencies]
-anchor-client = "0.22"
-solana-program-test = "1.9.5"
-solana-program = "1.9.5"
-solana-sdk = "1.9.5"
-spl-associated-token-account = "1.0.3"
-=======
-anchor-lang = "~0.20.1"
-anchor-spl = "~0.20.1"
+anchor-lang = {version="~0.22", features=["init-if-needed"]}
+anchor-spl = {version="~0.22"}
 spl-token = "~3.2.0"
 mpl-token-metadata = { features = [ "no-entrypoint" ], version="~1.1.0" }
 
 [dev-dependencies]
-anchor-client = "~0.20.1"
+anchor-client = "~0.22"
 solana-program-test = "~1.9.5"
 solana-program = "~1.9.5"
 solana-sdk = "~1.9.5"
-spl-associated-token-account = "~1.0.3"
->>>>>>> 56d989e8
+spl-associated-token-account = "~1.0.3"
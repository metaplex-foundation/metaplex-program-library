pub mod error;
pub mod processor;
pub mod state;
pub mod utils;

use crate::{
    error::ErrorCode,
    state::{
        GatingConfig, Market, PayoutTicket, PrimaryMetadataCreators, SellingResource, Store,
        TradeHistory,
    },
    utils::*,
};
use anchor_lang::{prelude::*, AnchorDeserialize, AnchorSerialize, System};
use anchor_spl::{
    associated_token::AssociatedToken,
    token::{Mint, Token, TokenAccount},
};

declare_id!("SaLeTjyUa5wXHnGuewUSyJ5JWZaHwz3TxqUntCE9czo");

#[program]
pub mod fixed_price_sale {
    use super::*;

    pub fn init_selling_resource<'info>(
        ctx: Context<'_, '_, '_, 'info, InitSellingResource<'info>>,
        master_edition_bump: u8,
        vault_owner_bump: u8,
        max_supply: Option<u64>,
    ) -> Result<()> {
        ctx.accounts
            .process(master_edition_bump, vault_owner_bump, max_supply)
    }

    pub fn create_store<'info>(
        ctx: Context<'_, '_, '_, 'info, CreateStore<'info>>,
        name: String,
        description: String,
    ) -> Result<()> {
        ctx.accounts.process(name, description)
    }

    pub fn buy<'info>(
        ctx: Context<'_, '_, '_, 'info, Buy<'info>>,
        _trade_history_bump: u8,
        vault_owner_bump: u8,
    ) -> Result<()> {
        ctx.accounts.process(
            _trade_history_bump,
            vault_owner_bump,
            ctx.remaining_accounts,
        )
    }

    pub fn close_market<'info>(ctx: Context<'_, '_, '_, 'info, CloseMarket<'info>>) -> Result<()> {
        ctx.accounts.process()
    }

    pub fn suspend_market<'info>(
        ctx: Context<'_, '_, '_, 'info, SuspendMarket<'info>>,
    ) -> Result<()> {
        ctx.accounts.process()
    }

    pub fn change_market<'info>(
        ctx: Context<'_, '_, '_, 'info, ChangeMarket<'info>>,
        new_name: Option<String>,
        new_description: Option<String>,
        mutable: Option<bool>,
        new_price: Option<u64>,
        new_pieces_in_one_wallet: Option<u64>,
    ) -> Result<()> {
        ctx.accounts.process(
            new_name,
            new_description,
            mutable,
            new_price,
            new_pieces_in_one_wallet,
        )
    }

    pub fn resume_market<'info>(
        ctx: Context<'_, '_, '_, 'info, ResumeMarket<'info>>,
    ) -> Result<()> {
        ctx.accounts.process()
    }

    pub fn withdraw<'info>(
        ctx: Context<'_, '_, '_, 'info, Withdraw<'info>>,
        treasury_owner_bump: u8,
        payout_ticket_bump: u8,
    ) -> Result<()> {
        ctx.accounts.process(
            treasury_owner_bump,
            payout_ticket_bump,
            ctx.remaining_accounts,
        )
    }

    pub fn create_market<'info>(
        ctx: Context<'_, '_, '_, 'info, CreateMarket<'info>>,
        _treasury_owner_bump: u8,
        name: String,
        description: String,
        mutable: bool,
        price: u64,
        pieces_in_one_wallet: Option<u64>,
        start_date: u64,
        end_date: Option<u64>,
        gating_config: Option<GatingConfig>,
    ) -> Result<()> {
        ctx.accounts.process(
            _treasury_owner_bump,
            name,
            description,
            mutable,
            price,
            pieces_in_one_wallet,
            start_date,
            end_date,
            gating_config,
            ctx.remaining_accounts,
        )
    }

    pub fn claim_resource<'info>(
        ctx: Context<'_, '_, '_, 'info, ClaimResource<'info>>,
        vault_owner_bump: u8,
    ) -> Result<()> {
        ctx.accounts.process(vault_owner_bump)
    }

    pub fn save_primary_metadata_creators<'info>(
        ctx: Context<'_, '_, '_, 'info, SavePrimaryMetadataCreators<'info>>,
        primary_metadata_creators_bump: u8,
        creators: Vec<mpl_token_metadata::state::Creator>,
    ) -> Result<()> {
        ctx.accounts
            .process(primary_metadata_creators_bump, creators)
    }
}

#[derive(Accounts)]
#[instruction(name: String, description: String)]
pub struct CreateStore<'info> {
    #[account(mut)]
    admin: Signer<'info>,
    #[account(init, space=Store::LEN, payer=admin)]
    store: Box<Account<'info, Store>>,
    system_program: Program<'info, System>,
}

#[derive(Accounts)]
#[instruction(master_edition_bump:u8, vault_owner_bump: u8, max_supply: Option<u64>)]
pub struct InitSellingResource<'info> {
    #[account(has_one=admin)]
    store: Box<Account<'info, Store>>,
    #[account(mut)]
    admin: Signer<'info>,
    #[account(init, payer=admin, space=SellingResource::LEN)]
    selling_resource: Box<Account<'info, SellingResource>>,
<<<<<<< HEAD
    /// CHECK: checked in program
    selling_resource_owner: UncheckedAccount<'info>,
    resource_mint: Box<Account<'info, Mint>>,
    #[account(owner=mpl_token_metadata::id())]
    /// CHECK: checked in program
    master_edition: UncheckedAccount<'info>,
    #[account(owner=mpl_token_metadata::id())]
    /// CHECK: checked in program
=======
    /// CHECK: unchecked account
    selling_resource_owner: UncheckedAccount<'info>,
    resource_mint: Box<Account<'info, Mint>>,
    #[account(owner=mpl_token_metadata::id())]
    /// CHECK: unchecked account
    master_edition: UncheckedAccount<'info>,
    #[account(owner=mpl_token_metadata::id())]
    /// CHECK: unchecked account
>>>>>>> 723cdec2
    metadata: UncheckedAccount<'info>,
    #[account(mut, has_one=owner)]
    vault: Box<Account<'info, TokenAccount>>,
    #[account(seeds=[VAULT_OWNER_PREFIX.as_bytes(), resource_mint.key().as_ref(), store.key().as_ref()], bump=vault_owner_bump)]
<<<<<<< HEAD
    /// CHECK: checked in program
    owner: UncheckedAccount<'info>,
    #[account(mut)]
    /// CHECK: checked in program
=======
    /// CHECK: unchecked account
    owner: UncheckedAccount<'info>,
    #[account(mut)]
    /// CHECK: unchecked account
>>>>>>> 723cdec2
    resource_token: UncheckedAccount<'info>,
    rent: Sysvar<'info, Rent>,
    token_program: Program<'info, Token>,
    system_program: Program<'info, System>,
}

#[derive(Accounts)]
#[instruction(treasury_owner_bump: u8, name: String, description: String, mutable: bool, price: u64, pieces_in_one_wallet: Option<u64>, start_date: u64, end_date: Option<u64>, gating_config: Option<GatingConfig>)]
pub struct CreateMarket<'info> {
    #[account(init, space=Market::LEN, payer=selling_resource_owner)]
    market: Box<Account<'info, Market>>,
    store: Box<Account<'info, Store>>,
    #[account(mut)]
    selling_resource_owner: Signer<'info>,
    #[account(mut, has_one=store)]
    selling_resource: Box<Account<'info, SellingResource>>,
<<<<<<< HEAD
    /// CHECK: checked in program
    mint: UncheckedAccount<'info>,
    #[account(mut)]
    /// CHECK: checked in program
    treasury_holder: UncheckedAccount<'info>,
    #[account(seeds=[HOLDER_PREFIX.as_bytes(), mint.key().as_ref(), selling_resource.key().as_ref()], bump=treasury_owner_bump)]
    /// CHECK: checked in program
=======
    /// CHECK: unchecked account
    mint: UncheckedAccount<'info>,
    #[account(mut)]
    /// CHECK: unchecked account
    treasury_holder: UncheckedAccount<'info>,
    #[account(seeds=[HOLDER_PREFIX.as_bytes(), mint.key().as_ref(), selling_resource.key().as_ref()], bump=treasury_owner_bump)]
    /// CHECK: unchecked account
>>>>>>> 723cdec2
    owner: UncheckedAccount<'info>,
    system_program: Program<'info, System>,
    // if gating config is set collection mint key should be passed
    // collection_mint: Account<'info, Mint>
}

#[derive(Accounts)]
#[instruction(trade_history:u8, vault_owner_bump: u8)]
pub struct Buy<'info> {
    #[account(mut, has_one=treasury_holder, has_one=selling_resource)]
    market: Box<Account<'info, Market>>,
    #[account(mut)]
    selling_resource: Box<Account<'info, SellingResource>>,
    #[account(mut)]
<<<<<<< HEAD
    /// CHECK: checked in program
=======
    /// CHECK: unchecked account
>>>>>>> 723cdec2
    user_token_account: UncheckedAccount<'info>,
    #[account(mut)]
    user_wallet: Signer<'info>,
    #[account(
        init_if_needed, 
        space=TradeHistory::LEN, // <------Added this line
        seeds=[
            HISTORY_PREFIX.as_bytes(), 
            user_wallet.key().as_ref(), 
            market.key().as_ref()
        ], 
        bump, payer=user_wallet
    )]
    trade_history: Box<Account<'info, TradeHistory>>,
    #[account(mut)]
<<<<<<< HEAD
    /// CHECK: checked in program
    treasury_holder: UncheckedAccount<'info>,
    // Will be created by `mpl_token_metadata`
    #[account(mut)]
    /// CHECK: checked in program
    new_metadata: UncheckedAccount<'info>,
    // Will be created by `mpl_token_metadata`
    #[account(mut)]
    /// CHECK: checked in program
    new_edition: UncheckedAccount<'info>,
    #[account(mut, owner=mpl_token_metadata::id())]
    /// CHECK: checked in program
=======
    /// CHECK: unchecked account
    treasury_holder: UncheckedAccount<'info>,
    // Will be created by `mpl_token_metadata`
    #[account(mut)]
    /// CHECK: unchecked account
    new_metadata: UncheckedAccount<'info>,
    // Will be created by `mpl_token_metadata`
    #[account(mut)]
    /// CHECK: unchecked account
    new_edition: UncheckedAccount<'info>,
    #[account(mut, owner=mpl_token_metadata::id())]
    /// CHECK: unchecked account
>>>>>>> 723cdec2
    master_edition: UncheckedAccount<'info>,
    #[account(mut)]
    new_mint: Box<Account<'info, Mint>>,
    // Will be created by `mpl_token_metadata`
    #[account(mut)]
<<<<<<< HEAD
    /// CHECK: checked in program
=======
    /// CHECK: unchecked account
>>>>>>> 723cdec2
    edition_marker: UncheckedAccount<'info>,
    #[account(mut, has_one=owner)]
    vault: Box<Account<'info, TokenAccount>>,
    #[account(seeds=[VAULT_OWNER_PREFIX.as_bytes(), selling_resource.resource.as_ref(), selling_resource.store.as_ref()], bump=vault_owner_bump)]
<<<<<<< HEAD
    /// CHECK: checked in program
=======
    /// CHECK: unchecked account
>>>>>>> 723cdec2
    owner: UncheckedAccount<'info>,
    #[account(mut, constraint = new_token_account.owner == user_wallet.key())]
    new_token_account: Box<Account<'info, TokenAccount>>,
    #[account(mut, owner=mpl_token_metadata::id())]
<<<<<<< HEAD
    /// CHECK: checked in program
    master_edition_metadata: UncheckedAccount<'info>,
    clock: Sysvar<'info, Clock>,
    rent: Sysvar<'info, Rent>,
    /// CHECK: checked in program
=======
    /// CHECK: unchecked account
    master_edition_metadata: UncheckedAccount<'info>,
    clock: Sysvar<'info, Clock>,
    rent: Sysvar<'info, Rent>,
    /// CHECK: unchecked account
>>>>>>> 723cdec2
    token_metadata_program: UncheckedAccount<'info>,
    token_program: Program<'info, Token>,
    system_program: Program<'info, System>,
    // if gatekeeper set for the collection these accounts also should be passed
    // IMPORTANT: accounts should be passed strictly in this order
    // user_collection_token_account: Account<'info, TokenAccount>
    // token_account_mint: Account<'info, Mint>
    // metadata_account: UncheckedAccount<'info>
}

#[derive(Accounts)]
#[instruction(treasury_owner_bump: u8, payout_ticket_bump: u8)]
pub struct Withdraw<'info> {
    #[account(has_one=treasury_holder, has_one=selling_resource, has_one=treasury_mint)]
    market: Box<Account<'info, Market>>,
    selling_resource: Box<Account<'info, SellingResource>>,
    #[account(owner=mpl_token_metadata::id())]
<<<<<<< HEAD
    /// CHECK: checked in program
    metadata: UncheckedAccount<'info>,
    #[account(mut)]
    /// CHECK: checked in program
    treasury_holder: UncheckedAccount<'info>,
    /// CHECK: checked in program
    treasury_mint: UncheckedAccount<'info>,
    #[account(seeds=[HOLDER_PREFIX.as_bytes(), market.treasury_mint.as_ref(), market.selling_resource.as_ref()], bump=treasury_owner_bump)]
    /// CHECK: checked in program
    owner: UncheckedAccount<'info>,
    #[account(mut)]
    /// CHECK: checked in program
    destination: UncheckedAccount<'info>,
    /// CHECK: checked in program
=======
    /// CHECK: unchecked account
    metadata: UncheckedAccount<'info>,
    #[account(mut)]
    /// CHECK: unchecked account
    treasury_holder: UncheckedAccount<'info>,
    /// CHECK: unchecked account
    treasury_mint: UncheckedAccount<'info>,
    #[account(seeds=[HOLDER_PREFIX.as_bytes(), market.treasury_mint.as_ref(), market.selling_resource.as_ref()], bump=treasury_owner_bump)]
    /// CHECK: unchecked account
    owner: UncheckedAccount<'info>,
    #[account(mut)]
    /// CHECK: unchecked account
    destination: UncheckedAccount<'info>,
    /// CHECK: unchecked account
>>>>>>> 723cdec2
    funder: UncheckedAccount<'info>,
    #[account(mut)]
    payer: Signer<'info>,
<<<<<<< HEAD
    #[account(init_if_needed, seeds=[PAYOUT_TICKET_PREFIX.as_bytes(), market.key().as_ref(), funder.key().as_ref()], bump, payer=payer)]
    payout_ticket: Box<Account<'info, PayoutTicket>>,
=======
    #[account(mut, seeds=[PAYOUT_TICKET_PREFIX.as_bytes(), market.key().as_ref(), funder.key().as_ref()], bump=payout_ticket_bump)]
    /// CHECK: unchecked account
    payout_ticket: UncheckedAccount<'info>,
>>>>>>> 723cdec2
    rent: Sysvar<'info, Rent>,
    clock: Sysvar<'info, Clock>,
    token_program: Program<'info, Token>,
    associated_token_program: Program<'info, AssociatedToken>,
    system_program: Program<'info, System>,
}

#[derive(Accounts)]
#[instruction(vault_owner_bump: u8)]
pub struct ClaimResource<'info> {
    #[account(has_one=selling_resource, has_one=treasury_holder)]
    market: Account<'info, Market>,
<<<<<<< HEAD
    /// CHECK: checked in program
=======
    /// CHECK: unchecked account
>>>>>>> 723cdec2
    treasury_holder: UncheckedAccount<'info>,
    #[account(has_one=vault, constraint = selling_resource.owner == selling_resource_owner.key())]
    selling_resource: Account<'info, SellingResource>,
    selling_resource_owner: Signer<'info>,
    #[account(mut, has_one=owner)]
    vault: Box<Account<'info, TokenAccount>>,
    #[account(mut, owner=mpl_token_metadata::id())]
<<<<<<< HEAD
    /// CHECK: checked in program
    metadata: UncheckedAccount<'info>,
    #[account(seeds=[VAULT_OWNER_PREFIX.as_bytes(), selling_resource.resource.as_ref(), selling_resource.store.as_ref()], bump=vault_owner_bump)]
    /// CHECK: checked in program
=======
    /// CHECK: unchecked account
    metadata: UncheckedAccount<'info>,
    #[account(seeds=[VAULT_OWNER_PREFIX.as_bytes(), selling_resource.resource.as_ref(), selling_resource.store.as_ref()], bump=vault_owner_bump)]
    /// CHECK: unchecked account
>>>>>>> 723cdec2
    owner: UncheckedAccount<'info>,
    #[account(mut)]
    destination: Box<Account<'info, TokenAccount>>,
    clock: Sysvar<'info, Clock>,
    token_program: Program<'info, Token>,
<<<<<<< HEAD
    /// CHECK: checked in program
=======
    /// CHECK: unchecked account
>>>>>>> 723cdec2
    token_metadata_program: UncheckedAccount<'info>,
    system_program: Program<'info, System>,
}

#[derive(Accounts)]
#[instruction()]
pub struct CloseMarket<'info> {
    #[account(mut, has_one=owner)]
    market: Account<'info, Market>,
    owner: Signer<'info>,
    clock: Sysvar<'info, Clock>,
}

#[derive(Accounts)]
#[instruction()]
pub struct SuspendMarket<'info> {
    #[account(mut, has_one=owner)]
    market: Account<'info, Market>,
    owner: Signer<'info>,
    clock: Sysvar<'info, Clock>,
}

#[derive(Accounts)]
#[instruction()]
pub struct ResumeMarket<'info> {
    #[account(mut, has_one=owner)]
    market: Account<'info, Market>,
    owner: Signer<'info>,
    clock: Sysvar<'info, Clock>,
}

#[derive(Accounts)]
#[instruction(new_name: Option<String>, new_description: Option<String>, mutable: Option<bool>, new_price: Option<u64>, new_pieces_in_one_wallet: Option<u64>)]
pub struct ChangeMarket<'info> {
    #[account(mut, has_one=owner)]
    market: Account<'info, Market>,
    owner: Signer<'info>,
    clock: Sysvar<'info, Clock>,
}

#[derive(Accounts)]
#[instruction(primary_metadata_creators: u8, creators: Vec<mpl_token_metadata::state::Creator>)]
pub struct SavePrimaryMetadataCreators<'info> {
    #[account(mut)]
    admin: Signer<'info>,
    #[account(mut, owner=mpl_token_metadata::id())]
<<<<<<< HEAD
    /// CHECK: checked in program
=======
    /// CHECK: unchecked account
>>>>>>> 723cdec2
    metadata: UncheckedAccount<'info>,
    #[account(init, space=PrimaryMetadataCreators::LEN, payer=admin, seeds=[PRIMARY_METADATA_CREATORS_PREFIX.as_bytes(), metadata.key.as_ref()], bump)]
    primary_metadata_creators: Box<Account<'info, PrimaryMetadataCreators>>,
    system_program: Program<'info, System>,
}<|MERGE_RESOLUTION|>--- conflicted
+++ resolved
@@ -160,7 +160,6 @@
     admin: Signer<'info>,
     #[account(init, payer=admin, space=SellingResource::LEN)]
     selling_resource: Box<Account<'info, SellingResource>>,
-<<<<<<< HEAD
     /// CHECK: checked in program
     selling_resource_owner: UncheckedAccount<'info>,
     resource_mint: Box<Account<'info, Mint>>,
@@ -169,31 +168,14 @@
     master_edition: UncheckedAccount<'info>,
     #[account(owner=mpl_token_metadata::id())]
     /// CHECK: checked in program
-=======
-    /// CHECK: unchecked account
-    selling_resource_owner: UncheckedAccount<'info>,
-    resource_mint: Box<Account<'info, Mint>>,
-    #[account(owner=mpl_token_metadata::id())]
-    /// CHECK: unchecked account
-    master_edition: UncheckedAccount<'info>,
-    #[account(owner=mpl_token_metadata::id())]
-    /// CHECK: unchecked account
->>>>>>> 723cdec2
     metadata: UncheckedAccount<'info>,
     #[account(mut, has_one=owner)]
     vault: Box<Account<'info, TokenAccount>>,
     #[account(seeds=[VAULT_OWNER_PREFIX.as_bytes(), resource_mint.key().as_ref(), store.key().as_ref()], bump=vault_owner_bump)]
-<<<<<<< HEAD
-    /// CHECK: checked in program
-    owner: UncheckedAccount<'info>,
-    #[account(mut)]
-    /// CHECK: checked in program
-=======
-    /// CHECK: unchecked account
-    owner: UncheckedAccount<'info>,
-    #[account(mut)]
-    /// CHECK: unchecked account
->>>>>>> 723cdec2
+    /// CHECK: checked in program
+    owner: UncheckedAccount<'info>,
+    #[account(mut)]
+    /// CHECK: checked in program
     resource_token: UncheckedAccount<'info>,
     rent: Sysvar<'info, Rent>,
     token_program: Program<'info, Token>,
@@ -210,7 +192,6 @@
     selling_resource_owner: Signer<'info>,
     #[account(mut, has_one=store)]
     selling_resource: Box<Account<'info, SellingResource>>,
-<<<<<<< HEAD
     /// CHECK: checked in program
     mint: UncheckedAccount<'info>,
     #[account(mut)]
@@ -218,15 +199,6 @@
     treasury_holder: UncheckedAccount<'info>,
     #[account(seeds=[HOLDER_PREFIX.as_bytes(), mint.key().as_ref(), selling_resource.key().as_ref()], bump=treasury_owner_bump)]
     /// CHECK: checked in program
-=======
-    /// CHECK: unchecked account
-    mint: UncheckedAccount<'info>,
-    #[account(mut)]
-    /// CHECK: unchecked account
-    treasury_holder: UncheckedAccount<'info>,
-    #[account(seeds=[HOLDER_PREFIX.as_bytes(), mint.key().as_ref(), selling_resource.key().as_ref()], bump=treasury_owner_bump)]
-    /// CHECK: unchecked account
->>>>>>> 723cdec2
     owner: UncheckedAccount<'info>,
     system_program: Program<'info, System>,
     // if gating config is set collection mint key should be passed
@@ -241,11 +213,7 @@
     #[account(mut)]
     selling_resource: Box<Account<'info, SellingResource>>,
     #[account(mut)]
-<<<<<<< HEAD
-    /// CHECK: checked in program
-=======
-    /// CHECK: unchecked account
->>>>>>> 723cdec2
+    /// CHECK: checked in program
     user_token_account: UncheckedAccount<'info>,
     #[account(mut)]
     user_wallet: Signer<'info>,
@@ -261,7 +229,6 @@
     )]
     trade_history: Box<Account<'info, TradeHistory>>,
     #[account(mut)]
-<<<<<<< HEAD
     /// CHECK: checked in program
     treasury_holder: UncheckedAccount<'info>,
     // Will be created by `mpl_token_metadata`
@@ -274,56 +241,26 @@
     new_edition: UncheckedAccount<'info>,
     #[account(mut, owner=mpl_token_metadata::id())]
     /// CHECK: checked in program
-=======
-    /// CHECK: unchecked account
-    treasury_holder: UncheckedAccount<'info>,
-    // Will be created by `mpl_token_metadata`
-    #[account(mut)]
-    /// CHECK: unchecked account
-    new_metadata: UncheckedAccount<'info>,
-    // Will be created by `mpl_token_metadata`
-    #[account(mut)]
-    /// CHECK: unchecked account
-    new_edition: UncheckedAccount<'info>,
-    #[account(mut, owner=mpl_token_metadata::id())]
-    /// CHECK: unchecked account
->>>>>>> 723cdec2
     master_edition: UncheckedAccount<'info>,
     #[account(mut)]
     new_mint: Box<Account<'info, Mint>>,
     // Will be created by `mpl_token_metadata`
     #[account(mut)]
-<<<<<<< HEAD
-    /// CHECK: checked in program
-=======
-    /// CHECK: unchecked account
->>>>>>> 723cdec2
+    /// CHECK: checked in program
     edition_marker: UncheckedAccount<'info>,
     #[account(mut, has_one=owner)]
     vault: Box<Account<'info, TokenAccount>>,
     #[account(seeds=[VAULT_OWNER_PREFIX.as_bytes(), selling_resource.resource.as_ref(), selling_resource.store.as_ref()], bump=vault_owner_bump)]
-<<<<<<< HEAD
-    /// CHECK: checked in program
-=======
-    /// CHECK: unchecked account
->>>>>>> 723cdec2
+    /// CHECK: checked in program
     owner: UncheckedAccount<'info>,
     #[account(mut, constraint = new_token_account.owner == user_wallet.key())]
     new_token_account: Box<Account<'info, TokenAccount>>,
     #[account(mut, owner=mpl_token_metadata::id())]
-<<<<<<< HEAD
     /// CHECK: checked in program
     master_edition_metadata: UncheckedAccount<'info>,
     clock: Sysvar<'info, Clock>,
     rent: Sysvar<'info, Rent>,
     /// CHECK: checked in program
-=======
-    /// CHECK: unchecked account
-    master_edition_metadata: UncheckedAccount<'info>,
-    clock: Sysvar<'info, Clock>,
-    rent: Sysvar<'info, Rent>,
-    /// CHECK: unchecked account
->>>>>>> 723cdec2
     token_metadata_program: UncheckedAccount<'info>,
     token_program: Program<'info, Token>,
     system_program: Program<'info, System>,
@@ -341,7 +278,6 @@
     market: Box<Account<'info, Market>>,
     selling_resource: Box<Account<'info, SellingResource>>,
     #[account(owner=mpl_token_metadata::id())]
-<<<<<<< HEAD
     /// CHECK: checked in program
     metadata: UncheckedAccount<'info>,
     #[account(mut)]
@@ -356,33 +292,11 @@
     /// CHECK: checked in program
     destination: UncheckedAccount<'info>,
     /// CHECK: checked in program
-=======
-    /// CHECK: unchecked account
-    metadata: UncheckedAccount<'info>,
-    #[account(mut)]
-    /// CHECK: unchecked account
-    treasury_holder: UncheckedAccount<'info>,
-    /// CHECK: unchecked account
-    treasury_mint: UncheckedAccount<'info>,
-    #[account(seeds=[HOLDER_PREFIX.as_bytes(), market.treasury_mint.as_ref(), market.selling_resource.as_ref()], bump=treasury_owner_bump)]
-    /// CHECK: unchecked account
-    owner: UncheckedAccount<'info>,
-    #[account(mut)]
-    /// CHECK: unchecked account
-    destination: UncheckedAccount<'info>,
-    /// CHECK: unchecked account
->>>>>>> 723cdec2
     funder: UncheckedAccount<'info>,
     #[account(mut)]
     payer: Signer<'info>,
-<<<<<<< HEAD
     #[account(init_if_needed, seeds=[PAYOUT_TICKET_PREFIX.as_bytes(), market.key().as_ref(), funder.key().as_ref()], bump, payer=payer)]
     payout_ticket: Box<Account<'info, PayoutTicket>>,
-=======
-    #[account(mut, seeds=[PAYOUT_TICKET_PREFIX.as_bytes(), market.key().as_ref(), funder.key().as_ref()], bump=payout_ticket_bump)]
-    /// CHECK: unchecked account
-    payout_ticket: UncheckedAccount<'info>,
->>>>>>> 723cdec2
     rent: Sysvar<'info, Rent>,
     clock: Sysvar<'info, Clock>,
     token_program: Program<'info, Token>,
@@ -395,11 +309,7 @@
 pub struct ClaimResource<'info> {
     #[account(has_one=selling_resource, has_one=treasury_holder)]
     market: Account<'info, Market>,
-<<<<<<< HEAD
-    /// CHECK: checked in program
-=======
-    /// CHECK: unchecked account
->>>>>>> 723cdec2
+    /// CHECK: checked in program
     treasury_holder: UncheckedAccount<'info>,
     #[account(has_one=vault, constraint = selling_resource.owner == selling_resource_owner.key())]
     selling_resource: Account<'info, SellingResource>,
@@ -407,27 +317,16 @@
     #[account(mut, has_one=owner)]
     vault: Box<Account<'info, TokenAccount>>,
     #[account(mut, owner=mpl_token_metadata::id())]
-<<<<<<< HEAD
     /// CHECK: checked in program
     metadata: UncheckedAccount<'info>,
     #[account(seeds=[VAULT_OWNER_PREFIX.as_bytes(), selling_resource.resource.as_ref(), selling_resource.store.as_ref()], bump=vault_owner_bump)]
     /// CHECK: checked in program
-=======
-    /// CHECK: unchecked account
-    metadata: UncheckedAccount<'info>,
-    #[account(seeds=[VAULT_OWNER_PREFIX.as_bytes(), selling_resource.resource.as_ref(), selling_resource.store.as_ref()], bump=vault_owner_bump)]
-    /// CHECK: unchecked account
->>>>>>> 723cdec2
     owner: UncheckedAccount<'info>,
     #[account(mut)]
     destination: Box<Account<'info, TokenAccount>>,
     clock: Sysvar<'info, Clock>,
     token_program: Program<'info, Token>,
-<<<<<<< HEAD
-    /// CHECK: checked in program
-=======
-    /// CHECK: unchecked account
->>>>>>> 723cdec2
+    /// CHECK: checked in program
     token_metadata_program: UncheckedAccount<'info>,
     system_program: Program<'info, System>,
 }
@@ -474,11 +373,7 @@
     #[account(mut)]
     admin: Signer<'info>,
     #[account(mut, owner=mpl_token_metadata::id())]
-<<<<<<< HEAD
-    /// CHECK: checked in program
-=======
-    /// CHECK: unchecked account
->>>>>>> 723cdec2
+    /// CHECK: checked in program
     metadata: UncheckedAccount<'info>,
     #[account(init, space=PrimaryMetadataCreators::LEN, payer=admin, seeds=[PRIMARY_METADATA_CREATORS_PREFIX.as_bytes(), metadata.key.as_ref()], bump)]
     primary_metadata_creators: Box<Account<'info, PrimaryMetadataCreators>>,

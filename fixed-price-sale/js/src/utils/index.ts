--- conflicted
+++ resolved
@@ -34,7 +34,6 @@
     [Buffer.from(TRADE_HISTORY_PREFIX), wallet.toBuffer(), market.toBuffer()],
     new PublicKey(PROGRAM_ID),
   );
-<<<<<<< HEAD
 
 export const findSecondaryMetadataCreatorsAddress = (
   metadata: PublicKey,
@@ -43,8 +42,6 @@
     [Buffer.from(SECONDARY_METADATA_CREATORS_PREFIX), metadata.toBuffer()],
     new PublicKey(PROGRAM_ID),
   );
-=======
-};
 
 export const validateMembershipToken = async (
   connection: Connection,
@@ -53,5 +50,4 @@
 ) => {
   const edition = (await Metadata.getEdition(connection, ta.data.mint)) as Edition;
   return edition.data.parent === me.pubkey.toString();
-};
->>>>>>> 868752ea
+};
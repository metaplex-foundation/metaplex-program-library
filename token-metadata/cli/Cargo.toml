--- conflicted
+++ resolved
@@ -19,10 +19,8 @@
 solana-cli-config = "1.9.5"
 mpl-token-metadata = { path="../program", features = [ "no-entrypoint" ] }
 spl-token = { version="3.2.0", features = [ "no-entrypoint" ] }
-<<<<<<< HEAD
 spl-associated-token-account = { version ="*", features = [ "no-entrypoint" ] }
-=======
+
 
 [profile.release]
 overflow-checks = true     # Enable integer overflow checks.
->>>>>>> abd8b8e9

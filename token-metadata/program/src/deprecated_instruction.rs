--- conflicted
+++ resolved
@@ -13,22 +13,14 @@
 
 #[repr(C)]
 #[cfg_attr(feature = "serde-feature", derive(Serialize, Deserialize))]
-<<<<<<< HEAD
-#[derive(BorshSerialize, BorshDeserialize, Eq, PartialEq, Debug, Clone)]
-=======
 #[derive(BorshSerialize, BorshDeserialize, PartialEq, Eq, Debug, Clone)]
->>>>>>> 58d10c46
 pub struct MintPrintingTokensViaTokenArgs {
     pub supply: u64,
 }
 
 #[repr(C)]
 #[cfg_attr(feature = "serde-feature", derive(Serialize, Deserialize))]
-<<<<<<< HEAD
-#[derive(BorshSerialize, BorshDeserialize, Eq, PartialEq, Debug, Clone)]
-=======
 #[derive(BorshSerialize, BorshDeserialize, PartialEq, Eq, Debug, Clone)]
->>>>>>> 58d10c46
 pub struct SetReservationListArgs {
     /// If set, means that no more than this number of editions can ever be minted. This is immutable.
     pub reservations: Vec<Reservation>,

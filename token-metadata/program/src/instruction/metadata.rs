--- conflicted
+++ resolved
@@ -482,12 +482,8 @@
             AccountMeta::new_readonly(mint_authority, true),
             AccountMeta::new(payer, true),
             AccountMeta::new_readonly(update_authority, update_authority_is_signer),
-<<<<<<< HEAD
-            AccountMeta::new_readonly(system_program::id(), false),
-            AccountMeta::new_readonly(sysvar::instructions::id(), false),
-=======
-            AccountMeta::new_readonly(solana_program::system_program::ID, false),
->>>>>>> dfd95f7b
+            AccountMeta::new_readonly(system_program::ID, false),
+            AccountMeta::new_readonly(sysvar::instructions::ID, false),
         ],
         data: MetadataInstruction::CreateMetadataAccountV3(CreateMetadataAccountArgsV3 {
             data: DataV2 {
@@ -513,8 +509,8 @@
         program_id,
         accounts: vec![
             AccountMeta::new(metadata_account, false),
-            AccountMeta::new_readonly(system_program::id(), false),
-            AccountMeta::new_readonly(sysvar::instructions::id(), false),
+            AccountMeta::new_readonly(system_program::ID, false),
+            AccountMeta::new_readonly(sysvar::instructions::ID, false),
         ],
         data: MetadataInstruction::PuffMetadata.try_to_vec().unwrap(),
     }
@@ -532,8 +528,8 @@
         accounts: vec![
             AccountMeta::new(metadata, false),
             AccountMeta::new_readonly(creator, true),
-            AccountMeta::new_readonly(system_program::id(), false),
-            AccountMeta::new_readonly(sysvar::instructions::id(), false),
+            AccountMeta::new_readonly(system_program::ID, false),
+            AccountMeta::new_readonly(sysvar::instructions::ID, false),
         ],
         data: MetadataInstruction::RemoveCreatorVerification
             .try_to_vec()
@@ -559,8 +555,8 @@
         accounts.push(AccountMeta::new_readonly(edition_account, false));
     }
 
-    accounts.push(AccountMeta::new_readonly(system_program::id(), false));
-    accounts.push(AccountMeta::new_readonly(sysvar::instructions::id(), false));
+    accounts.push(AccountMeta::new_readonly(system_program::ID, false));
+    accounts.push(AccountMeta::new_readonly(sysvar::instructions::ID, false));
 
     Instruction {
         program_id,
@@ -577,8 +573,8 @@
         accounts: vec![
             AccountMeta::new(metadata, false),
             AccountMeta::new_readonly(creator, true),
-            AccountMeta::new_readonly(system_program::id(), false),
-            AccountMeta::new_readonly(sysvar::instructions::id(), false),
+            AccountMeta::new_readonly(system_program::ID, false),
+            AccountMeta::new_readonly(sysvar::instructions::ID, false),
         ],
         data: MetadataInstruction::SignMetadata.try_to_vec().unwrap(),
     }
@@ -599,8 +595,8 @@
         accounts: vec![
             AccountMeta::new(metadata_account, false),
             AccountMeta::new_readonly(update_authority, true),
-            AccountMeta::new_readonly(system_program::id(), false),
-            AccountMeta::new_readonly(sysvar::instructions::id(), false),
+            AccountMeta::new_readonly(system_program::ID, false),
+            AccountMeta::new_readonly(sysvar::instructions::ID, false),
         ],
         data: MetadataInstruction::UpdateMetadataAccountV2(UpdateMetadataAccountArgsV2 {
             data,
@@ -627,8 +623,8 @@
             AccountMeta::new(metadata, false),
             AccountMeta::new_readonly(owner, true),
             AccountMeta::new_readonly(token, false),
-            AccountMeta::new_readonly(system_program::id(), false),
-            AccountMeta::new_readonly(sysvar::instructions::id(), false),
+            AccountMeta::new_readonly(system_program::ID, false),
+            AccountMeta::new_readonly(sysvar::instructions::ID, false),
         ],
         data: MetadataInstruction::UpdatePrimarySaleHappenedViaToken
             .try_to_vec()

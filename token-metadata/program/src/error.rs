//! Error types

use num_derive::FromPrimitive;
use solana_program::{
    decode_error::DecodeError,
    msg,
    program_error::{PrintProgramError, ProgramError},
};
use thiserror::Error;

/// Errors that may be returned by the Metadata program.
#[derive(Clone, Debug, Eq, Error, FromPrimitive, PartialEq)]
pub enum MetadataError {
    /// 0 Failed to unpack instruction data
    #[error("Failed to unpack instruction data")]
    InstructionUnpackError,

    /// Failed to pack instruction data
    #[error("Failed to pack instruction data")]
    InstructionPackError,

    /// Lamport balance below rent-exempt threshold.
    #[error("Lamport balance below rent-exempt threshold")]
    NotRentExempt,

    /// Already initialized
    #[error("Already initialized")]
    AlreadyInitialized,

    /// Uninitialized
    #[error("Uninitialized")]
    Uninitialized,

    ///  Metadata's key must match seed of ['metadata', program id, mint] provided
    #[error(" Metadata's key must match seed of ['metadata', program id, mint] provided")]
    InvalidMetadataKey,

    ///  Edition's key must match seed of ['metadata', program id, name, 'edition'] provided
    #[error("Edition's key must match seed of ['metadata', program id, name, 'edition'] provided")]
    InvalidEditionKey,

    /// Update Authority given does not match
    #[error("Update Authority given does not match")]
    UpdateAuthorityIncorrect,

    /// Update Authority needs to be signer to update metadata
    #[error("Update Authority needs to be signer to update metadata")]
    UpdateAuthorityIsNotSigner,

    /// You must be the mint authority and signer on this transaction
    #[error("You must be the mint authority and signer on this transaction")]
    NotMintAuthority,

    /// 10 - Mint authority provided does not match the authority on the mint
    #[error("Mint authority provided does not match the authority on the mint")]
    InvalidMintAuthority,

    /// Name too long
    #[error("Name too long")]
    NameTooLong,

    /// Symbol too long
    #[error("Symbol too long")]
    SymbolTooLong,

    /// URI too long
    #[error("URI too long")]
    UriTooLong,

    /// Update authority must be equivalent to the metadata's authority and also signer of this transaction
    #[error("Update authority must be equivalent to the metadata's authority and also signer of this transaction")]
    UpdateAuthorityMustBeEqualToMetadataAuthorityAndSigner,

    /// Mint given does not match mint on Metadata
    #[error("Mint given does not match mint on Metadata")]
    MintMismatch,

    /// Editions must have exactly one token
    #[error("Editions must have exactly one token")]
    EditionsMustHaveExactlyOneToken,

    /// Maximum editions printed already
    #[error("Maximum editions printed already")]
    MaxEditionsMintedAlready,

    /// Token mint to failed
    #[error("Token mint to failed")]
    TokenMintToFailed,

    /// The master edition record passed must match the master record on the edition given
    #[error("The master edition record passed must match the master record on the edition given")]
    MasterRecordMismatch,

    /// 20 - The destination account does not have the right mint
    #[error("The destination account does not have the right mint")]
    DestinationMintMismatch,

    /// An edition can only mint one of its kind!
    #[error("An edition can only mint one of its kind!")]
    EditionAlreadyMinted,

    /// Printing mint decimals should be zero
    #[error("Printing mint decimals should be zero")]
    PrintingMintDecimalsShouldBeZero,

    /// OneTimePrintingAuthorizationMint mint decimals should be zero
    #[error("OneTimePrintingAuthorization mint decimals should be zero")]
    OneTimePrintingAuthorizationMintDecimalsShouldBeZero,

    /// Edition mint decimals should be zero
    #[error("EditionMintDecimalsShouldBeZero")]
    EditionMintDecimalsShouldBeZero,

    /// Token burn failed
    #[error("Token burn failed")]
    TokenBurnFailed,

    /// The One Time authorization mint does not match that on the token account!
    #[error("The One Time authorization mint does not match that on the token account!")]
    TokenAccountOneTimeAuthMintMismatch,

    /// Derived key invalid
    #[error("Derived key invalid")]
    DerivedKeyInvalid,

    /// The Printing mint does not match that on the master edition!
    #[error("The Printing mint does not match that on the master edition!")]
    PrintingMintMismatch,

    /// The  One Time Printing Auth mint does not match that on the master edition!
    #[error("The One Time Printing Auth mint does not match that on the master edition!")]
    OneTimePrintingAuthMintMismatch,

    /// 30 - The mint of the token account does not match the Printing mint!
    #[error("The mint of the token account does not match the Printing mint!")]
    TokenAccountMintMismatch,

    /// The mint of the token account does not match the master metadata mint!
    #[error("The mint of the token account does not match the master metadata mint!")]
    TokenAccountMintMismatchV2,

    /// Not enough tokens to mint a limited edition
    #[error("Not enough tokens to mint a limited edition")]
    NotEnoughTokens,

    /// The mint on your authorization token holding account does not match your Printing mint!
    #[error(
        "The mint on your authorization token holding account does not match your Printing mint!"
    )]
    PrintingMintAuthorizationAccountMismatch,

    /// The authorization token account has a different owner than the update authority for the master edition!
    #[error("The authorization token account has a different owner than the update authority for the master edition!")]
    AuthorizationTokenAccountOwnerMismatch,

    /// This feature is currently disabled.
    #[error("This feature is currently disabled.")]
    Disabled,

    /// Creators list too long
    #[error("Creators list too long")]
    CreatorsTooLong,

    /// Creators must be at least one if set
    #[error("Creators must be at least one if set")]
    CreatorsMustBeAtleastOne,

    /// If using a creators array, you must be one of the creators listed
    #[error("If using a creators array, you must be one of the creators listed")]
    MustBeOneOfCreators,

    /// This metadata does not have creators
    #[error("This metadata does not have creators")]
    NoCreatorsPresentOnMetadata,

    /// 40 - This creator address was not found
    #[error("This creator address was not found")]
    CreatorNotFound,

    /// Basis points cannot be more than 10000
    #[error("Basis points cannot be more than 10000")]
    InvalidBasisPoints,

    /// Primary sale can only be flipped to true and is immutable
    #[error("Primary sale can only be flipped to true and is immutable")]
    PrimarySaleCanOnlyBeFlippedToTrue,

    /// Owner does not match that on the account given
    #[error("Owner does not match that on the account given")]
    OwnerMismatch,

    /// This account has no tokens to be used for authorization
    #[error("This account has no tokens to be used for authorization")]
    NoBalanceInAccountForAuthorization,

    /// Share total must equal 100 for creator array
    #[error("Share total must equal 100 for creator array")]
    ShareTotalMustBe100,

    /// This reservation list already exists!
    #[error("This reservation list already exists!")]
    ReservationExists,

    /// This reservation list does not exist!
    #[error("This reservation list does not exist!")]
    ReservationDoesNotExist,

    /// This reservation list exists but was never set with reservations
    #[error("This reservation list exists but was never set with reservations")]
    ReservationNotSet,

    /// This reservation list has already been set!
    #[error("This reservation list has already been set!")]
    ReservationAlreadyMade,

    /// 50 - Provided more addresses than max allowed in single reservation
    #[error("Provided more addresses than max allowed in single reservation")]
    BeyondMaxAddressSize,

    /// NumericalOverflowError
    #[error("NumericalOverflowError")]
    NumericalOverflowError,

    /// This reservation would go beyond the maximum supply of the master edition!
    #[error("This reservation would go beyond the maximum supply of the master edition!")]
    ReservationBreachesMaximumSupply,

    /// Address not in reservation!
    #[error("Address not in reservation!")]
    AddressNotInReservation,

    /// You cannot unilaterally verify another creator, they must sign
    #[error("You cannot unilaterally verify another creator, they must sign")]
    CannotVerifyAnotherCreator,

    /// You cannot unilaterally unverify another creator
    #[error("You cannot unilaterally unverify another creator")]
    CannotUnverifyAnotherCreator,

    /// In initial reservation setting, spots remaining should equal total spots
    #[error("In initial reservation setting, spots remaining should equal total spots")]
    SpotMismatch,

    /// Incorrect account owner
    #[error("Incorrect account owner")]
    IncorrectOwner,

    /// printing these tokens would breach the maximum supply limit of the master edition
    #[error("printing these tokens would breach the maximum supply limit of the master edition")]
    PrintingWouldBreachMaximumSupply,

    /// Data is immutable
    #[error("Data is immutable")]
    DataIsImmutable,

    /// 60 - No duplicate creator addresses
    #[error("No duplicate creator addresses")]
    DuplicateCreatorAddress,

    /// Reservation spots remaining should match total spots when first being created
    #[error("Reservation spots remaining should match total spots when first being created")]
    ReservationSpotsRemainingShouldMatchTotalSpotsAtStart,

    /// Invalid token program
    #[error("Invalid token program")]
    InvalidTokenProgram,

    /// Data type mismatch
    #[error("Data type mismatch")]
    DataTypeMismatch,

    /// Beyond alotted address size in reservation!
    #[error("Beyond alotted address size in reservation!")]
    BeyondAlottedAddressSize,

    /// The reservation has only been partially alotted
    #[error("The reservation has only been partially alotted")]
    ReservationNotComplete,

    /// You cannot splice over an existing reservation!
    #[error("You cannot splice over an existing reservation!")]
    TriedToReplaceAnExistingReservation,

    /// Invalid operation
    #[error("Invalid operation")]
    InvalidOperation,

    /// Invalid owner
    #[error("Invalid Owner")]
    InvalidOwner,

    /// Printing mint supply must be zero for conversion
    #[error("Printing mint supply must be zero for conversion")]
    PrintingMintSupplyMustBeZeroForConversion,

    /// 70 - One Time Auth mint supply must be zero for conversion
    #[error("One Time Auth mint supply must be zero for conversion")]
    OneTimeAuthMintSupplyMustBeZeroForConversion,

    /// You tried to insert one edition too many into an edition mark pda
    #[error("You tried to insert one edition too many into an edition mark pda")]
    InvalidEditionIndex,

    // In the legacy system the reservation needs to be of size one for cpu limit reasons
    #[error("In the legacy system the reservation needs to be of size one for cpu limit reasons")]
    ReservationArrayShouldBeSizeOne,

    /// Is Mutable can only be flipped to false
    #[error("Is Mutable can only be flipped to false")]
    IsMutableCanOnlyBeFlippedToFalse,

    #[error("Collection cannot be verified in this instruction")]
    CollectionCannotBeVerifiedInThisInstruction,

    #[error("This instruction was deprecated in a previous release and is now removed")]
    Removed, //For the curious we cannot get rid of an instruction in the enum or move them or it will break our api, this is a friendly way to get rid of them

    #[error("This token use method is burn and there are no remaining uses, it must be burned")]
    MustBeBurned,

    #[error("This use method is invalid")]
    InvalidUseMethod,

    #[error("Cannot Change Use Method after the first use")]
    CannotChangeUseMethodAfterFirstUse,

    #[error("Cannot Change Remaining or Available uses after the first use")]
    CannotChangeUsesAfterFirstUse,

    // 80
    #[error("Collection Not Found on Metadata")]
    CollectionNotFound,

    #[error("Collection Update Authority is invalid")]
    InvalidCollectionUpdateAuthority,

    #[error("Collection Must Be a Unique Master Edition v2")]
    CollectionMustBeAUniqueMasterEdition,

    #[error("The Use Authority Record Already Exists, to modify it Revoke, then Approve")]
    UseAuthorityRecordAlreadyExists,

    #[error("The Use Authority Record is empty or already revoked")]
    UseAuthorityRecordAlreadyRevoked,

    #[error("This token has no uses")]
    Unusable,

    #[error("There are not enough Uses left on this token.")]
    NotEnoughUses,

    #[error("This Collection Authority Record Already Exists.")]
    CollectionAuthorityRecordAlreadyExists,

    #[error("This Collection Authority Record Does Not Exist.")]
    CollectionAuthorityDoesNotExist,

    #[error("This Use Authority Record is invalid.")]
    InvalidUseAuthorityRecord,

    // 90
    #[error("This Collection Authority Record is invalid.")]
    InvalidCollectionAuthorityRecord,

    #[error("Metadata does not match the freeze authority on the mint")]
    InvalidFreezeAuthority,

    #[error("All tokens in this account have not been delegated to this user.")]
    InvalidDelegate,

    #[error("Creator can not be adjusted once they are verified.")]
    CannotAdjustVerifiedCreator,

    #[error("Verified creators cannot be removed.")]
    CannotRemoveVerifiedCreator,

    #[error("Can not wipe verified creators.")]
    CannotWipeVerifiedCreators,

    #[error("Not allowed to change seller fee basis points.")]
    NotAllowedToChangeSellerFeeBasisPoints,

    /// Edition override cannot be zero
    #[error("Edition override cannot be zero")]
    EditionOverrideCannotBeZero,

    #[error("Invalid User")]
    InvalidUser,

    /// Revoke Collection Authority signer is incorrect
    #[error("Revoke Collection Authority signer is incorrect")]
    RevokeCollectionAuthoritySignerIncorrect,

    // 100
    #[error("Token close failed")]
    TokenCloseFailed,

    /// 101 - Calling v1.3 function on unsized collection
    #[error("Can't use this function on unsized collection")]
    UnsizedCollection,

    /// 102 - Calling v1.2 function on a sized collection
    #[error("Can't use this function on a sized collection")]
    SizedCollection,

    /// 103 - Can't burn a verified member of a collection w/o providing collection metadata account
    #[error(
        "Can't burn a verified member of a collection w/o providing collection metadata account"
    )]
    MissingCollectionMetadata,

    /// 104 - This NFT is not a member of the specified collection.
    #[error("This NFT is not a member of the specified collection.")]
    NotAMemberOfCollection,

    /// 105 - This NFT is not a verified member of the specified collection.
    #[error("This NFT is not a verified member of the specified collection.")]
    NotVerifiedMemberOfCollection,

    /// 106 - This NFT is not a collection parent NFT.
    #[error("This NFT is not a collection parent NFT.")]
    NotACollectionParent,

    /// 107 - Could not determine a TokenStandard type.
    #[error("Could not determine a TokenStandard type.")]
    CouldNotDetermineTokenStandard,

    /// 108 - Missing edition account for a non-fungible token type.
    #[error("This mint account has an edition but none was provided.")]
    MissingEditionAccount,

    /// 109 - Not a Master Edition
    #[error("This edition is not a Master Edition")]
    NotAMasterEdition,

    /// 110 - Master Edition has prints.
    #[error("This Master Edition has existing prints")]
    MasterEditionHasPrints,

    /// 111 - Borsh Deserialization Error
    #[error("Borsh Deserialization Error")]
    BorshDeserializationError,

    /// 112 - Cannot update a verified colleciton in this command
    #[error("Cannot update a verified collection in this command")]
    CannotUpdateVerifiedCollection,

    /// 113 - Edition Account Doesnt Match Collection
    #[error("Edition account doesnt match collection ")]
    CollectionMasterEditionAccountInvalid,

    /// 114 - Item is already verified.
    #[error("Item is already verified.")]
    AlreadyVerified,

    /// 115 - Item is already unverified.
    #[error("Item is already unverified.")]
    AlreadyUnverified,

    /// 116 - Not a Print Edition
    #[error("This edition is not a Print Edition")]
    NotAPrintEdition,

    /// 117 - Invalid Edition Marker
    #[error("Invalid Master Edition")]
    InvalidMasterEdition,

    /// 118 - Invalid Edition Marker
    #[error("Invalid Print Edition")]
    InvalidPrintEdition,

    /// 119 - Invalid Edition Marker
    #[error("Invalid Edition Marker")]
    InvalidEditionMarker,

    /// 120 - Reservation List is Deprecated
    #[error("Reservation List is Deprecated")]
    ReservationListDeprecated,

    /// 121 - Print Edition doesn't match Master Edition
    #[error("Print Edition does not match Master Edition")]
    PrintEditionDoesNotMatchMasterEdition,

    /// 122 - Edition Number greater than max supply
    #[error("Edition Number greater than max supply")]
    EditionNumberGreaterThanMaxSupply,

    /// 123 - Must unverify before migrating collections.
    #[error("Must unverify before migrating collections.")]
    MustUnverify,

    /// 124 - Invalid Escrow Account Bump Seed
    #[error("Invalid Escrow Account Bump Seed")]
    InvalidEscrowBumpSeed,

    /// 125 - Must be Escrow Authority
    #[error("Must Escrow Authority")]
    MustBeEscrowAuthority,

    /// 126 - Invalid System Program
    #[error("Invalid System Program")]
    InvalidSystemProgram,

    /// 127 - Must be a Non Fungible Token
    #[error("Must be a Non Fungible Token")]
    MustBeNonFungible,

    /// 128 - Insufficient tokens for transfer
    #[error("Insufficient tokens for transfer")]
    InsufficientTokens,

    /// 129 - Borsh Serialization Error
    #[error("Borsh Serialization Error")]
    BorshSerializationError,

    /// 130 - Cannot create NFT with no Freeze Authority.
    #[error("Cannot create NFT with no Freeze Authority.")]
    NoFreezeAuthoritySet,

    /// 131
    #[error("Invalid collection size change")]
    InvalidCollectionSizeChange,

    /// 132
    #[error("Invalid bubblegum signer")]
    InvalidBubblegumSigner,

<<<<<<< HEAD
    /// 133
    #[error("Mint needs to be signer to initialize the account")]
    MintIsNotSigner,

    /// 134
    #[error("Invalid token standard")]
    InvalidTokenStandard,

    /// 135
    #[error("Invalid mint account for specified token standard")]
    InvalidMintForTokenStandard,

    /// 136
    #[error("Invalid authorization rules account")]
    InvalidAuthorizationRules,

    /// 137
    #[error("Missing authorization rules account")]
    MissingAuthorizationRules,

    /// 138
    #[error("Missing programmable configuration")]
    MissingProgrammableConfig,

    /// 139
    #[error("Invalid programmable configuration")]
    InvalidProgrammableConfig,

    /// 140
    #[error("Delegate already exists")]
    DelegateAlreadyExists,

    /// 141
    #[error("Delegate not found")]
    DelegateNotFound,

    /// 142
    #[error("Required account not set in instruction builder")]
    MissingAccountInBuilder,

    /// 143
    #[error("Required argument not set in instruction builder")]
    MissingArgumentInBuilder,

    /// 144
    #[error("Feature not supported currently")]
    FeatureNotSupported,

    /// 143
    #[error("Invalid system wallet")]
    InvalidSystemWallet,

    /// 144
    #[error("Only the sale delegate can transfer while its set")]
    OnlySaleDelegateCanTransfer,

    /// 145
    #[error("Missing token account")]
    MissingTokenAccount,

    /// 146
    #[error("Missing SPL token program")]
    MissingSplTokenProgram,

    /// 147
    #[error("Missing authorization rules program")]
    MissingAuthorizationRulesProgram,

    /// 148
    #[error("Invalid delegate role for transfer")]
    InvalidDelegateRoleForTransfer,

    /// 149
    #[error("Invalid transfer authority")]
    InvalidTransferAuthority,

    /// 150
    #[error("Instruction not supported for ProgrammableNonFungible assets")]
    InstructionNotSupported,

    /// 151
    #[error("Public key does not match expected value")]
    KeyMismatch,

    /// 152
    #[error("Token is locked")]
    LockedToken,

    /// 153
    #[error("Token is unlocked")]
    UnlockedToken,

    /// 154
    #[error("Missing delegate role")]
    MissingDelegateRole,

    /// 155
    #[error("Invalid authority type")]
    InvalidAuthorityType,

    /// 156
    #[error("Missing token record account")]
    MissingTokenRecord,
=======
    /// 132
    #[error("Escrow parent cannot have a delegate")]
    EscrowParentHasDelegate,
>>>>>>> f5a94fae
}

impl PrintProgramError for MetadataError {
    fn print<E>(&self) {
        msg!(&self.to_string());
    }
}

impl From<MetadataError> for ProgramError {
    fn from(e: MetadataError) -> Self {
        ProgramError::Custom(e as u32)
    }
}

impl<T> DecodeError<T> for MetadataError {
    fn type_of() -> &'static str {
        "Metadata Error"
    }
}<|MERGE_RESOLUTION|>--- conflicted
+++ resolved
@@ -524,116 +524,113 @@
     /// 132
     #[error("Invalid bubblegum signer")]
     InvalidBubblegumSigner,
-
-<<<<<<< HEAD
     /// 133
+    #[error("Escrow parent cannot have a delegate")]
+    EscrowParentHasDelegate,
+
+    /// 134
     #[error("Mint needs to be signer to initialize the account")]
     MintIsNotSigner,
 
-    /// 134
+    /// 135
     #[error("Invalid token standard")]
     InvalidTokenStandard,
 
-    /// 135
+    /// 136
     #[error("Invalid mint account for specified token standard")]
     InvalidMintForTokenStandard,
 
-    /// 136
+    /// 137
     #[error("Invalid authorization rules account")]
     InvalidAuthorizationRules,
 
-    /// 137
+    /// 138
     #[error("Missing authorization rules account")]
     MissingAuthorizationRules,
 
-    /// 138
+    /// 139
     #[error("Missing programmable configuration")]
     MissingProgrammableConfig,
 
-    /// 139
+    /// 140
     #[error("Invalid programmable configuration")]
     InvalidProgrammableConfig,
 
-    /// 140
+    /// 141
     #[error("Delegate already exists")]
     DelegateAlreadyExists,
 
-    /// 141
+    /// 142
     #[error("Delegate not found")]
     DelegateNotFound,
 
-    /// 142
+    /// 143
     #[error("Required account not set in instruction builder")]
     MissingAccountInBuilder,
 
-    /// 143
+    /// 144
     #[error("Required argument not set in instruction builder")]
     MissingArgumentInBuilder,
 
-    /// 144
+    /// 145
     #[error("Feature not supported currently")]
     FeatureNotSupported,
 
-    /// 143
+    /// 146
     #[error("Invalid system wallet")]
     InvalidSystemWallet,
 
-    /// 144
+    /// 147
     #[error("Only the sale delegate can transfer while its set")]
     OnlySaleDelegateCanTransfer,
 
-    /// 145
+    /// 148
     #[error("Missing token account")]
     MissingTokenAccount,
 
-    /// 146
+    /// 149
     #[error("Missing SPL token program")]
     MissingSplTokenProgram,
 
-    /// 147
+    /// 150
     #[error("Missing authorization rules program")]
     MissingAuthorizationRulesProgram,
 
-    /// 148
+    /// 151
     #[error("Invalid delegate role for transfer")]
     InvalidDelegateRoleForTransfer,
 
-    /// 149
+    /// 152
     #[error("Invalid transfer authority")]
     InvalidTransferAuthority,
 
-    /// 150
+    /// 153
     #[error("Instruction not supported for ProgrammableNonFungible assets")]
     InstructionNotSupported,
 
-    /// 151
+    /// 154
     #[error("Public key does not match expected value")]
     KeyMismatch,
 
-    /// 152
+    /// 155
     #[error("Token is locked")]
     LockedToken,
 
-    /// 153
+    /// 156
     #[error("Token is unlocked")]
     UnlockedToken,
 
-    /// 154
+    /// 157
     #[error("Missing delegate role")]
     MissingDelegateRole,
 
-    /// 155
+    /// 158
     #[error("Invalid authority type")]
     InvalidAuthorityType,
 
-    /// 156
+    /// 159
     #[error("Missing token record account")]
     MissingTokenRecord,
-=======
-    /// 132
-    #[error("Escrow parent cannot have a delegate")]
-    EscrowParentHasDelegate,
->>>>>>> f5a94fae
 }
 
 impl PrintProgramError for MetadataError {

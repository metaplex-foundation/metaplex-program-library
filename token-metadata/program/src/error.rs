//! Error types

use num_derive::FromPrimitive;
use solana_program::{
    decode_error::DecodeError,
    msg,
    program_error::{PrintProgramError, ProgramError},
};
use thiserror::Error;

/// Errors that may be returned by the Metadata program.
#[derive(Clone, Debug, Eq, Error, FromPrimitive, PartialEq)]
pub enum MetadataError {
    /// 0 Failed to unpack instruction data
    #[error("Failed to unpack instruction data")]
    InstructionUnpackError,

    /// Failed to pack instruction data
    #[error("Failed to pack instruction data")]
    InstructionPackError,

    /// Lamport balance below rent-exempt threshold.
    #[error("Lamport balance below rent-exempt threshold")]
    NotRentExempt,

    /// Already initialized
    #[error("Already initialized")]
    AlreadyInitialized,

    /// Uninitialized
    #[error("Uninitialized")]
    Uninitialized,

    ///  Metadata's key must match seed of ['metadata', program id, mint] provided
    #[error(" Metadata's key must match seed of ['metadata', program id, mint] provided")]
    InvalidMetadataKey,

    ///  Edition's key must match seed of ['metadata', program id, name, 'edition'] provided
    #[error("Edition's key must match seed of ['metadata', program id, name, 'edition'] provided")]
    InvalidEditionKey,

    /// Update Authority given does not match
    #[error("Update Authority given does not match")]
    UpdateAuthorityIncorrect,

    /// Update Authority needs to be signer to update metadata
    #[error("Update Authority needs to be signer to update metadata")]
    UpdateAuthorityIsNotSigner,

    /// You must be the mint authority and signer on this transaction
    #[error("You must be the mint authority and signer on this transaction")]
    NotMintAuthority,

    /// 10 - Mint authority provided does not match the authority on the mint
    #[error("Mint authority provided does not match the authority on the mint")]
    InvalidMintAuthority,

    /// Name too long
    #[error("Name too long")]
    NameTooLong,

    /// Symbol too long
    #[error("Symbol too long")]
    SymbolTooLong,

    /// URI too long
    #[error("URI too long")]
    UriTooLong,

    /// Update authority must be equivalent to the metadata's authority and also signer of this transaction
    #[error("Update authority must be equivalent to the metadata's authority and also signer of this transaction")]
    UpdateAuthorityMustBeEqualToMetadataAuthorityAndSigner,

    /// Mint given does not match mint on Metadata
    #[error("Mint given does not match mint on Metadata")]
    MintMismatch,

    /// Editions must have exactly one token
    #[error("Editions must have exactly one token")]
    EditionsMustHaveExactlyOneToken,

    /// Maximum editions printed already
    #[error("Maximum editions printed already")]
    MaxEditionsMintedAlready,

    /// Token mint to failed
    #[error("Token mint to failed")]
    TokenMintToFailed,

    /// The master edition record passed must match the master record on the edition given
    #[error("The master edition record passed must match the master record on the edition given")]
    MasterRecordMismatch,

    /// 20 - The destination account does not have the right mint
    #[error("The destination account does not have the right mint")]
    DestinationMintMismatch,

    /// An edition can only mint one of its kind!
    #[error("An edition can only mint one of its kind!")]
    EditionAlreadyMinted,

    /// Printing mint decimals should be zero
    #[error("Printing mint decimals should be zero")]
    PrintingMintDecimalsShouldBeZero,

    /// OneTimePrintingAuthorizationMint mint decimals should be zero
    #[error("OneTimePrintingAuthorization mint decimals should be zero")]
    OneTimePrintingAuthorizationMintDecimalsShouldBeZero,

    /// Edition mint decimals should be zero
    #[error("EditionMintDecimalsShouldBeZero")]
    EditionMintDecimalsShouldBeZero,

    /// Token burn failed
    #[error("Token burn failed")]
    TokenBurnFailed,

    /// The One Time authorization mint does not match that on the token account!
    #[error("The One Time authorization mint does not match that on the token account!")]
    TokenAccountOneTimeAuthMintMismatch,

    /// Derived key invalid
    #[error("Derived key invalid")]
    DerivedKeyInvalid,

    /// The Printing mint does not match that on the master edition!
    #[error("The Printing mint does not match that on the master edition!")]
    PrintingMintMismatch,

    /// The  One Time Printing Auth mint does not match that on the master edition!
    #[error("The One Time Printing Auth mint does not match that on the master edition!")]
    OneTimePrintingAuthMintMismatch,

    /// 30 - The mint of the token account does not match the Printing mint!
    #[error("The mint of the token account does not match the Printing mint!")]
    TokenAccountMintMismatch,

    /// The mint of the token account does not match the master metadata mint!
    #[error("The mint of the token account does not match the master metadata mint!")]
    TokenAccountMintMismatchV2,

    /// Not enough tokens to mint a limited edition
    #[error("Not enough tokens to mint a limited edition")]
    NotEnoughTokens,

    /// The mint on your authorization token holding account does not match your Printing mint!
    #[error(
        "The mint on your authorization token holding account does not match your Printing mint!"
    )]
    PrintingMintAuthorizationAccountMismatch,

    /// The authorization token account has a different owner than the update authority for the master edition!
    #[error("The authorization token account has a different owner than the update authority for the master edition!")]
    AuthorizationTokenAccountOwnerMismatch,

    /// This feature is currently disabled.
    #[error("This feature is currently disabled.")]
    Disabled,

    /// Creators list too long
    #[error("Creators list too long")]
    CreatorsTooLong,

    /// Creators must be at least one if set
    #[error("Creators must be at least one if set")]
    CreatorsMustBeAtleastOne,

    /// If using a creators array, you must be one of the creators listed
    #[error("If using a creators array, you must be one of the creators listed")]
    MustBeOneOfCreators,

    /// This metadata does not have creators
    #[error("This metadata does not have creators")]
    NoCreatorsPresentOnMetadata,

    /// 40 - This creator address was not found
    #[error("This creator address was not found")]
    CreatorNotFound,

    /// Basis points cannot be more than 10000
    #[error("Basis points cannot be more than 10000")]
    InvalidBasisPoints,

    /// Primary sale can only be flipped to true and is immutable
    #[error("Primary sale can only be flipped to true and is immutable")]
    PrimarySaleCanOnlyBeFlippedToTrue,

    /// Owner does not match that on the account given
    #[error("Owner does not match that on the account given")]
    OwnerMismatch,

    /// This account has no tokens to be used for authorization
    #[error("This account has no tokens to be used for authorization")]
    NoBalanceInAccountForAuthorization,

    /// Share total must equal 100 for creator array
    #[error("Share total must equal 100 for creator array")]
    ShareTotalMustBe100,

    /// This reservation list already exists!
    #[error("This reservation list already exists!")]
    ReservationExists,

    /// This reservation list does not exist!
    #[error("This reservation list does not exist!")]
    ReservationDoesNotExist,

    /// This reservation list exists but was never set with reservations
    #[error("This reservation list exists but was never set with reservations")]
    ReservationNotSet,

    /// This reservation list has already been set!
    #[error("This reservation list has already been set!")]
    ReservationAlreadyMade,

    /// 50 - Provided more addresses than max allowed in single reservation
    #[error("Provided more addresses than max allowed in single reservation")]
    BeyondMaxAddressSize,

    /// NumericalOverflowError
    #[error("NumericalOverflowError")]
    NumericalOverflowError,

    /// This reservation would go beyond the maximum supply of the master edition!
    #[error("This reservation would go beyond the maximum supply of the master edition!")]
    ReservationBreachesMaximumSupply,

    /// Address not in reservation!
    #[error("Address not in reservation!")]
    AddressNotInReservation,

    /// You cannot unilaterally verify another creator, they must sign
    #[error("You cannot unilaterally verify another creator, they must sign")]
    CannotVerifyAnotherCreator,

    /// You cannot unilaterally unverify another creator
    #[error("You cannot unilaterally unverify another creator")]
    CannotUnverifyAnotherCreator,

    /// In initial reservation setting, spots remaining should equal total spots
    #[error("In initial reservation setting, spots remaining should equal total spots")]
    SpotMismatch,

    /// Incorrect account owner
    #[error("Incorrect account owner")]
    IncorrectOwner,

    /// printing these tokens would breach the maximum supply limit of the master edition
    #[error("printing these tokens would breach the maximum supply limit of the master edition")]
    PrintingWouldBreachMaximumSupply,

    /// Data is immutable
    #[error("Data is immutable")]
    DataIsImmutable,

    /// 60 - No duplicate creator addresses
    #[error("No duplicate creator addresses")]
    DuplicateCreatorAddress,

    /// Reservation spots remaining should match total spots when first being created
    #[error("Reservation spots remaining should match total spots when first being created")]
    ReservationSpotsRemainingShouldMatchTotalSpotsAtStart,

    /// Invalid token program
    #[error("Invalid token program")]
    InvalidTokenProgram,

    /// Data type mismatch
    #[error("Data type mismatch")]
    DataTypeMismatch,

    /// Beyond alotted address size in reservation!
    #[error("Beyond alotted address size in reservation!")]
    BeyondAlottedAddressSize,

    /// The reservation has only been partially alotted
    #[error("The reservation has only been partially alotted")]
    ReservationNotComplete,

    /// You cannot splice over an existing reservation!
    #[error("You cannot splice over an existing reservation!")]
    TriedToReplaceAnExistingReservation,

    /// Invalid operation
    #[error("Invalid operation")]
    InvalidOperation,

    /// Invalid owner
    #[error("Invalid Owner")]
    InvalidOwner,

    /// Printing mint supply must be zero for conversion
    #[error("Printing mint supply must be zero for conversion")]
    PrintingMintSupplyMustBeZeroForConversion,

    /// 70 - One Time Auth mint supply must be zero for conversion
    #[error("One Time Auth mint supply must be zero for conversion")]
    OneTimeAuthMintSupplyMustBeZeroForConversion,

    /// You tried to insert one edition too many into an edition mark pda
    #[error("You tried to insert one edition too many into an edition mark pda")]
    InvalidEditionIndex,

    // In the legacy system the reservation needs to be of size one for cpu limit reasons
    #[error("In the legacy system the reservation needs to be of size one for cpu limit reasons")]
    ReservationArrayShouldBeSizeOne,

    /// Is Mutable can only be flipped to false
    #[error("Is Mutable can only be flipped to false")]
    IsMutableCanOnlyBeFlippedToFalse,

    #[error("Cannont Verify Collection in this Instruction")]
    CollectionCannotBeVerifiedInThisInstruction,

    #[error("This instruction was deprecated in a previous release and is now removed")]
    Removed, //For the curious we cannot get rid of an instruction in the enum or move them or it will break our api, this is a friendly way to get rid of them

    #[error("This token use method is burn and there are no remaining uses, it must be burned")]
    MustBeBurned,

    #[error("This use method is invalid")]
    InvalidUseMethod,

    #[error("Cannot Change Use Method after the first use")]
    CannotChangeUseMethodAfterFirstUse,

    #[error("Cannot Change Remaining or Available uses after the first use")]
    CannotChangeUsesAfterFirstUse,

    // 80
    #[error("Collection Not Found on Metadata")]
    CollectionNotFound,

    #[error("Collection Update Authority is invalid")]
    InvalidCollectionUpdateAuthority,

    #[error("Collection Must Be a Unique Master Edition v2")]
    CollectionMustBeAUniqueMasterEdition,

    #[error("The Use Authority Record Already Exists, to modify it Revoke, then Approve")]
    UseAuthorityRecordAlreadyExists,

    #[error("The Use Authority Record is empty or already revoked")]
    UseAuthorityRecordAlreadyRevoked,

    #[error("This token has no uses")]
    Unusable,

    #[error("There are not enough Uses left on this token.")]
    NotEnoughUses,

    #[error("This Collection Authority Record Already Exists.")]
    CollectionAuthorityRecordAlreadyExists,

    #[error("This Collection Authority Record Does Not Exist.")]
    CollectionAuthorityDoesNotExist,

    #[error("This Use Authority Record is invalid.")]
    InvalidUseAuthorityRecord,

    // 90
    #[error("This Collection Authority Record is invalid.")]
    InvalidCollectionAuthorityRecord,

    #[error("Metadata does not match the freeze authority on the mint")]
    InvalidFreezeAuthority,

    #[error("All tokens in this account have not been delegated to this user.")]
    InvalidDelegate,

    #[error("Creator can not be adjusted once they are verified.")]
    CannotAdjustVerifiedCreator,

    #[error("Verified creators cannot be removed.")]
    CannotRemoveVerifiedCreator,

    #[error("Can not wipe verified creators.")]
    CannotWipeVerifiedCreators,

    #[error("Not allowed to change seller fee basis points.")]
    NotAllowedToChangeSellerFeeBasisPoints,

    /// Edition override cannot be zero
    #[error("Edition override cannot be zero")]
    EditionOverrideCannotBeZero,

    #[error("Invalid User")]
    InvalidUser,

    /// Revoke Collection Authority signer is incorrect
    #[error("Revoke Collection Authority signer is incorrect")]
    RevokeCollectionAuthoritySignerIncorrect,

    // 100
    #[error("Token close failed")]
    TokenCloseFailed,

    /// 101 - Calling v1.3 function on unsized collection
    #[error("Can't use this function on unsized collection")]
    UnsizedCollection,

    /// 102 - Calling v1.2 function on a sized collection
    #[error("Can't use this function on a sized collection")]
    SizedCollection,

    /// 103 - Can't burn a verified member of a collection w/o providing collection metadata account
    #[error(
        "Can't burn a verified member of a collection w/o providing collection metadata account"
    )]
    MissingCollectionMetadata,

    /// 104 - This NFT is not a member of the specified collection.
    #[error("This NFT is not a member of the specified collection.")]
    NotAMemberOfCollection,

    /// 105 - This NFT is not a verified member of the specified collection.
    #[error("This NFT is not a verified member of the specified collection.")]
    NotVerifiedMemberOfCollection,

    /// 106 - This NFT is not a collection parent NFT.
    #[error("This NFT is not a collection parent NFT.")]
    NotACollectionParent,

    /// 107 - Could not determine a TokenStandard type.
    #[error("Could not determine a TokenStandard type.")]
    CouldNotDetermineTokenStandard,

    /// 108 - Missing edition account for a non-fungible token type.
    #[error("This mint account has an edition but none was provided.")]
    MissingEditionAccount,

    /// 109 - Not a Master Edition
    #[error("This edition is not a Master Edition")]
    NotAMasterEdition,

    /// 110 - Master Edition has prints.
    #[error("This Master Edition has existing prints")]
    MasterEditionHasPrints,

    /// 111 - Borsh Deserialization Error
    #[error("Borsh Deserialization Error")]
    BorshDeserializationError,

    /// 112 - Cannot update a verified colleciton in this command
    #[error("Cannot update a verified colleciton in this command")]
    CannotUpdateVerifiedCollection,

    /// 113 - Edition Account Doesnt Match Collection
    #[error("Edition account doesnt match collection ")]
    CollectionMasterEditionAccountInvalid,

    /// 114 - Item is already verified.
    #[error("Item is already verified.")]
    AlreadyVerified,

    /// 115 - Item is already unverified.
    #[error("Item is already unverified.")]
    AlreadyUnverified,

    /// 116 - Not a Print Edition
    #[error("This edition is not a Print Edition")]
    NotAPrintEdition,

    /// 117 - Invalid Edition Marker
    #[error("Invalid Master Edition")]
    InvalidMasterEdition,

    /// 118 - Invalid Edition Marker
    #[error("Invalid Print Edition")]
    InvalidPrintEdition,

    /// 119 - Invalid Edition Marker
    #[error("Invalid Edition Marker")]
    InvalidEditionMarker,

    /// 120 - Reservation List is Deprecated
    #[error("Reservation List is Deprecated")]
    ReservationListDeprecated,

    /// 121 - Print Edition doesn't match Master Edition
    #[error("Print Edition does not match Master Edition")]
    PrintEditionDoesNotMatchMasterEdition,

    /// 122 - Edition Number greater than max supply
    #[error("Edition Number greater than max supply")]
    EditionNumberGreaterThanMaxSupply,

    /// 123 - Must unverify before migrating collections.
    #[error("Must unverify before migrating collections.")]
    MustUnverify,

<<<<<<< HEAD
    /// 124 - Cannot create NFT with no Freeze Authority.
    #[error("Cannot create NFT with no Freeze Authority.")]
    NoFreezeAuthoritySet,
=======
    /// 124 - Invalid Escrow Account Bump Seed
    #[error("Invalid Escrow Account Bump Seed")]
    InvalidEscrowBumpSeed,

    /// 125 - Must be Escrow Authority
    #[error("Must Escrow Authority")]
    MustBeEscrowAuthority,

    /// 126 - Invalid System Program
    #[error("Invalid System Program")]
    InvalidSystemProgram,

    /// 127 - Must be a Non Fungible Token
    #[error("Must be a Non Fungible Token")]
    MustBeNonFungible,

    /// 128 - Insufficient tokens for transfer
    #[error("Insufficient tokens for transfer")]
    InsufficientTokens,

    /// 129 - Borsh Serialization Error
    #[error("Borsh Serialization Error")]
    BorshSerializationError,
>>>>>>> 6e20b0f7
}

impl PrintProgramError for MetadataError {
    fn print<E>(&self) {
        msg!(&self.to_string());
    }
}

impl From<MetadataError> for ProgramError {
    fn from(e: MetadataError) -> Self {
        ProgramError::Custom(e as u32)
    }
}

impl<T> DecodeError<T> for MetadataError {
    fn type_of() -> &'static str {
        "Metadata Error"
    }
}<|MERGE_RESOLUTION|>--- conflicted
+++ resolved
@@ -489,11 +489,6 @@
     #[error("Must unverify before migrating collections.")]
     MustUnverify,
 
-<<<<<<< HEAD
-    /// 124 - Cannot create NFT with no Freeze Authority.
-    #[error("Cannot create NFT with no Freeze Authority.")]
-    NoFreezeAuthoritySet,
-=======
     /// 124 - Invalid Escrow Account Bump Seed
     #[error("Invalid Escrow Account Bump Seed")]
     InvalidEscrowBumpSeed,
@@ -517,7 +512,10 @@
     /// 129 - Borsh Serialization Error
     #[error("Borsh Serialization Error")]
     BorshSerializationError,
->>>>>>> 6e20b0f7
+
+    /// 130 - Cannot create NFT with no Freeze Authority.
+    #[error("Cannot create NFT with no Freeze Authority.")]
+    NoFreezeAuthoritySet,
 }
 
 impl PrintProgramError for MetadataError {

//! Error types

use num_derive::FromPrimitive;
use solana_program::{
    decode_error::DecodeError,
    msg,
    program_error::{PrintProgramError, ProgramError},
};
use thiserror::Error;

/// Errors that may be returned by the Metadata program.
#[derive(Clone, Debug, Eq, Error, FromPrimitive, PartialEq)]
pub enum MetadataError {
    /// 0 Failed to unpack instruction data
    #[error("Failed to unpack instruction data")]
    InstructionUnpackError,

    /// Failed to pack instruction data
    #[error("Failed to pack instruction data")]
    InstructionPackError,

    /// Lamport balance below rent-exempt threshold.
    #[error("Lamport balance below rent-exempt threshold")]
    NotRentExempt,

    /// Already initialized
    #[error("Already initialized")]
    AlreadyInitialized,

    /// Uninitialized
    #[error("Uninitialized")]
    Uninitialized,

    ///  Metadata's key must match seed of ['metadata', program id, mint] provided
    #[error(" Metadata's key must match seed of ['metadata', program id, mint] provided")]
    InvalidMetadataKey,

    ///  Edition's key must match seed of ['metadata', program id, name, 'edition'] provided
    #[error("Edition's key must match seed of ['metadata', program id, name, 'edition'] provided")]
    InvalidEditionKey,

    /// Update Authority given does not match
    #[error("Update Authority given does not match")]
    UpdateAuthorityIncorrect,

    /// Update Authority needs to be signer to update metadata
    #[error("Update Authority needs to be signer to update metadata")]
    UpdateAuthorityIsNotSigner,

    /// You must be the mint authority and signer on this transaction
    #[error("You must be the mint authority and signer on this transaction")]
    NotMintAuthority,

    /// 10 - Mint authority provided does not match the authority on the mint
    #[error("Mint authority provided does not match the authority on the mint")]
    InvalidMintAuthority,

    /// Name too long
    #[error("Name too long")]
    NameTooLong,

    /// Symbol too long
    #[error("Symbol too long")]
    SymbolTooLong,

    /// URI too long
    #[error("URI too long")]
    UriTooLong,

    /// Update authority must be equivalent to the metadata's authority and also signer of this transaction
    #[error("Update authority must be equivalent to the metadata's authority and also signer of this transaction")]
    UpdateAuthorityMustBeEqualToMetadataAuthorityAndSigner,

    /// Mint given does not match mint on Metadata
    #[error("Mint given does not match mint on Metadata")]
    MintMismatch,

    /// Editions must have exactly one token
    #[error("Editions must have exactly one token")]
    EditionsMustHaveExactlyOneToken,

    /// Maximum editions printed already
    #[error("Maximum editions printed already")]
    MaxEditionsMintedAlready,

    /// Token mint to failed
    #[error("Token mint to failed")]
    TokenMintToFailed,

    /// The master edition record passed must match the master record on the edition given
    #[error("The master edition record passed must match the master record on the edition given")]
    MasterRecordMismatch,

    /// 20 - The destination account does not have the right mint
    #[error("The destination account does not have the right mint")]
    DestinationMintMismatch,

    /// An edition can only mint one of its kind!
    #[error("An edition can only mint one of its kind!")]
    EditionAlreadyMinted,

    /// Printing mint decimals should be zero
    #[error("Printing mint decimals should be zero")]
    PrintingMintDecimalsShouldBeZero,

    /// OneTimePrintingAuthorizationMint mint decimals should be zero
    #[error("OneTimePrintingAuthorization mint decimals should be zero")]
    OneTimePrintingAuthorizationMintDecimalsShouldBeZero,

    /// Edition mint decimals should be zero
    #[error("EditionMintDecimalsShouldBeZero")]
    EditionMintDecimalsShouldBeZero,

    /// Token burn failed
    #[error("Token burn failed")]
    TokenBurnFailed,

    /// The One Time authorization mint does not match that on the token account!
    #[error("The One Time authorization mint does not match that on the token account!")]
    TokenAccountOneTimeAuthMintMismatch,

    /// Derived key invalid
    #[error("Derived key invalid")]
    DerivedKeyInvalid,

    /// The Printing mint does not match that on the master edition!
    #[error("The Printing mint does not match that on the master edition!")]
    PrintingMintMismatch,

    /// The  One Time Printing Auth mint does not match that on the master edition!
    #[error("The One Time Printing Auth mint does not match that on the master edition!")]
    OneTimePrintingAuthMintMismatch,

    /// 30 - The mint of the token account does not match the Printing mint!
    #[error("The mint of the token account does not match the Printing mint!")]
    TokenAccountMintMismatch,

    /// The mint of the token account does not match the master metadata mint!
    #[error("The mint of the token account does not match the master metadata mint!")]
    TokenAccountMintMismatchV2,

    /// Not enough tokens to mint a limited edition
    #[error("Not enough tokens to mint a limited edition")]
    NotEnoughTokens,

    /// The mint on your authorization token holding account does not match your Printing mint!
    #[error(
        "The mint on your authorization token holding account does not match your Printing mint!"
    )]
    PrintingMintAuthorizationAccountMismatch,

    /// The authorization token account has a different owner than the update authority for the master edition!
    #[error("The authorization token account has a different owner than the update authority for the master edition!")]
    AuthorizationTokenAccountOwnerMismatch,

    /// This feature is currently disabled.
    #[error("This feature is currently disabled.")]
    Disabled,

    /// Creators list too long
    #[error("Creators list too long")]
    CreatorsTooLong,

    /// Creators must be at least one if set
    #[error("Creators must be at least one if set")]
    CreatorsMustBeAtleastOne,

    /// If using a creators array, you must be one of the creators listed
    #[error("If using a creators array, you must be one of the creators listed")]
    MustBeOneOfCreators,

    /// This metadata does not have creators
    #[error("This metadata does not have creators")]
    NoCreatorsPresentOnMetadata,

    /// 40 - This creator address was not found
    #[error("This creator address was not found")]
    CreatorNotFound,

    /// Basis points cannot be more than 10000
    #[error("Basis points cannot be more than 10000")]
    InvalidBasisPoints,

    /// Primary sale can only be flipped to true and is immutable
    #[error("Primary sale can only be flipped to true and is immutable")]
    PrimarySaleCanOnlyBeFlippedToTrue,

    /// Owner does not match that on the account given
    #[error("Owner does not match that on the account given")]
    OwnerMismatch,

    /// This account has no tokens to be used for authorization
    #[error("This account has no tokens to be used for authorization")]
    NoBalanceInAccountForAuthorization,

    /// Share total must equal 100 for creator array
    #[error("Share total must equal 100 for creator array")]
    ShareTotalMustBe100,

    /// This reservation list already exists!
    #[error("This reservation list already exists!")]
    ReservationExists,

    /// This reservation list does not exist!
    #[error("This reservation list does not exist!")]
    ReservationDoesNotExist,

    /// This reservation list exists but was never set with reservations
    #[error("This reservation list exists but was never set with reservations")]
    ReservationNotSet,

    /// This reservation list has already been set!
    #[error("This reservation list has already been set!")]
    ReservationAlreadyMade,

    /// 50 - Provided more addresses than max allowed in single reservation
    #[error("Provided more addresses than max allowed in single reservation")]
    BeyondMaxAddressSize,

    /// NumericalOverflowError
    #[error("NumericalOverflowError")]
    NumericalOverflowError,

    /// This reservation would go beyond the maximum supply of the master edition!
    #[error("This reservation would go beyond the maximum supply of the master edition!")]
    ReservationBreachesMaximumSupply,

    /// Address not in reservation!
    #[error("Address not in reservation!")]
    AddressNotInReservation,

    /// You cannot unilaterally verify another creator, they must sign
    #[error("You cannot unilaterally verify another creator, they must sign")]
    CannotVerifyAnotherCreator,

    /// You cannot unilaterally unverify another creator
    #[error("You cannot unilaterally unverify another creator")]
    CannotUnverifyAnotherCreator,

    /// In initial reservation setting, spots remaining should equal total spots
    #[error("In initial reservation setting, spots remaining should equal total spots")]
    SpotMismatch,

    /// Incorrect account owner
    #[error("Incorrect account owner")]
    IncorrectOwner,

    /// printing these tokens would breach the maximum supply limit of the master edition
    #[error("printing these tokens would breach the maximum supply limit of the master edition")]
    PrintingWouldBreachMaximumSupply,

    /// Data is immutable
    #[error("Data is immutable")]
    DataIsImmutable,

    /// 60 - No duplicate creator addresses
    #[error("No duplicate creator addresses")]
    DuplicateCreatorAddress,

    /// Reservation spots remaining should match total spots when first being created
    #[error("Reservation spots remaining should match total spots when first being created")]
    ReservationSpotsRemainingShouldMatchTotalSpotsAtStart,

    /// Invalid token program
    #[error("Invalid token program")]
    InvalidTokenProgram,

    /// Data type mismatch
    #[error("Data type mismatch")]
    DataTypeMismatch,

    /// Beyond alotted address size in reservation!
    #[error("Beyond alotted address size in reservation!")]
    BeyondAlottedAddressSize,

    /// The reservation has only been partially alotted
    #[error("The reservation has only been partially alotted")]
    ReservationNotComplete,

    /// You cannot splice over an existing reservation!
    #[error("You cannot splice over an existing reservation!")]
    TriedToReplaceAnExistingReservation,

    /// Invalid operation
    #[error("Invalid operation")]
    InvalidOperation,

    /// Invalid owner
    #[error("Invalid Owner")]
    InvalidOwner,

    /// Printing mint supply must be zero for conversion
    #[error("Printing mint supply must be zero for conversion")]
    PrintingMintSupplyMustBeZeroForConversion,

    /// 70 - One Time Auth mint supply must be zero for conversion
    #[error("One Time Auth mint supply must be zero for conversion")]
    OneTimeAuthMintSupplyMustBeZeroForConversion,

    /// You tried to insert one edition too many into an edition mark pda
    #[error("You tried to insert one edition too many into an edition mark pda")]
    InvalidEditionIndex,

    // In the legacy system the reservation needs to be of size one for cpu limit reasons
    #[error("In the legacy system the reservation needs to be of size one for cpu limit reasons")]
    ReservationArrayShouldBeSizeOne,

    /// Is Mutable can only be flipped to false
    #[error("Is Mutable can only be flipped to false")]
    IsMutableCanOnlyBeFlippedToFalse,

    #[error("Collection cannot be verified in this instruction")]
    CollectionCannotBeVerifiedInThisInstruction,

    #[error("This instruction was deprecated in a previous release and is now removed")]
    Removed, //For the curious we cannot get rid of an instruction in the enum or move them or it will break our api, this is a friendly way to get rid of them

    #[error("This token use method is burn and there are no remaining uses, it must be burned")]
    MustBeBurned,

    #[error("This use method is invalid")]
    InvalidUseMethod,

    #[error("Cannot Change Use Method after the first use")]
    CannotChangeUseMethodAfterFirstUse,

    #[error("Cannot Change Remaining or Available uses after the first use")]
    CannotChangeUsesAfterFirstUse,

    // 80
    #[error("Collection Not Found on Metadata")]
    CollectionNotFound,

    #[error("Collection Update Authority is invalid")]
    InvalidCollectionUpdateAuthority,

    #[error("Collection Must Be a Unique Master Edition v2")]
    CollectionMustBeAUniqueMasterEdition,

    #[error("The Use Authority Record Already Exists, to modify it Revoke, then Approve")]
    UseAuthorityRecordAlreadyExists,

    #[error("The Use Authority Record is empty or already revoked")]
    UseAuthorityRecordAlreadyRevoked,

    #[error("This token has no uses")]
    Unusable,

    #[error("There are not enough Uses left on this token.")]
    NotEnoughUses,

    #[error("This Collection Authority Record Already Exists.")]
    CollectionAuthorityRecordAlreadyExists,

    #[error("This Collection Authority Record Does Not Exist.")]
    CollectionAuthorityDoesNotExist,

    #[error("This Use Authority Record is invalid.")]
    InvalidUseAuthorityRecord,

    // 90
    #[error("This Collection Authority Record is invalid.")]
    InvalidCollectionAuthorityRecord,

    #[error("Metadata does not match the freeze authority on the mint")]
    InvalidFreezeAuthority,

    #[error("All tokens in this account have not been delegated to this user.")]
    InvalidDelegate,

    #[error("Creator can not be adjusted once they are verified.")]
    CannotAdjustVerifiedCreator,

    #[error("Verified creators cannot be removed.")]
    CannotRemoveVerifiedCreator,

    #[error("Can not wipe verified creators.")]
    CannotWipeVerifiedCreators,

    #[error("Not allowed to change seller fee basis points.")]
    NotAllowedToChangeSellerFeeBasisPoints,

    /// Edition override cannot be zero
    #[error("Edition override cannot be zero")]
    EditionOverrideCannotBeZero,

    #[error("Invalid User")]
    InvalidUser,

    /// Revoke Collection Authority signer is incorrect
    #[error("Revoke Collection Authority signer is incorrect")]
    RevokeCollectionAuthoritySignerIncorrect,

    // 100
    #[error("Token close failed")]
    TokenCloseFailed,

    /// 101 - Calling v1.3 function on unsized collection
    #[error("Can't use this function on unsized collection")]
    UnsizedCollection,

    /// 102 - Calling v1.2 function on a sized collection
    #[error("Can't use this function on a sized collection")]
    SizedCollection,

    /// 103 - Can't burn a verified member of a collection w/o providing collection metadata account
    #[error(
        "Can't burn a verified member of a collection w/o providing collection metadata account"
    )]
    MissingCollectionMetadata,

    /// 104 - This NFT is not a member of the specified collection.
    #[error("This NFT is not a member of the specified collection.")]
    NotAMemberOfCollection,

    /// 105 - This NFT is not a verified member of the specified collection.
    #[error("This NFT is not a verified member of the specified collection.")]
    NotVerifiedMemberOfCollection,

    /// 106 - This NFT is not a collection parent NFT.
    #[error("This NFT is not a collection parent NFT.")]
    NotACollectionParent,

    /// 107 - Could not determine a TokenStandard type.
    #[error("Could not determine a TokenStandard type.")]
    CouldNotDetermineTokenStandard,

    /// 108 - Missing edition account for a non-fungible token type.
    #[error("This mint account has an edition but none was provided.")]
    MissingEditionAccount,

    /// 109 - Not a Master Edition
    #[error("This edition is not a Master Edition")]
    NotAMasterEdition,

    /// 110 - Master Edition has prints.
    #[error("This Master Edition has existing prints")]
    MasterEditionHasPrints,

    /// 111 - Borsh Deserialization Error
    #[error("Borsh Deserialization Error")]
    BorshDeserializationError,

    /// 112 - Cannot update a verified colleciton in this command
    #[error("Cannot update a verified collection in this command")]
    CannotUpdateVerifiedCollection,

    /// 113 - Edition Account Doesnt Match Collection
    #[error("Edition account doesnt match collection ")]
    CollectionMasterEditionAccountInvalid,

    /// 114 - Item is already verified.
    #[error("Item is already verified.")]
    AlreadyVerified,

    /// 115 - Item is already unverified.
    #[error("Item is already unverified.")]
    AlreadyUnverified,

    /// 116 - Not a Print Edition
    #[error("This edition is not a Print Edition")]
    NotAPrintEdition,

    /// 117 - Invalid Edition Marker
    #[error("Invalid Master Edition")]
    InvalidMasterEdition,

    /// 118 - Invalid Edition Marker
    #[error("Invalid Print Edition")]
    InvalidPrintEdition,

    /// 119 - Invalid Edition Marker
    #[error("Invalid Edition Marker")]
    InvalidEditionMarker,

    /// 120 - Reservation List is Deprecated
    #[error("Reservation List is Deprecated")]
    ReservationListDeprecated,

    /// 121 - Print Edition doesn't match Master Edition
    #[error("Print Edition does not match Master Edition")]
    PrintEditionDoesNotMatchMasterEdition,

    /// 122 - Edition Number greater than max supply
    #[error("Edition Number greater than max supply")]
    EditionNumberGreaterThanMaxSupply,

    /// 123 - Must unverify before migrating collections.
    #[error("Must unverify before migrating collections.")]
    MustUnverify,

    /// 124 - Invalid Escrow Account Bump Seed
    #[error("Invalid Escrow Account Bump Seed")]
    InvalidEscrowBumpSeed,

    /// 125 - Must be Escrow Authority
    #[error("Must Escrow Authority")]
    MustBeEscrowAuthority,

    /// 126 - Invalid System Program
    #[error("Invalid System Program")]
    InvalidSystemProgram,

    /// 127 - Must be a Non Fungible Token
    #[error("Must be a Non Fungible Token")]
    MustBeNonFungible,

    /// 128 - Insufficient tokens for transfer
    #[error("Insufficient tokens for transfer")]
    InsufficientTokens,

    /// 129 - Borsh Serialization Error
    #[error("Borsh Serialization Error")]
    BorshSerializationError,

    /// 130 - Cannot create NFT with no Freeze Authority.
    #[error("Cannot create NFT with no Freeze Authority.")]
    NoFreezeAuthoritySet,

    /// 131
    #[error("Invalid collection size change")]
    InvalidCollectionSizeChange,

    /// 132
    #[error("Invalid bubblegum signer")]
    InvalidBubblegumSigner,
    /// 133
    #[error("Escrow parent cannot have a delegate")]
    EscrowParentHasDelegate,

    /// 134
    #[error("Mint needs to be signer to initialize the account")]
    MintIsNotSigner,

    /// 135
    #[error("Invalid token standard")]
    InvalidTokenStandard,

    /// 136
    #[error("Invalid mint account for specified token standard")]
    InvalidMintForTokenStandard,

    /// 137
    #[error("Invalid authorization rules account")]
    InvalidAuthorizationRules,

    /// 138
    #[error("Missing authorization rules account")]
    MissingAuthorizationRules,

    /// 139
    #[error("Missing programmable configuration")]
    MissingProgrammableConfig,

    /// 140
    #[error("Invalid programmable configuration")]
    InvalidProgrammableConfig,

    /// 141
    #[error("Delegate already exists")]
    DelegateAlreadyExists,

    /// 142
    #[error("Delegate not found")]
    DelegateNotFound,

    /// 143
    #[error("Required account not set in instruction builder")]
    MissingAccountInBuilder,

    /// 144
    #[error("Required argument not set in instruction builder")]
    MissingArgumentInBuilder,

    /// 145
    #[error("Feature not supported currently")]
    FeatureNotSupported,

    /// 146
    #[error("Invalid system wallet")]
    InvalidSystemWallet,

    /// 147
    #[error("Only the sale delegate can transfer while its set")]
    OnlySaleDelegateCanTransfer,

    /// 148
    #[error("Missing token account")]
    MissingTokenAccount,

    /// 149
    #[error("Missing SPL token program")]
    MissingSplTokenProgram,

    /// 150
    #[error("Missing authorization rules program")]
    MissingAuthorizationRulesProgram,

    /// 151
    #[error("Invalid delegate role for transfer")]
    InvalidDelegateRoleForTransfer,

    /// 152
    #[error("Invalid transfer authority")]
    InvalidTransferAuthority,

    /// 153
    #[error("Instruction not supported for ProgrammableNonFungible assets")]
    InstructionNotSupported,

    /// 154
    #[error("Public key does not match expected value")]
    KeyMismatch,

    /// 155
    #[error("Token is locked")]
    LockedToken,

    /// 156
    #[error("Token is unlocked")]
    UnlockedToken,

    /// 157
    #[error("Missing delegate role")]
    MissingDelegateRole,

    /// 158
    #[error("Invalid authority type")]
    InvalidAuthorityType,

    /// 159
    #[error("Missing token record account")]
    MissingTokenRecord,

    /// 160
    #[error("Mint supply must be zero for programmable assets")]
    MintSupplyMustBeZero,

    /// 161
    #[error("Data is empty or zeroed")]
    DataIsEmptyOrZeroed,

    /// 162
    #[error("Missing token owner")]
    MissingTokenOwnerAccount,

    /// 163
    #[error("Master edition account has an invalid length")]
    InvalidMasterEditionAccountLength,

    /// 164
    #[error("Incorrect token state")]
    IncorrectTokenState,

    /// 165
    #[error("Invalid delegate role")]
    InvalidDelegateRole,

    /// 166
    #[error("Print supply is required for non-fungibles")]
    MissingPrintSupply,

    /// 167
    #[error("Missing master edition account")]
    MissingMasterEditionAccount,

    /// 168
    #[error("Amount must be greater than zero")]
    AmountMustBeGreaterThanZero,

    /// 169
    #[error("Invalid delegate args")]
    InvalidDelegateArgs,

    /// 170
    #[error("Missing address for locked transfer")]
    MissingLockedTransferAddress,

    /// 171
    #[error("Invalid destination address for locked transfer")]
    InvalidLockedTransferAddress,

    /// 172
    #[error("Exceeded account realloc increase limit")]
    DataIncrementLimitExceeded,

    /// 173
    #[error("Cannot update the rule set of a programmable asset that has a delegate")]
    CannotUpdateAssetWithDelegate,

    /// 174
    #[error("Invalid token amount for this operation or token standard")]
    InvalidAmount,

    /// 175
    #[error("Missing parent mint account")]
    MissingParentMintAccount,

    /// 176
    #[error("Missing parent edition account")]
    MissingParentEditionAccount,

    /// 177
    #[error("Missing parent token account")]
    MissingParentTokenAccount,

    /// 178
    #[error("Missing edition marker account")]
    MissingEditionMarkerAccount,

    /// 179
    #[error("Cannot burn while persistent delegate is set")]
    CannotBurnWithDelegate,

    /// 180
    #[error("Missing edition account")]
    MissingEdition,

    /// 181
    #[error("Invalid Associated Token Account Program")]
    InvalidAssociatedTokenAccountProgram,

    /// 182
    #[error("Invalid InstructionsSysvar")]
    InvalidInstructionsSysvar,

<<<<<<< HEAD
    /// 183
    #[error("Invalid or Unneeded parent accounts")]
    InvalidParentAccounts,
=======
    /// 175
    #[error("Authority cannot apply all update args")]
    InvalidUpdateArgs,
>>>>>>> 3742f601
}

impl PrintProgramError for MetadataError {
    fn print<E>(&self) {
        msg!(&self.to_string());
    }
}

impl From<MetadataError> for ProgramError {
    fn from(e: MetadataError) -> Self {
        ProgramError::Custom(e as u32)
    }
}

impl<T> DecodeError<T> for MetadataError {
    fn type_of() -> &'static str {
        "Metadata Error"
    }
}<|MERGE_RESOLUTION|>--- conflicted
+++ resolved
@@ -724,15 +724,13 @@
     #[error("Invalid InstructionsSysvar")]
     InvalidInstructionsSysvar,
 
-<<<<<<< HEAD
     /// 183
     #[error("Invalid or Unneeded parent accounts")]
     InvalidParentAccounts,
-=======
-    /// 175
+
+    /// 184
     #[error("Authority cannot apply all update args")]
     InvalidUpdateArgs,
->>>>>>> 3742f601
 }
 
 impl PrintProgramError for MetadataError {

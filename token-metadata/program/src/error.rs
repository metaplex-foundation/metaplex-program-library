--- conflicted
+++ resolved
@@ -441,15 +441,13 @@
     #[error("Borsh Deserialization Error")]
     BorshDeserializationError,
 
-<<<<<<< HEAD
+    /// 112 - Cannot update a verified colleciton in this command
+    #[error("Cannot update a verified colleciton in this command")]
+    CannotUpdateVerifiedCollection,
+    
     /// 113 - Edition Account Doesnt Match Collection
     #[error("Edition account aoesnt match collection ")]
     CollectionMasterEditionAccountInvalid,
-=======
-    /// 112 - Cannot update a verified colleciton in this command
-    #[error("Cannot update a verified colleciton in this command")]
-    CannotUpdateVerifiedCollection,
->>>>>>> 6b6ddf0b
 }
 
 impl PrintProgramError for MetadataError {

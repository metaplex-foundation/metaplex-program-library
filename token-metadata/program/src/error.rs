//! Error types

use num_derive::FromPrimitive;
use solana_program::{
    decode_error::DecodeError,
    msg,
    program_error::{PrintProgramError, ProgramError},
};
use thiserror::Error;

/// Errors that may be returned by the Metadata program.
#[derive(Clone, Debug, Eq, Error, FromPrimitive, PartialEq)]
pub enum MetadataError {
    /// 0 Failed to unpack instruction data
    #[error("Failed to unpack instruction data")]
    InstructionUnpackError,

    /// Failed to pack instruction data
    #[error("Failed to pack instruction data")]
    InstructionPackError,

    /// Lamport balance below rent-exempt threshold.
    #[error("Lamport balance below rent-exempt threshold")]
    NotRentExempt,

    /// Already initialized
    #[error("Already initialized")]
    AlreadyInitialized,

    /// Uninitialized
    #[error("Uninitialized")]
    Uninitialized,

    ///  Metadata's key must match seed of ['metadata', program id, mint] provided
    #[error(" Metadata's key must match seed of ['metadata', program id, mint] provided")]
    InvalidMetadataKey,

    ///  Edition's key must match seed of ['metadata', program id, name, 'edition'] provided
    #[error("Edition's key must match seed of ['metadata', program id, name, 'edition'] provided")]
    InvalidEditionKey,

    /// Update Authority given does not match
    #[error("Update Authority given does not match")]
    UpdateAuthorityIncorrect,

    /// Update Authority needs to be signer to update metadata
    #[error("Update Authority needs to be signer to update metadata")]
    UpdateAuthorityIsNotSigner,

    /// You must be the mint authority and signer on this transaction
    #[error("You must be the mint authority and signer on this transaction")]
    NotMintAuthority,

    /// 10 - Mint authority provided does not match the authority on the mint
    #[error("Mint authority provided does not match the authority on the mint")]
    InvalidMintAuthority,

    /// Name too long
    #[error("Name too long")]
    NameTooLong,

    /// Symbol too long
    #[error("Symbol too long")]
    SymbolTooLong,

    /// URI too long
    #[error("URI too long")]
    UriTooLong,

    /// Update authority must be equivalent to the metadata's authority and also signer of this transaction
    #[error("Update authority must be equivalent to the metadata's authority and also signer of this transaction")]
    UpdateAuthorityMustBeEqualToMetadataAuthorityAndSigner,

    /// Mint given does not match mint on Metadata
    #[error("Mint given does not match mint on Metadata")]
    MintMismatch,

    /// Editions must have exactly one token
    #[error("Editions must have exactly one token")]
    EditionsMustHaveExactlyOneToken,

    /// Maximum editions printed already
    #[error("Maximum editions printed already")]
    MaxEditionsMintedAlready,

    /// Token mint to failed
    #[error("Token mint to failed")]
    TokenMintToFailed,

    /// The master edition record passed must match the master record on the edition given
    #[error("The master edition record passed must match the master record on the edition given")]
    MasterRecordMismatch,

    /// 20 - The destination account does not have the right mint
    #[error("The destination account does not have the right mint")]
    DestinationMintMismatch,

    /// An edition can only mint one of its kind!
    #[error("An edition can only mint one of its kind!")]
    EditionAlreadyMinted,

    /// Printing mint decimals should be zero
    #[error("Printing mint decimals should be zero")]
    PrintingMintDecimalsShouldBeZero,

    /// OneTimePrintingAuthorizationMint mint decimals should be zero
    #[error("OneTimePrintingAuthorization mint decimals should be zero")]
    OneTimePrintingAuthorizationMintDecimalsShouldBeZero,

    /// Edition mint decimals should be zero
    #[error("EditionMintDecimalsShouldBeZero")]
    EditionMintDecimalsShouldBeZero,

    /// Token burn failed
    #[error("Token burn failed")]
    TokenBurnFailed,

    /// The One Time authorization mint does not match that on the token account!
    #[error("The One Time authorization mint does not match that on the token account!")]
    TokenAccountOneTimeAuthMintMismatch,

    /// Derived key invalid
    #[error("Derived key invalid")]
    DerivedKeyInvalid,

    /// The Printing mint does not match that on the master edition!
    #[error("The Printing mint does not match that on the master edition!")]
    PrintingMintMismatch,

    /// The  One Time Printing Auth mint does not match that on the master edition!
    #[error("The One Time Printing Auth mint does not match that on the master edition!")]
    OneTimePrintingAuthMintMismatch,

    /// 30 - The mint of the token account does not match the Printing mint!
    #[error("The mint of the token account does not match the Printing mint!")]
    TokenAccountMintMismatch,

    /// The mint of the token account does not match the master metadata mint!
    #[error("The mint of the token account does not match the master metadata mint!")]
    TokenAccountMintMismatchV2,

    /// Not enough tokens to mint a limited edition
    #[error("Not enough tokens to mint a limited edition")]
    NotEnoughTokens,

    /// The mint on your authorization token holding account does not match your Printing mint!
    #[error(
        "The mint on your authorization token holding account does not match your Printing mint!"
    )]
    PrintingMintAuthorizationAccountMismatch,

    /// The authorization token account has a different owner than the update authority for the master edition!
    #[error("The authorization token account has a different owner than the update authority for the master edition!")]
    AuthorizationTokenAccountOwnerMismatch,

    /// This feature is currently disabled.
    #[error("This feature is currently disabled.")]
    Disabled,

    /// Creators list too long
    #[error("Creators list too long")]
    CreatorsTooLong,

    /// Creators must be at least one if set
    #[error("Creators must be at least one if set")]
    CreatorsMustBeAtleastOne,

    /// If using a creators array, you must be one of the creators listed
    #[error("If using a creators array, you must be one of the creators listed")]
    MustBeOneOfCreators,

    /// This metadata does not have creators
    #[error("This metadata does not have creators")]
    NoCreatorsPresentOnMetadata,

    /// 40 - This creator address was not found
    #[error("This creator address was not found")]
    CreatorNotFound,

    /// Basis points cannot be more than 10000
    #[error("Basis points cannot be more than 10000")]
    InvalidBasisPoints,

    /// Primary sale can only be flipped to true and is immutable
    #[error("Primary sale can only be flipped to true and is immutable")]
    PrimarySaleCanOnlyBeFlippedToTrue,

    /// Owner does not match that on the account given
    #[error("Owner does not match that on the account given")]
    OwnerMismatch,

    /// This account has no tokens to be used for authorization
    #[error("This account has no tokens to be used for authorization")]
    NoBalanceInAccountForAuthorization,

    /// Share total must equal 100 for creator array
    #[error("Share total must equal 100 for creator array")]
    ShareTotalMustBe100,

    /// This reservation list already exists!
    #[error("This reservation list already exists!")]
    ReservationExists,

    /// This reservation list does not exist!
    #[error("This reservation list does not exist!")]
    ReservationDoesNotExist,

    /// This reservation list exists but was never set with reservations
    #[error("This reservation list exists but was never set with reservations")]
    ReservationNotSet,

    /// This reservation list has already been set!
    #[error("This reservation list has already been set!")]
    ReservationAlreadyMade,

    /// 50 - Provided more addresses than max allowed in single reservation
    #[error("Provided more addresses than max allowed in single reservation")]
    BeyondMaxAddressSize,

    /// NumericalOverflowError
    #[error("NumericalOverflowError")]
    NumericalOverflowError,

    /// This reservation would go beyond the maximum supply of the master edition!
    #[error("This reservation would go beyond the maximum supply of the master edition!")]
    ReservationBreachesMaximumSupply,

    /// Address not in reservation!
    #[error("Address not in reservation!")]
    AddressNotInReservation,

    /// You cannot unilaterally verify another creator, they must sign
    #[error("You cannot unilaterally verify another creator, they must sign")]
    CannotVerifyAnotherCreator,

    /// You cannot unilaterally unverify another creator
    #[error("You cannot unilaterally unverify another creator")]
    CannotUnverifyAnotherCreator,

    /// In initial reservation setting, spots remaining should equal total spots
    #[error("In initial reservation setting, spots remaining should equal total spots")]
    SpotMismatch,

    /// Incorrect account owner
    #[error("Incorrect account owner")]
    IncorrectOwner,

    /// printing these tokens would breach the maximum supply limit of the master edition
    #[error("printing these tokens would breach the maximum supply limit of the master edition")]
    PrintingWouldBreachMaximumSupply,

    /// Data is immutable
    #[error("Data is immutable")]
    DataIsImmutable,

    /// 60 - No duplicate creator addresses
    #[error("No duplicate creator addresses")]
    DuplicateCreatorAddress,

    /// Reservation spots remaining should match total spots when first being created
    #[error("Reservation spots remaining should match total spots when first being created")]
    ReservationSpotsRemainingShouldMatchTotalSpotsAtStart,

    /// Invalid token program
    #[error("Invalid token program")]
    InvalidTokenProgram,

    /// Data type mismatch
    #[error("Data type mismatch")]
    DataTypeMismatch,

    /// Beyond alotted address size in reservation!
    #[error("Beyond alotted address size in reservation!")]
    BeyondAlottedAddressSize,

    /// The reservation has only been partially alotted
    #[error("The reservation has only been partially alotted")]
    ReservationNotComplete,

    /// You cannot splice over an existing reservation!
    #[error("You cannot splice over an existing reservation!")]
    TriedToReplaceAnExistingReservation,

    /// Invalid operation
    #[error("Invalid operation")]
    InvalidOperation,

    /// Invalid owner
    #[error("Invalid Owner")]
    InvalidOwner,

    /// Printing mint supply must be zero for conversion
    #[error("Printing mint supply must be zero for conversion")]
    PrintingMintSupplyMustBeZeroForConversion,

    /// 70 - One Time Auth mint supply must be zero for conversion
    #[error("One Time Auth mint supply must be zero for conversion")]
    OneTimeAuthMintSupplyMustBeZeroForConversion,

    /// You tried to insert one edition too many into an edition mark pda
    #[error("You tried to insert one edition too many into an edition mark pda")]
    InvalidEditionIndex,

    // In the legacy system the reservation needs to be of size one for cpu limit reasons
    #[error("In the legacy system the reservation needs to be of size one for cpu limit reasons")]
    ReservationArrayShouldBeSizeOne,

    /// Is Mutable can only be flipped to false
    #[error("Is Mutable can only be flipped to false")]
    IsMutableCanOnlyBeFlippedToFalse,

    #[error("Collection cannot be verified in this instruction")]
    CollectionCannotBeVerifiedInThisInstruction,

    #[error("This instruction was deprecated in a previous release and is now removed")]
    Removed, //For the curious we cannot get rid of an instruction in the enum or move them or it will break our api, this is a friendly way to get rid of them

    #[error("This token use method is burn and there are no remaining uses, it must be burned")]
    MustBeBurned,

    #[error("This use method is invalid")]
    InvalidUseMethod,

    #[error("Cannot Change Use Method after the first use")]
    CannotChangeUseMethodAfterFirstUse,

    #[error("Cannot Change Remaining or Available uses after the first use")]
    CannotChangeUsesAfterFirstUse,

    // 80
    #[error("Collection Not Found on Metadata")]
    CollectionNotFound,

    #[error("Collection Update Authority is invalid")]
    InvalidCollectionUpdateAuthority,

    #[error("Collection Must Be a Unique Master Edition v2")]
    CollectionMustBeAUniqueMasterEdition,

    #[error("The Use Authority Record Already Exists, to modify it Revoke, then Approve")]
    UseAuthorityRecordAlreadyExists,

    #[error("The Use Authority Record is empty or already revoked")]
    UseAuthorityRecordAlreadyRevoked,

    #[error("This token has no uses")]
    Unusable,

    #[error("There are not enough Uses left on this token.")]
    NotEnoughUses,

    #[error("This Collection Authority Record Already Exists.")]
    CollectionAuthorityRecordAlreadyExists,

    #[error("This Collection Authority Record Does Not Exist.")]
    CollectionAuthorityDoesNotExist,

    #[error("This Use Authority Record is invalid.")]
    InvalidUseAuthorityRecord,

    // 90
    #[error("This Collection Authority Record is invalid.")]
    InvalidCollectionAuthorityRecord,

    #[error("Metadata does not match the freeze authority on the mint")]
    InvalidFreezeAuthority,

    #[error("All tokens in this account have not been delegated to this user.")]
    InvalidDelegate,

    #[error("Creator can not be adjusted once they are verified.")]
    CannotAdjustVerifiedCreator,

    #[error("Verified creators cannot be removed.")]
    CannotRemoveVerifiedCreator,

    #[error("Can not wipe verified creators.")]
    CannotWipeVerifiedCreators,

    #[error("Not allowed to change seller fee basis points.")]
    NotAllowedToChangeSellerFeeBasisPoints,

    /// Edition override cannot be zero
    #[error("Edition override cannot be zero")]
    EditionOverrideCannotBeZero,

    #[error("Invalid User")]
    InvalidUser,

    /// Revoke Collection Authority signer is incorrect
    #[error("Revoke Collection Authority signer is incorrect")]
    RevokeCollectionAuthoritySignerIncorrect,

    // 100
    #[error("Token close failed")]
    TokenCloseFailed,

    /// 101 - Calling v1.3 function on unsized collection
    #[error("Can't use this function on unsized collection")]
    UnsizedCollection,

    /// 102 - Calling v1.2 function on a sized collection
    #[error("Can't use this function on a sized collection")]
    SizedCollection,

    /// 103 - Can't burn a verified member of a collection w/o providing collection metadata account
    #[error(
        "Can't burn a verified member of a collection w/o providing collection metadata account"
    )]
    MissingCollectionMetadata,

    /// 104 - This NFT is not a member of the specified collection.
    #[error("This NFT is not a member of the specified collection.")]
    NotAMemberOfCollection,

    /// 105 - This NFT is not a verified member of the specified collection.
    #[error("This NFT is not a verified member of the specified collection.")]
    NotVerifiedMemberOfCollection,

    /// 106 - This NFT is not a collection parent NFT.
    #[error("This NFT is not a collection parent NFT.")]
    NotACollectionParent,

    /// 107 - Could not determine a TokenStandard type.
    #[error("Could not determine a TokenStandard type.")]
    CouldNotDetermineTokenStandard,

    /// 108 - Missing edition account for a non-fungible token type.
    #[error("This mint account has an edition but none was provided.")]
    MissingEditionAccount,

    /// 109 - Not a Master Edition
    #[error("This edition is not a Master Edition")]
    NotAMasterEdition,

    /// 110 - Master Edition has prints.
    #[error("This Master Edition has existing prints")]
    MasterEditionHasPrints,

    /// 111 - Borsh Deserialization Error
    #[error("Borsh Deserialization Error")]
    BorshDeserializationError,

    /// 112 - Cannot update a verified colleciton in this command
    #[error("Cannot update a verified collection in this command")]
    CannotUpdateVerifiedCollection,

    /// 113 - Edition Account Doesnt Match Collection
    #[error("Edition account doesnt match collection ")]
    CollectionMasterEditionAccountInvalid,

    /// 114 - Item is already verified.
    #[error("Item is already verified.")]
    AlreadyVerified,

    /// 115 - Item is already unverified.
    #[error("Item is already unverified.")]
    AlreadyUnverified,

    /// 116 - Not a Print Edition
    #[error("This edition is not a Print Edition")]
    NotAPrintEdition,

    /// 117 - Invalid Edition Marker
    #[error("Invalid Master Edition")]
    InvalidMasterEdition,

    /// 118 - Invalid Edition Marker
    #[error("Invalid Print Edition")]
    InvalidPrintEdition,

    /// 119 - Invalid Edition Marker
    #[error("Invalid Edition Marker")]
    InvalidEditionMarker,

    /// 120 - Reservation List is Deprecated
    #[error("Reservation List is Deprecated")]
    ReservationListDeprecated,

    /// 121 - Print Edition doesn't match Master Edition
    #[error("Print Edition does not match Master Edition")]
    PrintEditionDoesNotMatchMasterEdition,

    /// 122 - Edition Number greater than max supply
    #[error("Edition Number greater than max supply")]
    EditionNumberGreaterThanMaxSupply,

    /// 123 - Must unverify before migrating collections.
    #[error("Must unverify before migrating collections.")]
    MustUnverify,

    /// 124 - Invalid Escrow Account Bump Seed
    #[error("Invalid Escrow Account Bump Seed")]
    InvalidEscrowBumpSeed,

    /// 125 - Must be Escrow Authority
    #[error("Must Escrow Authority")]
    MustBeEscrowAuthority,

    /// 126 - Invalid System Program
    #[error("Invalid System Program")]
    InvalidSystemProgram,

    /// 127 - Must be a Non Fungible Token
    #[error("Must be a Non Fungible Token")]
    MustBeNonFungible,

    /// 128 - Insufficient tokens for transfer
    #[error("Insufficient tokens for transfer")]
    InsufficientTokens,

    /// 129 - Borsh Serialization Error
    #[error("Borsh Serialization Error")]
    BorshSerializationError,

    /// 130 - Cannot create NFT with no Freeze Authority.
    #[error("Cannot create NFT with no Freeze Authority.")]
    NoFreezeAuthoritySet,

    /// 131
    #[error("Invalid collection size change")]
    InvalidCollectionSizeChange,

    /// 132
    #[error("Invalid bubblegum signer")]
    InvalidBubblegumSigner,
    /// 133
    #[error("Escrow parent cannot have a delegate")]
    EscrowParentHasDelegate,

    /// 134
    #[error("Mint needs to be signer to initialize the account")]
    MintIsNotSigner,

    /// 135
    #[error("Invalid token standard")]
    InvalidTokenStandard,

    /// 136
    #[error("Invalid mint account for specified token standard")]
    InvalidMintForTokenStandard,

    /// 137
    #[error("Invalid authorization rules account")]
    InvalidAuthorizationRules,

    /// 138
    #[error("Missing authorization rules account")]
    MissingAuthorizationRules,

    /// 139
    #[error("Missing programmable configuration")]
    MissingProgrammableConfig,

    /// 140
    #[error("Invalid programmable configuration")]
    InvalidProgrammableConfig,

    /// 141
    #[error("Delegate already exists")]
    DelegateAlreadyExists,

    /// 142
    #[error("Delegate not found")]
    DelegateNotFound,

    /// 143
    #[error("Required account not set in instruction builder")]
    MissingAccountInBuilder,

    /// 144
    #[error("Required argument not set in instruction builder")]
    MissingArgumentInBuilder,

    /// 145
    #[error("Feature not supported currently")]
    FeatureNotSupported,

    /// 146
    #[error("Invalid system wallet")]
    InvalidSystemWallet,

    /// 147
    #[error("Only the sale delegate can transfer while its set")]
    OnlySaleDelegateCanTransfer,

    /// 148
    #[error("Missing token account")]
    MissingTokenAccount,

    /// 149
    #[error("Missing SPL token program")]
    MissingSplTokenProgram,

    /// 150
    #[error("Missing authorization rules program")]
    MissingAuthorizationRulesProgram,

    /// 151
    #[error("Invalid delegate role for transfer")]
    InvalidDelegateRoleForTransfer,

    /// 152
    #[error("Invalid transfer authority")]
    InvalidTransferAuthority,

    /// 153
    #[error("Instruction not supported for ProgrammableNonFungible assets")]
    InstructionNotSupported,

    /// 154
    #[error("Public key does not match expected value")]
    KeyMismatch,

    /// 155
    #[error("Token is locked")]
    LockedToken,

    /// 156
    #[error("Token is unlocked")]
    UnlockedToken,

    /// 157
    #[error("Missing delegate role")]
    MissingDelegateRole,

    /// 158
    #[error("Invalid authority type")]
    InvalidAuthorityType,

    /// 159
    #[error("Missing token record account")]
    MissingTokenRecord,

    /// 160
    #[error("Mint supply must be zero for programmable assets")]
    MintSupplyMustBeZero,

    /// 161
    #[error("Data is empty or zeroed")]
    DataIsEmptyOrZeroed,

    /// 162
    #[error("Missing token owner")]
    MissingTokenOwnerAccount,

    /// 163
    #[error("Master edition account has an invalid length")]
    InvalidMasterEditionAccountLength,

    /// 164
    #[error("Incorrect token state")]
    IncorrectTokenState,

    /// 165
    #[error("Invalid delegate role")]
    InvalidDelegateRole,

    /// 166
    #[error("Print supply is required for non-fungibles")]
    MissingPrintSupply,

    /// 167
    #[error("Missing master edition account")]
    MissingMasterEditionAccount,

    /// 168
    #[error("Amount must be greater than zero")]
    AmountMustBeGreaterThanZero,

    /// 169
<<<<<<< HEAD
    #[error("Cannot update a programmable asset that has a delegate")]
    CannotUpdateAssetWithDelegate,
=======
    #[error("Invalid delegate args")]
    InvalidDelegateArgs,

    /// 170
    #[error("Missing address for locked transfer")]
    MissingLockedTransferAddress,

    /// 171
    #[error("Invalid destination address for locked transfer")]
    InvalidLockedTransferAddress,

    /// 172
    #[error("Exceeded account realloc increase limit")]
    DataIncrementLimitExceeded,
>>>>>>> 2f6eb75f
}

impl PrintProgramError for MetadataError {
    fn print<E>(&self) {
        msg!(&self.to_string());
    }
}

impl From<MetadataError> for ProgramError {
    fn from(e: MetadataError) -> Self {
        ProgramError::Custom(e as u32)
    }
}

impl<T> DecodeError<T> for MetadataError {
    fn type_of() -> &'static str {
        "Metadata Error"
    }
}<|MERGE_RESOLUTION|>--- conflicted
+++ resolved
@@ -669,10 +669,6 @@
     AmountMustBeGreaterThanZero,
 
     /// 169
-<<<<<<< HEAD
-    #[error("Cannot update a programmable asset that has a delegate")]
-    CannotUpdateAssetWithDelegate,
-=======
     #[error("Invalid delegate args")]
     InvalidDelegateArgs,
 
@@ -687,7 +683,10 @@
     /// 172
     #[error("Exceeded account realloc increase limit")]
     DataIncrementLimitExceeded,
->>>>>>> 2f6eb75f
+
+    /// 173
+    #[error("Cannot update a programmable asset that has a delegate")]
+    CannotUpdateAssetWithDelegate,
 }
 
 impl PrintProgramError for MetadataError {

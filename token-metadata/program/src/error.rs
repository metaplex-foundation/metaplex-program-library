//! Error types

use num_derive::FromPrimitive;
use solana_program::{
    decode_error::DecodeError,
    msg,
    program_error::{PrintProgramError, ProgramError},
};
use thiserror::Error;

/// Errors that may be returned by the Metadata program.
#[derive(Clone, Debug, Eq, Error, FromPrimitive, PartialEq)]
pub enum MetadataError {
    /// 0 Failed to unpack instruction data
    #[error("Failed to unpack instruction data")]
    InstructionUnpackError,

    /// Failed to pack instruction data
    #[error("Failed to pack instruction data")]
    InstructionPackError,

    /// Lamport balance below rent-exempt threshold.
    #[error("Lamport balance below rent-exempt threshold")]
    NotRentExempt,

    /// Already initialized
    #[error("Already initialized")]
    AlreadyInitialized,

    /// Uninitialized
    #[error("Uninitialized")]
    Uninitialized,

    ///  Metadata's key must match seed of ['metadata', program id, mint] provided
    #[error(" Metadata's key must match seed of ['metadata', program id, mint] provided")]
    InvalidMetadataKey,

    ///  Edition's key must match seed of ['metadata', program id, name, 'edition'] provided
    #[error("Edition's key must match seed of ['metadata', program id, name, 'edition'] provided")]
    InvalidEditionKey,

    /// Update Authority given does not match
    #[error("Update Authority given does not match")]
    UpdateAuthorityIncorrect,

    /// Update Authority needs to be signer to update metadata
    #[error("Update Authority needs to be signer to update metadata")]
    UpdateAuthorityIsNotSigner,

    /// You must be the mint authority and signer on this transaction
    #[error("You must be the mint authority and signer on this transaction")]
    NotMintAuthority,

    /// 10 - Mint authority provided does not match the authority on the mint
    #[error("Mint authority provided does not match the authority on the mint")]
    InvalidMintAuthority,

    /// Name too long
    #[error("Name too long")]
    NameTooLong,

    /// Symbol too long
    #[error("Symbol too long")]
    SymbolTooLong,

    /// URI too long
    #[error("URI too long")]
    UriTooLong,

    /// Update authority must be equivalent to the metadata's authority and also signer of this transaction
    #[error("Update authority must be equivalent to the metadata's authority and also signer of this transaction")]
    UpdateAuthorityMustBeEqualToMetadataAuthorityAndSigner,

    /// Mint given does not match mint on Metadata
    #[error("Mint given does not match mint on Metadata")]
    MintMismatch,

    /// Editions must have exactly one token
    #[error("Editions must have exactly one token")]
    EditionsMustHaveExactlyOneToken,

    /// Maximum editions printed already
    #[error("Maximum editions printed already")]
    MaxEditionsMintedAlready,

    /// Token mint to failed
    #[error("Token mint to failed")]
    TokenMintToFailed,

    /// The master edition record passed must match the master record on the edition given
    #[error("The master edition record passed must match the master record on the edition given")]
    MasterRecordMismatch,

    /// 20 - The destination account does not have the right mint
    #[error("The destination account does not have the right mint")]
    DestinationMintMismatch,

    /// An edition can only mint one of its kind!
    #[error("An edition can only mint one of its kind!")]
    EditionAlreadyMinted,

    /// Printing mint decimals should be zero
    #[error("Printing mint decimals should be zero")]
    PrintingMintDecimalsShouldBeZero,

    /// OneTimePrintingAuthorizationMint mint decimals should be zero
    #[error("OneTimePrintingAuthorization mint decimals should be zero")]
    OneTimePrintingAuthorizationMintDecimalsShouldBeZero,

    /// Edition mint decimals should be zero
    #[error("EditionMintDecimalsShouldBeZero")]
    EditionMintDecimalsShouldBeZero,

    /// Token burn failed
    #[error("Token burn failed")]
    TokenBurnFailed,

    /// The One Time authorization mint does not match that on the token account!
    #[error("The One Time authorization mint does not match that on the token account!")]
    TokenAccountOneTimeAuthMintMismatch,

    /// Derived key invalid
    #[error("Derived key invalid")]
    DerivedKeyInvalid,

    /// The Printing mint does not match that on the master edition!
    #[error("The Printing mint does not match that on the master edition!")]
    PrintingMintMismatch,

    /// The  One Time Printing Auth mint does not match that on the master edition!
    #[error("The One Time Printing Auth mint does not match that on the master edition!")]
    OneTimePrintingAuthMintMismatch,

    /// 30 - The mint of the token account does not match the Printing mint!
    #[error("The mint of the token account does not match the Printing mint!")]
    TokenAccountMintMismatch,

    /// The mint of the token account does not match the master metadata mint!
    #[error("The mint of the token account does not match the master metadata mint!")]
    TokenAccountMintMismatchV2,

    /// Not enough tokens to mint a limited edition
    #[error("Not enough tokens to mint a limited edition")]
    NotEnoughTokens,

    /// The mint on your authorization token holding account does not match your Printing mint!
    #[error(
        "The mint on your authorization token holding account does not match your Printing mint!"
    )]
    PrintingMintAuthorizationAccountMismatch,

    /// The authorization token account has a different owner than the update authority for the master edition!
    #[error("The authorization token account has a different owner than the update authority for the master edition!")]
    AuthorizationTokenAccountOwnerMismatch,

    /// This feature is currently disabled.
    #[error("This feature is currently disabled.")]
    Disabled,

    /// Creators list too long
    #[error("Creators list too long")]
    CreatorsTooLong,

    /// Creators must be at least one if set
    #[error("Creators must be at least one if set")]
    CreatorsMustBeAtleastOne,

    /// If using a creators array, you must be one of the creators listed
    #[error("If using a creators array, you must be one of the creators listed")]
    MustBeOneOfCreators,

    /// This metadata does not have creators
    #[error("This metadata does not have creators")]
    NoCreatorsPresentOnMetadata,

    /// 40 - This creator address was not found
    #[error("This creator address was not found")]
    CreatorNotFound,

    /// Basis points cannot be more than 10000
    #[error("Basis points cannot be more than 10000")]
    InvalidBasisPoints,

    /// Primary sale can only be flipped to true and is immutable
    #[error("Primary sale can only be flipped to true and is immutable")]
    PrimarySaleCanOnlyBeFlippedToTrue,

    /// Owner does not match that on the account given
    #[error("Owner does not match that on the account given")]
    OwnerMismatch,

    /// This account has no tokens to be used for authorization
    #[error("This account has no tokens to be used for authorization")]
    NoBalanceInAccountForAuthorization,

    /// Share total must equal 100 for creator array
    #[error("Share total must equal 100 for creator array")]
    ShareTotalMustBe100,

    /// This reservation list already exists!
    #[error("This reservation list already exists!")]
    ReservationExists,

    /// This reservation list does not exist!
    #[error("This reservation list does not exist!")]
    ReservationDoesNotExist,

    /// This reservation list exists but was never set with reservations
    #[error("This reservation list exists but was never set with reservations")]
    ReservationNotSet,

    /// This reservation list has already been set!
    #[error("This reservation list has already been set!")]
    ReservationAlreadyMade,

    /// 50 - Provided more addresses than max allowed in single reservation
    #[error("Provided more addresses than max allowed in single reservation")]
    BeyondMaxAddressSize,

    /// NumericalOverflowError
    #[error("NumericalOverflowError")]
    NumericalOverflowError,

    /// This reservation would go beyond the maximum supply of the master edition!
    #[error("This reservation would go beyond the maximum supply of the master edition!")]
    ReservationBreachesMaximumSupply,

    /// Address not in reservation!
    #[error("Address not in reservation!")]
    AddressNotInReservation,

    /// You cannot unilaterally verify another creator, they must sign
    #[error("You cannot unilaterally verify another creator, they must sign")]
    CannotVerifyAnotherCreator,

    /// You cannot unilaterally unverify another creator
    #[error("You cannot unilaterally unverify another creator")]
    CannotUnverifyAnotherCreator,

    /// In initial reservation setting, spots remaining should equal total spots
    #[error("In initial reservation setting, spots remaining should equal total spots")]
    SpotMismatch,

    /// Incorrect account owner
    #[error("Incorrect account owner")]
    IncorrectOwner,

    /// printing these tokens would breach the maximum supply limit of the master edition
    #[error("printing these tokens would breach the maximum supply limit of the master edition")]
    PrintingWouldBreachMaximumSupply,

    /// Data is immutable
    #[error("Data is immutable")]
    DataIsImmutable,

    /// 60 - No duplicate creator addresses
    #[error("No duplicate creator addresses")]
    DuplicateCreatorAddress,

    /// Reservation spots remaining should match total spots when first being created
    #[error("Reservation spots remaining should match total spots when first being created")]
    ReservationSpotsRemainingShouldMatchTotalSpotsAtStart,

    /// Invalid token program
    #[error("Invalid token program")]
    InvalidTokenProgram,

    /// Data type mismatch
    #[error("Data type mismatch")]
    DataTypeMismatch,

    /// Beyond alotted address size in reservation!
    #[error("Beyond alotted address size in reservation!")]
    BeyondAlottedAddressSize,

    /// The reservation has only been partially alotted
    #[error("The reservation has only been partially alotted")]
    ReservationNotComplete,

    /// You cannot splice over an existing reservation!
    #[error("You cannot splice over an existing reservation!")]
    TriedToReplaceAnExistingReservation,

    /// Invalid operation
    #[error("Invalid operation")]
    InvalidOperation,

    /// Invalid owner
    #[error("Invalid Owner")]
    InvalidOwner,

    /// Printing mint supply must be zero for conversion
    #[error("Printing mint supply must be zero for conversion")]
    PrintingMintSupplyMustBeZeroForConversion,

    /// 70 - One Time Auth mint supply must be zero for conversion
    #[error("One Time Auth mint supply must be zero for conversion")]
    OneTimeAuthMintSupplyMustBeZeroForConversion,

    /// You tried to insert one edition too many into an edition mark pda
    #[error("You tried to insert one edition too many into an edition mark pda")]
    InvalidEditionIndex,

    // In the legacy system the reservation needs to be of size one for cpu limit reasons
    #[error("In the legacy system the reservation needs to be of size one for cpu limit reasons")]
    ReservationArrayShouldBeSizeOne,

    /// Is Mutable can only be flipped to false
    #[error("Is Mutable can only be flipped to false")]
    IsMutableCanOnlyBeFlippedToFalse,

    #[error("Cannont Verify Collection in this Instruction")]
    CollectionCannotBeVerifiedInThisInstruction,

    #[error("This instruction was deprecated in a previous release and is now removed")]
    Removed, //For the curious we cannot get rid of an instruction in the enum or move them or it will break our api, this is a friendly way to get rid of them

    #[error("This token use method is burn and there are no remaining uses, it must be burned")]
    MustBeBurned,

    #[error("This use method is invalid")]
    InvalidUseMethod,

    #[error("Cannot Change Use Method after the first use")]
    CannotChangeUseMethodAfterFirstUse,

    #[error("Cannot Change Remaining or Available uses after the first use")]
    CannotChangeUsesAfterFirstUse,

    // 80
    #[error("Collection Not Found on Metadata")]
    CollectionNotFound,

    #[error("Collection Update Authority is invalid")]
    InvalidCollectionUpdateAuthority,

    #[error("Collection Must Be a Unique Master Edition v2")]
    CollectionMustBeAUniqueMasterEdition,

    #[error("The Use Authority Record Already Exists, to modify it Revoke, then Approve")]
    UseAuthorityRecordAlreadyExists,

    #[error("The Use Authority Record is empty or already revoked")]
    UseAuthorityRecordAlreadyRevoked,

    #[error("This token has no uses")]
    Unusable,

    #[error("There are not enough Uses left on this token.")]
    NotEnoughUses,

    #[error("This Collection Authority Record Already Exists.")]
    CollectionAuthorityRecordAlreadyExists,

    #[error("This Collection Authority Record Does Not Exist.")]
    CollectionAuthorityDoesNotExist,

    #[error("This Use Authority Record is invalid.")]
    InvalidUseAuthorityRecord,

    // 90
    #[error("This Collection Authority Record is invalid.")]
    InvalidCollectionAuthorityRecord,

    #[error("Metadata does not match the freeze authority on the mint")]
    InvalidFreezeAuthority,

    #[error("All tokens in this account have not been delegated to this user.")]
    InvalidDelegate,

    #[error("Creator can not be adjusted once they are verified.")]
    CannotAdjustVerifiedCreator,

    #[error("Verified creators cannot be removed.")]
    CannotRemoveVerifiedCreator,

    #[error("Can not wipe verified creators.")]
    CannotWipeVerifiedCreators,

    #[error("Not allowed to change seller fee basis points.")]
    NotAllowedToChangeSellerFeeBasisPoints,

    /// Edition override cannot be zero
    #[error("Edition override cannot be zero")]
    EditionOverrideCannotBeZero,

    #[error("Invalid User")]
    InvalidUser,

    /// Revoke Collection Authority signer is incorrect
    #[error("Revoke Collection Authority signer is incorrect")]
    RevokeCollectionAuthoritySignerIncorrect,

    // 100
    #[error("Token close failed")]
    TokenCloseFailed,

    /// 101 - Calling v1.3 function on unsized collection
    #[error("Can't use this function on unsized collection")]
    UnsizedCollection,

    /// 102 - Calling v1.2 function on a sized collection
    #[error("Can't use this function on a sized collection")]
    SizedCollection,

    /// 103 - Can't burn a verified member of a collection w/o providing collection metadata account
    #[error(
        "Can't burn a verified member of a collection w/o providing collection metadata account"
    )]
    MissingCollectionMetadata,

    /// 104 - This NFT is not a member of the specified collection.
    #[error("This NFT is not a member of the specified collection.")]
    NotAMemberOfCollection,

    /// 105 - This NFT is not a verified member of the specified collection.
    #[error("This NFT is not a verified member of the specified collection.")]
    NotVerifiedMemberOfCollection,

    /// 106 - This NFT is not a collection parent NFT.
    #[error("This NFT is not a collection parent NFT.")]
    NotACollectionParent,

    /// 107 - Could not determine a TokenStandard type.
    #[error("Could not determine a TokenStandard type.")]
    CouldNotDetermineTokenStandard,

    /// 108 - Missing edition account for a non-fungible token type.
    #[error("This mint account has an edition but none was provided.")]
    MissingEditionAccount,

    /// 109 - Not a Master Edition
    #[error("This edition is not a Master Edition")]
    NotAMasterEdition,

    /// 110 - Master Edition has prints.
    #[error("This Master Edition has existing prints")]
    MasterEditionHasPrints,

    /// 111 - Borsh Deserialization Error
    #[error("Borsh Deserialization Error")]
    BorshDeserializationError,

    /// 112 - Cannot update a verified colleciton in this command
    #[error("Cannot update a verified colleciton in this command")]
    CannotUpdateVerifiedCollection,

    /// 113 - Edition Account Doesnt Match Collection
    #[error("Edition account doesnt match collection ")]
    CollectionMasterEditionAccountInvalid,

    /// 114 - Item is already verified.
    #[error("Item is already verified.")]
    AlreadyVerified,

    /// 115 - Item is already unverified.
    #[error("Item is already unverified.")]
    AlreadyUnverified,

<<<<<<< HEAD
    /// 116 - Must be Update Authority to set the Constraint Model.
    #[error("Must be Update Authority to set the Constraint Model.")]
    MustBeUpdateAuthToSetModel,

    /// 117 - Missing EscrowConstraintModel.
    #[error("Missing EscrowConstraintModel.")]
    MissingEscrowConstraintModel,

    /// 118 - Invalid EscrowConstraintModel.
    #[error("Invalid EscrowConstraintModel.")]
    InvalidEscrowConstraintModel,

    /// 119 - Escrow Constraint Violation
    #[error("Escrow Constraint Violation")]
    EscrowConstraintViolation,

    /// 120 - Invalid Escrow Constraint Index
    #[error("Invalid Escrow Constraint Index")]
    InvalidEscrowConstraintIndex,
=======
    /// 116 - Not a Print Edition
    #[error("This edition is not a Print Edition")]
    NotAPrintEdition,

    /// 117 - Invalid Edition Marker
    #[error("Invalid Master Edition")]
    InvalidMasterEdition,

    /// 118 - Invalid Edition Marker
    #[error("Invalid Print Edition")]
    InvalidPrintEdition,

    /// 119 - Invalid Edition Marker
    #[error("Invalid Edition Marker")]
    InvalidEditionMarker,

    /// 120 - Reservation List is Deprecated
    #[error("Reservation List is Deprecated")]
    ReservationListDeprecated,

    /// 121 - Print Edition doesn't match Master Edition
    #[error("Print Edition does not match Master Edition")]
    PrintEditionDoesNotMatchMasterEdition,
>>>>>>> f7112f46
}

impl PrintProgramError for MetadataError {
    fn print<E>(&self) {
        msg!(&self.to_string());
    }
}

impl From<MetadataError> for ProgramError {
    fn from(e: MetadataError) -> Self {
        ProgramError::Custom(e as u32)
    }
}

impl<T> DecodeError<T> for MetadataError {
    fn type_of() -> &'static str {
        "Metadata Error"
    }
}<|MERGE_RESOLUTION|>--- conflicted
+++ resolved
@@ -457,27 +457,6 @@
     #[error("Item is already unverified.")]
     AlreadyUnverified,
 
-<<<<<<< HEAD
-    /// 116 - Must be Update Authority to set the Constraint Model.
-    #[error("Must be Update Authority to set the Constraint Model.")]
-    MustBeUpdateAuthToSetModel,
-
-    /// 117 - Missing EscrowConstraintModel.
-    #[error("Missing EscrowConstraintModel.")]
-    MissingEscrowConstraintModel,
-
-    /// 118 - Invalid EscrowConstraintModel.
-    #[error("Invalid EscrowConstraintModel.")]
-    InvalidEscrowConstraintModel,
-
-    /// 119 - Escrow Constraint Violation
-    #[error("Escrow Constraint Violation")]
-    EscrowConstraintViolation,
-
-    /// 120 - Invalid Escrow Constraint Index
-    #[error("Invalid Escrow Constraint Index")]
-    InvalidEscrowConstraintIndex,
-=======
     /// 116 - Not a Print Edition
     #[error("This edition is not a Print Edition")]
     NotAPrintEdition,
@@ -501,7 +480,6 @@
     /// 121 - Print Edition doesn't match Master Edition
     #[error("Print Edition does not match Master Edition")]
     PrintEditionDoesNotMatchMasterEdition,
->>>>>>> f7112f46
 }
 
 impl PrintProgramError for MetadataError {

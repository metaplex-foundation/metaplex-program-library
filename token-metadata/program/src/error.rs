--- conflicted
+++ resolved
@@ -687,30 +687,6 @@
     CannotUpdateAssetWithDelegate,
 
     /// 174
-<<<<<<< HEAD
-    #[error("Invalid Associated Token Account Program")]
-    InvalidAssociatedTokenAccountProgram,
-
-    /// 175
-    #[error("Invalid InstructionsSysvar")]
-    InvalidInstructionsSysvar,
-
-    /// 176
-    #[error("Authority cannot apply all update args")]
-    InvalidUpdateArgs,
-
-    /// 177
-    //#[error("Missing delegate record PDA account")]
-    //MissingDelegateRecord,
-
-    /// 177
-    #[error("Missing collection mint account")]
-    MissingCollectionMint,
-
-    /// 178
-    #[error("Missing collection master edition account")]
-    MissingCollectionMasterEdition,
-=======
     #[error("Invalid token amount for this operation or token standard")]
     InvalidAmount,
 
@@ -753,7 +729,14 @@
     /// 184
     #[error("Token account does not have enough tokens")]
     InsufficientTokenBalance,
->>>>>>> 8804f15c
+
+    /// 185
+    #[error("Missing collection mint account")]
+    MissingCollectionMint,
+
+    /// 186
+    #[error("Missing collection master edition account")]
+    MissingCollectionMasterEdition,
 }
 
 impl PrintProgramError for MetadataError {

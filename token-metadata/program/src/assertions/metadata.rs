use std::collections::HashMap;

use solana_program::{
    account_info::AccountInfo, entrypoint::ProgramResult, program_error::ProgramError,
    pubkey::Pubkey,
};
use spl_token::state::Account;

use crate::{
    assertions::{assert_initialized, assert_owned_by},
    error::MetadataError,
    pda::PREFIX,
    state::{
        Creator, Data, Metadata, TokenRecord, TokenState, MAX_CREATOR_LIMIT, MAX_NAME_LENGTH,
        MAX_SYMBOL_LENGTH, MAX_URI_LENGTH,
    },
};

pub fn assert_data_valid(
    data: &Data,
    update_authority: &Pubkey,
    existing_metadata: &Metadata,
    allow_direct_creator_writes: bool,
    update_authority_is_signer: bool,
) -> ProgramResult {
    if data.name.len() > MAX_NAME_LENGTH {
        return Err(MetadataError::NameTooLong.into());
    }

    if data.symbol.len() > MAX_SYMBOL_LENGTH {
        return Err(MetadataError::SymbolTooLong.into());
    }

    if data.uri.len() > MAX_URI_LENGTH {
        return Err(MetadataError::UriTooLong.into());
    }

    if data.seller_fee_basis_points > 10000 {
        return Err(MetadataError::InvalidBasisPoints.into());
    }

    if let Some(creators) = &data.creators {
        if creators.len() > MAX_CREATOR_LIMIT {
            return Err(MetadataError::CreatorsTooLong.into());
        }

        if creators.is_empty() {
            return Err(MetadataError::CreatorsMustBeAtleastOne.into());
        }

        // Store caller-supplied creator's array into a hashmap for direct lookup.
        let new_creators_map: HashMap<&Pubkey, &Creator> =
            creators.iter().map(|c| (&c.address, c)).collect();

        // Do not allow duplicate entries in the creator's array.
        if new_creators_map.len() != creators.len() {
            return Err(MetadataError::DuplicateCreatorAddress.into());
        }

        // If there is an existing creator's array, store this in a hashmap as well.
        let existing_creators_map: Option<HashMap<&Pubkey, &Creator>> = existing_metadata
            .data
            .creators
            .as_ref()
            .map(|existing_creators| existing_creators.iter().map(|c| (&c.address, c)).collect());

        // Loop over new creator's map.
        let mut share_total: u8 = 0;
        for (address, creator) in &new_creators_map {
            // Add up creator shares.  After looping through all creators, will
            // verify it adds up to 100%.
            share_total = share_total
                .checked_add(creator.share)
                .ok_or(MetadataError::NumericalOverflowError)?;

            // If this flag is set we are allowing any and all creators to be marked as verified
            // without further checking.  This can only be done in special circumstances when the
            // metadata is fully trusted such as when minting a limited edition.  Note we are still
            // checking that creator share adds up to 100%.
            if allow_direct_creator_writes {
                continue;
            }

            // If this specific creator (of this loop iteration) is a signer and an update
            // authority, then we are fine with this creator either setting or clearing its
            // own `creator.verified` flag.
            if update_authority_is_signer && **address == *update_authority {
                continue;
            }

            // If the previous two conditions are not true then we check the state in the existing
            // metadata creators array (if it exists) before allowing `creator.verified` to be set.
            if let Some(existing_creators_map) = &existing_creators_map {
                if existing_creators_map.contains_key(address) {
                    // If this specific creator (of this loop iteration) is in the existing
                    // creator's array, then it's `creator.verified` flag must match the existing
                    // state.
                    if creator.verified && !existing_creators_map[address].verified {
                        return Err(MetadataError::CannotVerifyAnotherCreator.into());
                    } else if !creator.verified && existing_creators_map[address].verified {
                        return Err(MetadataError::CannotUnverifyAnotherCreator.into());
                    }
                } else if creator.verified {
                    // If this specific creator is not in the existing creator's array, then we
                    // cannot set `creator.verified`.
                    return Err(MetadataError::CannotVerifyAnotherCreator.into());
                }
            } else if creator.verified {
                // If there is no existing creators array, we cannot set `creator.verified`.
                return Err(MetadataError::CannotVerifyAnotherCreator.into());
            }
        }

        // Ensure share total is 100%.
        if share_total != 100 {
            return Err(MetadataError::ShareTotalMustBe100.into());
        }

        // Next make sure there were not any existing creators that were already verified but not
        // listed in the new creator's array.
        if allow_direct_creator_writes {
            return Ok(());
        } else if let Some(existing_creators_map) = &existing_creators_map {
            for (address, existing_creator) in existing_creators_map {
                // If this specific existing creator (of this loop iteration is a signer and an
                // update authority, then we are fine with this creator clearing its own
                // `creator.verified` flag.
                if update_authority_is_signer && **address == *update_authority {
                    continue;
                } else if !new_creators_map.contains_key(address) && existing_creator.verified {
                    return Err(MetadataError::CannotUnverifyAnotherCreator.into());
                }
            }
        }
    }

    Ok(())
}

pub fn assert_update_authority_is_correct(
    metadata: &Metadata,
    update_authority_info: &AccountInfo,
) -> ProgramResult {
    if metadata.update_authority != *update_authority_info.key {
        return Err(MetadataError::UpdateAuthorityIncorrect.into());
    }

    if !update_authority_info.is_signer {
        return Err(MetadataError::UpdateAuthorityIsNotSigner.into());
    }

    Ok(())
}

pub fn assert_verified_member_of_collection(
    item_metadata: &Metadata,
    collection_metadata: &Metadata,
) -> ProgramResult {
    if let Some(ref collection) = item_metadata.collection {
        if collection_metadata.mint != collection.key {
            return Err(MetadataError::NotAMemberOfCollection.into());
        }
        if !collection.verified {
            return Err(MetadataError::NotVerifiedMemberOfCollection.into());
        }
    } else {
        return Err(MetadataError::NotAMemberOfCollection.into());
    }

    Ok(())
}

pub fn assert_currently_holding(
    program_id: &Pubkey,
    owner_info: &AccountInfo,
    metadata_info: &AccountInfo,
    metadata: &Metadata,
    mint_info: &AccountInfo,
    token_account_info: &AccountInfo,
) -> ProgramResult {
    assert_holding_amount(
        program_id,
        owner_info,
        metadata_info,
        metadata,
        mint_info,
        token_account_info,
        1,
    )
}

pub fn assert_holding_amount(
    program_id: &Pubkey,
    owner_info: &AccountInfo,
    metadata_info: &AccountInfo,
    metadata: &Metadata,
    mint_info: &AccountInfo,
    token_account_info: &AccountInfo,
    amount: u64,
) -> ProgramResult {
    assert_owned_by(metadata_info, program_id)?;
    assert_owned_by(mint_info, &spl_token::id())?;

    let token_account: Account = assert_initialized(token_account_info)?;

    assert_owned_by(token_account_info, &spl_token::id())?;

    if token_account.owner != *owner_info.key {
        return Err(MetadataError::InvalidOwner.into());
    }

    if token_account.mint != *mint_info.key {
        return Err(MetadataError::MintMismatch.into());
    }

    if token_account.amount < amount {
        return Err(MetadataError::NotEnoughTokens.into());
    }

    if token_account.mint != metadata.mint {
        return Err(MetadataError::MintMismatch.into());
    }
    Ok(())
}

<<<<<<< HEAD
pub fn assert_metadata_derivation(
    program_id: &Pubkey,
    metadata_info: &AccountInfo,
    mint_info: &AccountInfo,
) -> Result<u8, ProgramError> {
    let path = &[
        PREFIX.as_bytes(),
        program_id.as_ref(),
        mint_info.key.as_ref(),
    ];
    let (pubkey, bump) = Pubkey::find_program_address(path, program_id);
    if pubkey != *metadata_info.key {
        return Err(MetadataError::MintMismatch.into());
    }
    Ok(bump)
=======
pub fn assert_metadata_valid(
    program_id: &Pubkey,
    mint_pubkey: &Pubkey,
    metadata_account_info: &AccountInfo,
) -> ProgramResult {
    let seeds = &[PREFIX.as_bytes(), program_id.as_ref(), mint_pubkey.as_ref()];
    let (metadata_pubkey, _) = Pubkey::find_program_address(seeds, program_id);
    if metadata_pubkey != *metadata_account_info.key {
        return Err(MetadataError::InvalidMetadataKey.into());
    }

    Ok(())
}

pub fn assert_state(token_record: &TokenRecord, state: TokenState) -> ProgramResult {
    match state {
        TokenState::Locked => {
            if !token_record.is_locked() {
                return Err(MetadataError::UnlockedToken.into());
            }
        }
        TokenState::Unlocked => {
            if token_record.is_locked() {
                return Err(MetadataError::LockedToken.into());
            }
        }
        TokenState::Listed => {
            if !matches!(token_record.state, TokenState::Listed) {
                return Err(MetadataError::IncorrectTokenState.into());
            }
        }
    }

    Ok(())
}

pub fn assert_not_locked(token_record: &TokenRecord) -> ProgramResult {
    assert_state(token_record, TokenState::Unlocked)
>>>>>>> 5c33ab8f
}<|MERGE_RESOLUTION|>--- conflicted
+++ resolved
@@ -9,7 +9,6 @@
 use crate::{
     assertions::{assert_initialized, assert_owned_by},
     error::MetadataError,
-    pda::PREFIX,
     state::{
         Creator, Data, Metadata, TokenRecord, TokenState, MAX_CREATOR_LIMIT, MAX_NAME_LENGTH,
         MAX_SYMBOL_LENGTH, MAX_URI_LENGTH,
@@ -223,7 +222,46 @@
     Ok(())
 }
 
-<<<<<<< HEAD
+pub fn assert_metadata_valid(
+    program_id: &Pubkey,
+    mint_pubkey: &Pubkey,
+    metadata_account_info: &AccountInfo,
+) -> ProgramResult {
+    let seeds = &[PREFIX.as_bytes(), program_id.as_ref(), mint_pubkey.as_ref()];
+    let (metadata_pubkey, _) = Pubkey::find_program_address(seeds, program_id);
+    if metadata_pubkey != *metadata_account_info.key {
+        return Err(MetadataError::InvalidMetadataKey.into());
+    }
+
+    Ok(())
+}
+
+pub fn assert_state(token_record: &TokenRecord, state: TokenState) -> ProgramResult {
+    match state {
+        TokenState::Locked => {
+            if !token_record.is_locked() {
+                return Err(MetadataError::UnlockedToken.into());
+            }
+        }
+        TokenState::Unlocked => {
+            if token_record.is_locked() {
+                return Err(MetadataError::LockedToken.into());
+            }
+        }
+        TokenState::Listed => {
+            if !matches!(token_record.state, TokenState::Listed) {
+                return Err(MetadataError::IncorrectTokenState.into());
+            }
+        }
+    }
+
+    Ok(())
+}
+
+pub fn assert_not_locked(token_record: &TokenRecord) -> ProgramResult {
+    assert_state(token_record, TokenState::Unlocked)
+}
+
 pub fn assert_metadata_derivation(
     program_id: &Pubkey,
     metadata_info: &AccountInfo,
@@ -239,44 +277,4 @@
         return Err(MetadataError::MintMismatch.into());
     }
     Ok(bump)
-=======
-pub fn assert_metadata_valid(
-    program_id: &Pubkey,
-    mint_pubkey: &Pubkey,
-    metadata_account_info: &AccountInfo,
-) -> ProgramResult {
-    let seeds = &[PREFIX.as_bytes(), program_id.as_ref(), mint_pubkey.as_ref()];
-    let (metadata_pubkey, _) = Pubkey::find_program_address(seeds, program_id);
-    if metadata_pubkey != *metadata_account_info.key {
-        return Err(MetadataError::InvalidMetadataKey.into());
-    }
-
-    Ok(())
-}
-
-pub fn assert_state(token_record: &TokenRecord, state: TokenState) -> ProgramResult {
-    match state {
-        TokenState::Locked => {
-            if !token_record.is_locked() {
-                return Err(MetadataError::UnlockedToken.into());
-            }
-        }
-        TokenState::Unlocked => {
-            if token_record.is_locked() {
-                return Err(MetadataError::LockedToken.into());
-            }
-        }
-        TokenState::Listed => {
-            if !matches!(token_record.state, TokenState::Listed) {
-                return Err(MetadataError::IncorrectTokenState.into());
-            }
-        }
-    }
-
-    Ok(())
-}
-
-pub fn assert_not_locked(token_record: &TokenRecord) -> ProgramResult {
-    assert_state(token_record, TokenState::Unlocked)
->>>>>>> 5c33ab8f
 }
mod lock;
mod unlock;

use borsh::BorshSerialize;
pub use lock::*;
use mpl_utils::assert_signer;
use solana_program::{
    account_info::AccountInfo, entrypoint::ProgramResult, program::invoke, program_pack::Pack,
    pubkey::Pubkey, system_program, sysvar,
};
use spl_token::{
    instruction::{freeze_account, thaw_account},
    state::{Account, Mint},
};
pub use unlock::*;

use crate::{
    assertions::{assert_keys_equal, metadata::assert_state},
    error::MetadataError,
    pda::find_token_record_account,
    state::{
        AuthorityRequest, AuthorityResponse, AuthorityType, Metadata, TokenDelegateRole,
        TokenMetadataAccount, TokenRecord, TokenStandard, TokenState,
    },
    utils::{
        assert_delegated_tokens, assert_freeze_authority_matches_mint, assert_initialized,
        assert_owned_by, freeze, thaw,
    },
};

pub(crate) struct ToggleAccounts<'a> {
    payer_info: &'a AccountInfo<'a>,
    authority_info: &'a AccountInfo<'a>,
    mint_info: &'a AccountInfo<'a>,
    token_info: &'a AccountInfo<'a>,
    metadata_info: &'a AccountInfo<'a>,
    edition_info: Option<&'a AccountInfo<'a>>,
    token_record_info: Option<&'a AccountInfo<'a>>,
    system_program_info: &'a AccountInfo<'a>,
    sysvar_instructions_info: &'a AccountInfo<'a>,
    spl_token_program_info: Option<&'a AccountInfo<'a>>,
}

pub(crate) fn toggle_asset_state(
    program_id: &Pubkey,
    accounts: ToggleAccounts,
    from: TokenState,
    to: TokenState,
) -> ProgramResult {
    // signers

    assert_signer(accounts.payer_info)?;
    assert_signer(accounts.authority_info)?;

    // ownership

    assert_owned_by(accounts.metadata_info, program_id)?;
    assert_owned_by(accounts.mint_info, &spl_token::id())?;

    // key match

    assert_keys_equal(accounts.system_program_info.key, &system_program::ID)?;
    assert_keys_equal(
        accounts.sysvar_instructions_info.key,
        &sysvar::instructions::ID,
    )?;

    // account relationships

    let metadata = Metadata::from_account_info(accounts.metadata_info)?;
    // mint must match mint account key
    if metadata.mint != *accounts.mint_info.key {
        return Err(MetadataError::MintMismatch.into());
    }

    let token = Account::unpack(&accounts.token_info.try_borrow_data()?)?;
    // mint must match mint account key
    if token.mint != *accounts.mint_info.key {
        return Err(MetadataError::MintMismatch.into());
    }

<<<<<<< HEAD
    // authority – this can be either:
    //  1. token delegate (programmable non-fungible): valid token_record.delegate
    //  2. spl-delegate (non-fungibles): authority == token.delegate
    //  3. freeze authority (fungibles): authority == freeze_authority
=======
    // approver authority – this can be either:
    //  1. token delegate: valid token_record.delegate
    //  2. spl-delegate: for non-programmable assets, approver == token.delegate

    let AuthorityResponse { authority_type, .. } =
        AuthorityType::get_authority_type(AuthorityRequest {
            authority: accounts.authority_info.key,
            update_authority: &metadata.update_authority,
            mint: accounts.mint_info.key,
            token: Some(accounts.token_info.key),
            token_account: Some(&token),
            token_record_info: accounts.token_record_info,
            token_delegate_roles: vec![
                TokenDelegateRole::Utility,
                TokenDelegateRole::Staking,
                TokenDelegateRole::LockedTransfer,
                TokenDelegateRole::Migration,
            ],
            ..Default::default()
        })?;

    let has_authority = match authority_type {
        // holder is not allowed to lock/unlock
        AuthorityType::Holder => false,
        // (token) delegates can lock/unlock
        AuthorityType::TokenDelegate => true,
        // if there is no authority, we checked if there is an spl-token
        // delegate set (this will be the case for non-programmable assets)
        _ => {
            if !matches!(
                metadata.token_standard,
                Some(TokenStandard::ProgrammableNonFungible),
            ) {
                // check if the approver has an spl-token delegate
                assert_delegated_tokens(
                    accounts.authority_info,
                    accounts.mint_info,
                    accounts.token_info,
                )?;

                true
            } else {
                false
            }
        }
    };

    if !has_authority {
        // approver does not have authority to lock/unlock
        return Err(MetadataError::InvalidAuthorityType.into());
    }
>>>>>>> 5247a192

    if matches!(
        metadata.token_standard,
        Some(TokenStandard::ProgrammableNonFungible)
    ) {
        let authority_type = AuthorityType::get_authority_type(AuthorityRequest {
            precedence: &[AuthorityType::Delegate],
            authority: accounts.authority_info.key,
            update_authority: &metadata.update_authority,
            mint: accounts.mint_info.key,
            token: Some(accounts.token_info.key),
            token_account: Some(&token),
            token_record_info: accounts.token_record_info,
            token_delegate_roles: vec![
                TokenDelegateRole::Utility,
                TokenDelegateRole::Staking,
                TokenDelegateRole::LockedTransfer,
                TokenDelegateRole::Migration,
            ],
            ..Default::default()
        })?;
        // only a delegate can lock/unlock
        if !matches!(authority_type, AuthorityType::Delegate) {
            return Err(MetadataError::InvalidAuthorityType.into());
        }

        let (mut token_record, token_record_info) = match accounts.token_record_info {
            Some(token_record_info) => {
                let (pda_key, _) =
                    find_token_record_account(accounts.mint_info.key, accounts.token_info.key);

                assert_keys_equal(&pda_key, token_record_info.key)?;
                assert_owned_by(token_record_info, &crate::ID)?;

                (
                    TokenRecord::from_account_info(token_record_info)?,
                    token_record_info,
                )
            }
            None => {
                // token record is required for programmable assets
                return Err(MetadataError::MissingTokenRecord.into());
            }
        };

        // make sure we are on the expected state
        assert_state(&token_record, from)?;
        // for pNFTs, we only need to flip the programmable state
        token_record.state = to;

        // save the state
        token_record
            .serialize(&mut *token_record_info.try_borrow_mut_data()?)
            .map_err(|_| MetadataError::BorshSerializationError.into())
    } else {
        let spl_token_program_info = match accounts.spl_token_program_info {
            Some(spl_token_program_info) => {
                assert_keys_equal(spl_token_program_info.key, &spl_token::ID)?;
                spl_token_program_info
            }
            None => {
                return Err(MetadataError::MissingSplTokenProgram.into());
            }
        };

        // we don't rely on the token standard to support legacy assets without
        // a token standard set; for non-fungibles, the (master) edition is the freeze
        // authority and we allow lock/unlock if the authority is a delegate; for
        // fungibles, the authority must match the freeze authority of the mint

        if let Some(edition_info) = accounts.edition_info {
            // check whether the authority is an spl-token delegate or not
            assert_delegated_tokens(
                accounts.authority_info,
                accounts.mint_info,
                accounts.token_info,
            )
            .map_err(|_| MetadataError::InvalidAuthorityType)?;

            match to {
                TokenState::Locked => {
                    // this will validate the (master) edition derivation, which
                    // is the freeze authority
                    freeze(
                        accounts.mint_info.clone(),
                        accounts.token_info.clone(),
                        edition_info.clone(),
                        spl_token_program_info.clone(),
                    )
                }
                TokenState::Unlocked => {
                    // this will validate the (master) edition derivation, which
                    // is the freeze authority
                    thaw(
                        accounts.mint_info.clone(),
                        accounts.token_info.clone(),
                        edition_info.clone(),
                        spl_token_program_info.clone(),
                    )
                }
                TokenState::Listed => Err(MetadataError::IncorrectTokenState.into()),
            }
        } else {
            // fungibles: the authority must be the mint freeze authority
            let mint: Mint = assert_initialized(accounts.mint_info)?;

            assert_freeze_authority_matches_mint(&mint.freeze_authority, accounts.authority_info)
                .map_err(|_| MetadataError::InvalidAuthorityType)?;

            match to {
                TokenState::Locked => {
                    // for fungible assets, we invoke spl-token directly
                    // since we have the freeze authority
                    invoke(
                        &freeze_account(
                            spl_token_program_info.key,
                            accounts.token_info.key,
                            accounts.mint_info.key,
                            accounts.authority_info.key,
                            &[],
                        )?,
                        &[
                            accounts.token_info.clone(),
                            accounts.mint_info.clone(),
                            accounts.authority_info.clone(),
                        ],
                    )
                }
                TokenState::Unlocked => {
                    // for fungible assets, we invoke spl-token directly
                    // since we have the freeze authority
                    invoke(
                        &thaw_account(
                            spl_token_program_info.key,
                            accounts.token_info.key,
                            accounts.mint_info.key,
                            accounts.authority_info.key,
                            &[],
                        )?,
                        &[
                            accounts.token_info.clone(),
                            accounts.mint_info.clone(),
                            accounts.authority_info.clone(),
                        ],
                    )
                }
                TokenState::Listed => Err(MetadataError::IncorrectTokenState.into()),
            }
        }
    }
}<|MERGE_RESOLUTION|>--- conflicted
+++ resolved
@@ -79,87 +79,34 @@
         return Err(MetadataError::MintMismatch.into());
     }
 
-<<<<<<< HEAD
     // authority – this can be either:
     //  1. token delegate (programmable non-fungible): valid token_record.delegate
     //  2. spl-delegate (non-fungibles): authority == token.delegate
     //  3. freeze authority (fungibles): authority == freeze_authority
-=======
-    // approver authority – this can be either:
-    //  1. token delegate: valid token_record.delegate
-    //  2. spl-delegate: for non-programmable assets, approver == token.delegate
-
-    let AuthorityResponse { authority_type, .. } =
-        AuthorityType::get_authority_type(AuthorityRequest {
-            authority: accounts.authority_info.key,
-            update_authority: &metadata.update_authority,
-            mint: accounts.mint_info.key,
-            token: Some(accounts.token_info.key),
-            token_account: Some(&token),
-            token_record_info: accounts.token_record_info,
-            token_delegate_roles: vec![
-                TokenDelegateRole::Utility,
-                TokenDelegateRole::Staking,
-                TokenDelegateRole::LockedTransfer,
-                TokenDelegateRole::Migration,
-            ],
-            ..Default::default()
-        })?;
-
-    let has_authority = match authority_type {
-        // holder is not allowed to lock/unlock
-        AuthorityType::Holder => false,
-        // (token) delegates can lock/unlock
-        AuthorityType::TokenDelegate => true,
-        // if there is no authority, we checked if there is an spl-token
-        // delegate set (this will be the case for non-programmable assets)
-        _ => {
-            if !matches!(
-                metadata.token_standard,
-                Some(TokenStandard::ProgrammableNonFungible),
-            ) {
-                // check if the approver has an spl-token delegate
-                assert_delegated_tokens(
-                    accounts.authority_info,
-                    accounts.mint_info,
-                    accounts.token_info,
-                )?;
-
-                true
-            } else {
-                false
-            }
-        }
-    };
-
-    if !has_authority {
-        // approver does not have authority to lock/unlock
-        return Err(MetadataError::InvalidAuthorityType.into());
-    }
->>>>>>> 5247a192
 
     if matches!(
         metadata.token_standard,
         Some(TokenStandard::ProgrammableNonFungible)
     ) {
-        let authority_type = AuthorityType::get_authority_type(AuthorityRequest {
-            precedence: &[AuthorityType::Delegate],
-            authority: accounts.authority_info.key,
-            update_authority: &metadata.update_authority,
-            mint: accounts.mint_info.key,
-            token: Some(accounts.token_info.key),
-            token_account: Some(&token),
-            token_record_info: accounts.token_record_info,
-            token_delegate_roles: vec![
-                TokenDelegateRole::Utility,
-                TokenDelegateRole::Staking,
-                TokenDelegateRole::LockedTransfer,
-                TokenDelegateRole::Migration,
-            ],
-            ..Default::default()
-        })?;
+        let AuthorityResponse { authority_type, .. } =
+            AuthorityType::get_authority_type(AuthorityRequest {
+                precedence: &[AuthorityType::TokenDelegate],
+                authority: accounts.authority_info.key,
+                update_authority: &metadata.update_authority,
+                mint: accounts.mint_info.key,
+                token: Some(accounts.token_info.key),
+                token_account: Some(&token),
+                token_record_info: accounts.token_record_info,
+                token_delegate_roles: vec![
+                    TokenDelegateRole::Utility,
+                    TokenDelegateRole::Staking,
+                    TokenDelegateRole::LockedTransfer,
+                    TokenDelegateRole::Migration,
+                ],
+                ..Default::default()
+            })?;
         // only a delegate can lock/unlock
-        if !matches!(authority_type, AuthorityType::Delegate) {
+        if !matches!(authority_type, AuthorityType::TokenDelegate) {
             return Err(MetadataError::InvalidAuthorityType.into());
         }
 

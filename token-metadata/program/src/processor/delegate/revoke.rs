use mpl_utils::{assert_signer, close_account_raw, cmp_pubkeys};
use solana_program::{
    account_info::AccountInfo, entrypoint::ProgramResult, program::invoke, program_option::COption,
    program_pack::Pack, pubkey::Pubkey, system_program, sysvar,
};
use spl_token::state::Account;

use crate::{
    assertions::{
        assert_keys_equal, assert_owned_by, metadata::assert_update_authority_is_correct,
    },
    error::MetadataError,
    instruction::{Context, MetadataDelegateRole, Revoke, RevokeArgs},
    pda::{find_metadata_delegate_record_account, find_token_record_account},
    state::{
        Metadata, MetadataDelegateRecord, Resizable, TokenDelegateRole, TokenMetadataAccount,
        TokenRecord, TokenStandard,
    },
    utils::{freeze, thaw},
};

/// Revoke a delegation of the token.
pub fn revoke<'a>(
    program_id: &Pubkey,
    accounts: &'a [AccountInfo<'a>],
    args: RevokeArgs,
) -> ProgramResult {
    let context = Revoke::to_context(accounts)?;

<<<<<<< HEAD
    match args {
        RevokeArgs::CollectionV1 => {
            revoke_delegate(program_id, context, MetadataDelegateRole::Collection)
        }
        RevokeArgs::SaleV1 => {
            revoke_persistent_delegate(program_id, context, TokenDelegateRole::Sale)
        }
        RevokeArgs::TransferV1 => {
            revoke_persistent_delegate(program_id, context, TokenDelegateRole::Transfer)
        }
        RevokeArgs::UpdateV1 => revoke_delegate(program_id, context, MetadataDelegateRole::Update),
        RevokeArgs::UtilityV1 => {
            revoke_persistent_delegate(program_id, context, TokenDelegateRole::Utility)
        }
        RevokeArgs::StakingV1 => {
            revoke_persistent_delegate(program_id, context, TokenDelegateRole::Staking)
        }
        RevokeArgs::StandardV1 => {
            revoke_persistent_delegate(program_id, context, TokenDelegateRole::Standard)
        }
        RevokeArgs::LockedTransferV1 => {
            revoke_persistent_delegate(program_id, context, TokenDelegateRole::LockedTransfer)
        }
        RevokeArgs::MigrationV1 => {
            revoke_persistent_delegate(program_id, context, TokenDelegateRole::Migration)
        }
=======
    // checks if it is a TokenDelegate creation
    let token_delegate = match &args {
        // Sale
        RevokeArgs::SaleV1 => Some(TokenDelegateRole::Sale),
        // Transfer
        RevokeArgs::TransferV1 => Some(TokenDelegateRole::Transfer),
        // LockedTransfer
        RevokeArgs::LockedTransferV1 => Some(TokenDelegateRole::LockedTransfer),
        // Utility
        RevokeArgs::UtilityV1 => Some(TokenDelegateRole::Utility),
        // Staking
        RevokeArgs::StakingV1 => Some(TokenDelegateRole::Staking),
        // Standard
        RevokeArgs::StandardV1 => Some(TokenDelegateRole::Standard),
        // we don't need to fail if did not find a match at this point
        _ => None,
    };

    if let Some(role) = token_delegate {
        // proceed with the delegate creation if we have a match
        return revoke_persistent_delegate_v1(program_id, context, role);
>>>>>>> f5a799f3
    }

    // checks if it is a MetadataDelegate creation
    let metadata_delegate = match &args {
        RevokeArgs::CollectionV1 => Some(MetadataDelegateRole::Collection),
        RevokeArgs::UpdateV1 => Some(MetadataDelegateRole::Update),
        RevokeArgs::ProgrammableConfigV1 => Some(MetadataDelegateRole::ProgrammableConfig),
        // we don't need to fail if did not find a match at this point
        _ => None,
    };

    if let Some(role) = metadata_delegate {
        return revoke_delegate_v1(program_id, context, role);
    }

    // this only happens if we did not find a match
    Err(MetadataError::InvalidDelegateArgs.into())
}

fn revoke_delegate_v1(
    program_id: &Pubkey,
    ctx: Context<Revoke>,
    role: MetadataDelegateRole,
) -> ProgramResult {
    // signers

    assert_signer(ctx.accounts.payer_info)?;
    assert_signer(ctx.accounts.authority_info)?;

    // ownership

    assert_owned_by(ctx.accounts.metadata_info, program_id)?;
    assert_owned_by(ctx.accounts.mint_info, &spl_token::id())?;

    // key match

    assert_keys_equal(ctx.accounts.system_program_info.key, &system_program::ID)?;
    assert_keys_equal(
        ctx.accounts.sysvar_instructions_info.key,
        &sysvar::instructions::ID,
    )?;

    // account relationships

    let delegate_record_info = match ctx.accounts.delegate_record_info {
        Some(delegate_record_info) => delegate_record_info,
        None => {
            return Err(MetadataError::MissingTokenAccount.into());
        }
    };

    let metadata = Metadata::from_account_info(ctx.accounts.metadata_info)?;
    // there are two scenarios here:
    //   1. authority is equal to delegate: delegate as a signer is self-revoking
    //   2. otherwise we need the update authority as a signer
    let approver = if cmp_pubkeys(
        ctx.accounts.delegate_info.key,
        ctx.accounts.authority_info.key,
    ) {
        match MetadataDelegateRecord::from_account_info(delegate_record_info) {
            Ok(delegate_record) => {
                if cmp_pubkeys(&delegate_record.delegate, ctx.accounts.authority_info.key) {
                    delegate_record.update_authority
                } else {
                    return Err(MetadataError::InvalidDelegate.into());
                }
            }
            Err(_) => {
                return Err(MetadataError::DelegateNotFound.into());
            }
        }
    } else {
        assert_update_authority_is_correct(&metadata, ctx.accounts.authority_info)?;
        *ctx.accounts.authority_info.key
    };

    if metadata.mint != *ctx.accounts.mint_info.key {
        return Err(MetadataError::MintMismatch.into());
    }

    // closes the delegate record

    close_delegate_record(
        role,
        delegate_record_info,
        ctx.accounts.delegate_info.key,
        ctx.accounts.mint_info.key,
        &approver,
        ctx.accounts.payer_info,
    )
}

fn revoke_persistent_delegate_v1(
    program_id: &Pubkey,
    ctx: Context<Revoke>,
    role: TokenDelegateRole,
) -> ProgramResult {
    // retrieving required optional accounts

    let token_info = match ctx.accounts.token_info {
        Some(token_info) => token_info,
        None => {
            return Err(MetadataError::MissingTokenAccount.into());
        }
    };

    let spl_token_program_info = match ctx.accounts.spl_token_program_info {
        Some(spl_token_program_info) => spl_token_program_info,
        None => {
            return Err(MetadataError::MissingSplTokenProgram.into());
        }
    };

    // signers

    assert_signer(ctx.accounts.payer_info)?;
    assert_signer(ctx.accounts.authority_info)?;

    // ownership

    assert_owned_by(ctx.accounts.metadata_info, program_id)?;
    assert_owned_by(ctx.accounts.mint_info, &spl_token::id())?;
    assert_owned_by(token_info, &spl_token::id())?;

    // key match

    assert_keys_equal(ctx.accounts.system_program_info.key, &system_program::ID)?;
    assert_keys_equal(
        ctx.accounts.sysvar_instructions_info.key,
        &sysvar::instructions::ID,
    )?;
    assert_keys_equal(spl_token_program_info.key, &spl_token::ID)?;

    // account relationships

    let metadata = Metadata::from_account_info(ctx.accounts.metadata_info)?;
    if metadata.mint != *ctx.accounts.mint_info.key {
        return Err(MetadataError::MintMismatch.into());
    }

    // authority must be the owner of the token account: spl-token required the
    // token owner to revoke a delegate
    let token = Account::unpack(&token_info.try_borrow_data()?).unwrap();
    if token.owner != *ctx.accounts.authority_info.key {
        return Err(MetadataError::IncorrectOwner.into());
    }

    if let COption::Some(existing) = &token.delegate {
        if !cmp_pubkeys(existing, ctx.accounts.delegate_info.key) {
            return Err(MetadataError::InvalidDelegate.into());
        }
    } else {
        return Err(MetadataError::DelegateNotFound.into());
    }

    // process the revoke

    // programmables assets can have delegates from any role apart from `Standard`
    match metadata.token_standard {
        Some(TokenStandard::ProgrammableNonFungible) => {
            if matches!(role, TokenDelegateRole::Standard) {
                return Err(MetadataError::InvalidDelegateRole.into());
            }

            let (mut token_record, token_record_info) = match ctx.accounts.token_record_info {
                Some(token_record_info) => {
                    let (pda_key, _) =
                        find_token_record_account(ctx.accounts.mint_info.key, token_info.key);

                    assert_keys_equal(&pda_key, token_record_info.key)?;
                    assert_owned_by(token_record_info, &crate::ID)?;

                    (
                        TokenRecord::from_account_info(token_record_info)?,
                        token_record_info,
                    )
                }
                None => {
                    // token record is required for programmable assets
                    return Err(MetadataError::MissingTokenRecord.into());
                }
            };

            if let Some(delegate) = token_record.delegate {
                assert_keys_equal(&delegate, ctx.accounts.delegate_info.key)?;

                if token_record.delegate_role == Some(role) {
                    // resets the token record (state, rule_set_revision and delegate info)
                    token_record.reset();
                    token_record.save(
                        token_record_info,
                        ctx.accounts.payer_info,
                        ctx.accounts.system_program_info,
                    )?;
                } else {
                    return Err(MetadataError::InvalidDelegate.into());
                }
            }

            if let Some(master_edition_info) = ctx.accounts.master_edition_info {
                assert_owned_by(master_edition_info, &crate::ID)?;
                // derivation is checked on the thaw function
                thaw(
                    ctx.accounts.mint_info.clone(),
                    token_info.clone(),
                    master_edition_info.clone(),
                    spl_token_program_info.clone(),
                )?;
            } else {
                return Err(MetadataError::MissingEditionAccount.into());
            }
        }
        _ => {
            if !matches!(role, TokenDelegateRole::Standard) {
                return Err(MetadataError::InvalidDelegateRole.into());
            }
        }
    }

    // revokes the spl-token delegate
    invoke(
        &spl_token::instruction::revoke(
            spl_token_program_info.key,
            token_info.key,
            ctx.accounts.authority_info.key,
            &[],
        )?,
        &[
            token_info.clone(),
            ctx.accounts.delegate_info.clone(),
            ctx.accounts.authority_info.clone(),
        ],
    )?;

    if matches!(
        metadata.token_standard,
        Some(TokenStandard::ProgrammableNonFungible)
    ) {
        if let Some(master_edition_info) = ctx.accounts.master_edition_info {
            freeze(
                ctx.accounts.mint_info.clone(),
                token_info.clone(),
                master_edition_info.clone(),
                spl_token_program_info.clone(),
            )?;
        } else {
            // sanity check: this should not happen at this point since the master
            // edition account is validated before the delegation
            return Err(MetadataError::MissingEditionAccount.into());
        }
    }

    Ok(())
}

/// Closes a delegate PDA.
///
/// It checks that the derivation is correct before closing
/// the delegate record account.
fn close_delegate_record<'a>(
    role: MetadataDelegateRole,
    delegate_record_info: &'a AccountInfo<'a>,
    delegate: &Pubkey,
    mint: &Pubkey,
    approver: &Pubkey,
    payer_info: &'a AccountInfo<'a>,
) -> ProgramResult {
    if delegate_record_info.data_is_empty() {
        return Err(MetadataError::Uninitialized.into());
    }

    let (pda_key, _) = find_metadata_delegate_record_account(mint, role, approver, delegate);

    if pda_key != *delegate_record_info.key {
        Err(MetadataError::DerivedKeyInvalid.into())
    } else {
        // closes the delegate account
        close_account_raw(payer_info, delegate_record_info)
    }
}<|MERGE_RESOLUTION|>--- conflicted
+++ resolved
@@ -27,34 +27,6 @@
 ) -> ProgramResult {
     let context = Revoke::to_context(accounts)?;
 
-<<<<<<< HEAD
-    match args {
-        RevokeArgs::CollectionV1 => {
-            revoke_delegate(program_id, context, MetadataDelegateRole::Collection)
-        }
-        RevokeArgs::SaleV1 => {
-            revoke_persistent_delegate(program_id, context, TokenDelegateRole::Sale)
-        }
-        RevokeArgs::TransferV1 => {
-            revoke_persistent_delegate(program_id, context, TokenDelegateRole::Transfer)
-        }
-        RevokeArgs::UpdateV1 => revoke_delegate(program_id, context, MetadataDelegateRole::Update),
-        RevokeArgs::UtilityV1 => {
-            revoke_persistent_delegate(program_id, context, TokenDelegateRole::Utility)
-        }
-        RevokeArgs::StakingV1 => {
-            revoke_persistent_delegate(program_id, context, TokenDelegateRole::Staking)
-        }
-        RevokeArgs::StandardV1 => {
-            revoke_persistent_delegate(program_id, context, TokenDelegateRole::Standard)
-        }
-        RevokeArgs::LockedTransferV1 => {
-            revoke_persistent_delegate(program_id, context, TokenDelegateRole::LockedTransfer)
-        }
-        RevokeArgs::MigrationV1 => {
-            revoke_persistent_delegate(program_id, context, TokenDelegateRole::Migration)
-        }
-=======
     // checks if it is a TokenDelegate creation
     let token_delegate = match &args {
         // Sale
@@ -67,6 +39,8 @@
         RevokeArgs::UtilityV1 => Some(TokenDelegateRole::Utility),
         // Staking
         RevokeArgs::StakingV1 => Some(TokenDelegateRole::Staking),
+        // Migration
+        RevokeArgs::MigrationV1 => Some(TokenDelegateRole::Migration),
         // Standard
         RevokeArgs::StandardV1 => Some(TokenDelegateRole::Standard),
         // we don't need to fail if did not find a match at this point
@@ -76,7 +50,6 @@
     if let Some(role) = token_delegate {
         // proceed with the delegate creation if we have a match
         return revoke_persistent_delegate_v1(program_id, context, role);
->>>>>>> f5a799f3
     }
 
     // checks if it is a MetadataDelegate creation

use mpl_utils::assert_initialized;
use solana_program::{
    account_info::AccountInfo, entrypoint::ProgramResult, msg, program::invoke, program_pack::Pack,
    pubkey::Pubkey, rent::Rent, system_instruction, sysvar::Sysvar,
};
use spl_token::{native_mint::DECIMALS, state::Mint};

use crate::{
    error::MetadataError,
    instruction::{Context, Create, CreateArgs},
<<<<<<< HEAD
    state::{Metadata, ProgrammableConfig, TokenMetadataAccount, TokenStandard},
=======
    state::{
        Metadata, ProgrammableConfig, ProgrammableState, TokenMetadataAccount, TokenStandard,
        TOKEN_STANDARD_INDEX,
    },
>>>>>>> 704dffc2
    utils::{
        create_master_edition, process_create_metadata_accounts_logic,
        CreateMetadataAccountsLogicArgs,
    },
};

/// Create the associated metadata accounts for a mint.
///
/// The instruction will also initialize the mint if the account does not
/// exist. For `NonFungible` assets, a `master_edition` account is required.
pub fn create<'a>(
    program_id: &Pubkey,
    accounts: &'a [AccountInfo<'a>],
    args: CreateArgs,
) -> ProgramResult {
    let context = Create::to_context(accounts)?;

    match args {
        CreateArgs::V1 { .. } => create_v1(program_id, context, args),
    }
}

/// V1 implementation of the create instruction.
fn create_v1(program_id: &Pubkey, ctx: Context<Create>, args: CreateArgs) -> ProgramResult {
    // get the args for the instruction
    let CreateArgs::V1 {
        ref asset_data,
        decimals,
        max_supply,
    } = args;

    // if the account does not exist, we will allocate a new mint

    if ctx.accounts.mint_info.data_is_empty() {
        // mint account must be a signer in the transaction
        if !ctx.accounts.mint_info.is_signer {
            return Err(MetadataError::MintIsNotSigner.into());
        }

        msg!("Initializing mint account");

        invoke(
            &system_instruction::create_account(
                ctx.accounts.payer_info.key,
                ctx.accounts.mint_info.key,
                Rent::get()?.minimum_balance(spl_token::state::Mint::LEN),
                spl_token::state::Mint::LEN as u64,
                &spl_token::id(),
            ),
            &[
                ctx.accounts.payer_info.clone(),
                ctx.accounts.mint_info.clone(),
            ],
        )?;

        let decimals = match asset_data.token_standard {
            // for NonFungible variants, we ignore the argument and
            // always use 0 decimals
            TokenStandard::NonFungible | TokenStandard::ProgrammableNonFungible => 0,
            // for Fungile variants, we either use the specified decimals or the default
            // DECIMALS from spl-token
            TokenStandard::FungibleAsset | TokenStandard::Fungible => match decimals {
                Some(decimals) => decimals,
                // if decimals not provided, use the default
                None => DECIMALS,
            },
            _ => {
                return Err(MetadataError::InvalidTokenStandard.into());
            }
        };

        // initializing the mint account
        invoke(
            &spl_token::instruction::initialize_mint2(
                ctx.accounts.spl_token_program_info.key,
                ctx.accounts.mint_info.key,
                ctx.accounts.mint_authority_info.key,
                Some(ctx.accounts.mint_authority_info.key),
                decimals,
            )?,
            &[
                ctx.accounts.mint_info.clone(),
                ctx.accounts.mint_authority_info.clone(),
            ],
        )?;
    } else {
        let mint: Mint = assert_initialized(ctx.accounts.mint_info, MetadataError::Uninitialized)?;
        // NonFungible asset must have decimals = 0 and supply no greater than 1
        if matches!(
            asset_data.token_standard,
            TokenStandard::NonFungible | TokenStandard::ProgrammableNonFungible
        ) && (mint.decimals > 0 || mint.supply > 1)
        {
            return Err(MetadataError::InvalidMintForTokenStandard.into());
        }
    }

    // creates the metadata account

    process_create_metadata_accounts_logic(
        program_id,
        CreateMetadataAccountsLogicArgs {
            metadata_account_info: ctx.accounts.metadata_info,
            mint_info: ctx.accounts.mint_info,
            mint_authority_info: ctx.accounts.mint_authority_info,
            payer_account_info: ctx.accounts.payer_info,
            update_authority_info: ctx.accounts.update_authority_info,
            system_account_info: ctx.accounts.system_program_info,
        },
        asset_data.as_data_v2(),
        false,
        asset_data.is_mutable,
        false,
        true,
        asset_data.collection_details.clone(),
    )?;

    // creates the master edition account (only for NonFungible assets)

    if matches!(
        asset_data.token_standard,
        TokenStandard::NonFungible | TokenStandard::ProgrammableNonFungible
    ) {
        if let Some(master_edition) = ctx.accounts.master_edition_info {
            create_master_edition(
                program_id,
                master_edition,
                ctx.accounts.mint_info,
                ctx.accounts.update_authority_info,
                ctx.accounts.mint_authority_info,
                ctx.accounts.payer_info,
                ctx.accounts.metadata_info,
                ctx.accounts.spl_token_program_info,
                ctx.accounts.system_program_info,
                max_supply,
            )?;

            // for pNFTs, we store the token standard value at the end of the
            // master edition account
            if matches!(
                asset_data.token_standard,
                TokenStandard::ProgrammableNonFungible
            ) {
                master_edition.data.borrow_mut()[TOKEN_STANDARD_INDEX] =
                    TokenStandard::ProgrammableNonFungible as u8;
            }
        } else {
            return Err(MetadataError::InvalidMasterEdition.into());
        }
    }

    let mut metadata = Metadata::from_account_info(ctx.accounts.metadata_info)?;
    metadata.token_standard = Some(asset_data.token_standard);

    // sets the programmable config for programmable assets

    if matches!(
        asset_data.token_standard,
        TokenStandard::ProgrammableNonFungible
    ) {
        metadata.programmable_config = Some(ProgrammableConfig::V1 {
            rule_set: asset_data.rule_set,
        });
    }

    // saves the state
    metadata.save(&mut ctx.accounts.metadata_info.try_borrow_mut_data()?)?;

    Ok(())
}<|MERGE_RESOLUTION|>--- conflicted
+++ resolved
@@ -8,14 +8,9 @@
 use crate::{
     error::MetadataError,
     instruction::{Context, Create, CreateArgs},
-<<<<<<< HEAD
-    state::{Metadata, ProgrammableConfig, TokenMetadataAccount, TokenStandard},
-=======
     state::{
-        Metadata, ProgrammableConfig, ProgrammableState, TokenMetadataAccount, TokenStandard,
-        TOKEN_STANDARD_INDEX,
+        Metadata, ProgrammableConfig, TokenMetadataAccount, TokenStandard, TOKEN_STANDARD_INDEX,
     },
->>>>>>> 704dffc2
     utils::{
         create_master_edition, process_create_metadata_accounts_logic,
         CreateMetadataAccountsLogicArgs,

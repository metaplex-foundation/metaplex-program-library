use mpl_utils::{assert_initialized, cmp_pubkeys};
use solana_program::{
    account_info::AccountInfo, entrypoint::ProgramResult, program::invoke, program_pack::Pack,
    pubkey::Pubkey, rent::Rent, system_instruction, sysvar::Sysvar,
};
use spl_token::{native_mint::DECIMALS, state::Mint};

use crate::{
    error::MetadataError,
    instruction::{Context, Create, CreateArgs},
    state::{Metadata, TokenMetadataAccount, TokenStandard},
    utils::{
        create_master_edition, process_create_metadata_accounts_logic,
        CreateMetadataAccountsLogicArgs,
    },
};

/// Create the associated metadata accounts for mint.
///
/// The instruction will also initialize the mint if the account does not
/// exist. For `Programmable*` assets, if authorization rules are specified,
/// the instruction will check if the account exists.
///
/// # Accounts:
///
///   0. `[writable]` Metadata account
///   1. `[]` Mint account (signer when account is empty)
///   2. `[signer]` Mint authority
///   3. `[signer]` Payer
///   4. `[signer]` Update authority
///   5. `[]` System program
///   6. `[]` Instructions sysvar account
///   7. `[]` SPL Token program
///   8. `[optional]` Master edition account
///   9. `[optional]` Asset authorization rules account
pub fn create<'a>(
    program_id: &Pubkey,
    accounts: &'a [AccountInfo<'a>],
    args: CreateArgs,
) -> ProgramResult {
    let context = Create::as_context(accounts)?;

    match args {
        CreateArgs::V1 { .. } => create_v1(program_id, context, args),
    }
}

/// V1 implementation of the create instruction.
fn create_v1(program_id: &Pubkey, ctx: Context<Create>, args: CreateArgs) -> ProgramResult {
    // get the args for the instruction
    let CreateArgs::V1 {
        ref asset_data,
        decimals,
        max_supply,
    } = args;

    // if the account does not exist, we will allocate a new mint

    if ctx.accounts.mint_info.data_is_empty() {
        // mint account must be a signer in the transaction
        if !ctx.accounts.mint_info.is_signer {
            return Err(MetadataError::MintIsNotSigner.into());
        }

        invoke(
            &system_instruction::create_account(
                ctx.accounts.payer_info.key,
                ctx.accounts.mint_info.key,
                Rent::get()?.minimum_balance(spl_token::state::Mint::LEN),
                spl_token::state::Mint::LEN as u64,
                &spl_token::id(),
            ),
            &[
                ctx.accounts.payer_info.clone(),
                ctx.accounts.mint_info.clone(),
            ],
        )?;

        let decimals = match asset_data.token_standard {
            // for NonFungible variants, we ignore the argument and
            // always use 0 decimals
            TokenStandard::NonFungible | TokenStandard::ProgrammableNonFungible => 0,
            // for Fungile variants, we either use the specified decimals or the default
            // DECIMALS from spl-token
            TokenStandard::FungibleAsset | TokenStandard::Fungible => match decimals {
                Some(decimals) => decimals,
                // if decimals not provided, use the default
                None => DECIMALS,
            },
            _ => {
                return Err(MetadataError::InvalidTokenStandard.into());
            }
        };

        // initializing the mint account
        invoke(
            &spl_token::instruction::initialize_mint2(
                ctx.accounts.spl_token_program_info.key,
                ctx.accounts.mint_info.key,
                ctx.accounts.mint_authority_info.key,
                Some(ctx.accounts.mint_authority_info.key),
                decimals,
            )?,
            &[
                ctx.accounts.mint_info.clone(),
                ctx.accounts.mint_authority_info.clone(),
            ],
        )?;
    } else {
        let mint: Mint = assert_initialized(ctx.accounts.mint_info, MetadataError::Uninitialized)?;
        // NonFungible asset must have decimals = 0 and supply no greater than 1
        if matches!(
            asset_data.token_standard,
            TokenStandard::NonFungible | TokenStandard::ProgrammableNonFungible
        ) && (mint.decimals > 0 || mint.supply > 1)
        {
            return Err(MetadataError::InvalidMintForTokenStandard.into());
        }
    }

    // creates the metadata account

    process_create_metadata_accounts_logic(
        program_id,
        CreateMetadataAccountsLogicArgs {
            metadata_account_info: ctx.accounts.metadata_info,
            mint_info: ctx.accounts.mint_info,
            mint_authority_info: ctx.accounts.mint_authority_info,
            payer_account_info: ctx.accounts.payer_info,
            update_authority_info: ctx.accounts.update_authority_info,
            system_account_info: ctx.accounts.system_program_info,
        },
        asset_data.as_data_v2(),
        false,
        asset_data.is_mutable,
        false,
        true,
        asset_data.collection_details.clone(),
    )?;

    // creates the master edition account (only for NonFungible assets)

    if matches!(
        asset_data.token_standard,
        TokenStandard::NonFungible | TokenStandard::ProgrammableNonFungible
    ) {
        if let Some(master_edition) = ctx.accounts.master_edition_info {
            create_master_edition(
                program_id,
                master_edition,
                ctx.accounts.mint_info,
                ctx.accounts.update_authority_info,
                ctx.accounts.mint_authority_info,
                ctx.accounts.payer_info,
                ctx.accounts.metadata_info,
                ctx.accounts.spl_token_program_info,
                ctx.accounts.system_program_info,
                max_supply,
            )?;
        } else {
            return Err(MetadataError::InvalidMasterEdition.into());
        }
    }

<<<<<<< HEAD
    let mut metadata = Metadata::from_account_info(ctx.accounts.metadata_info)?;
    metadata.token_standard = asset_data.token_standard;
=======
    let mut metadata = Metadata::from_account_info(metadata_info)?;
    metadata.token_standard = Some(asset_data.token_standard);
>>>>>>> d6b3ab1a

    // sets the programmable config (if present) for programmable assets

    if matches!(
        asset_data.token_standard,
        TokenStandard::ProgrammableNonFungible
    ) {
        if let Some(config) = &asset_data.programmable_config {
            if let Some(authorization_rules) = ctx.accounts.authorization_rules_info {
                if !cmp_pubkeys(&config.rule_set, authorization_rules.key)
                    || authorization_rules.data_is_empty()
                {
                    return Err(MetadataError::InvalidAuthorizationRules.into());
                }
                metadata.programmable_config = Some(config.clone());
            }
        }
    }

    // saves the state
    metadata.save(&mut ctx.accounts.metadata_info.try_borrow_mut_data()?)?;

    Ok(())
}<|MERGE_RESOLUTION|>--- conflicted
+++ resolved
@@ -162,13 +162,8 @@
         }
     }
 
-<<<<<<< HEAD
     let mut metadata = Metadata::from_account_info(ctx.accounts.metadata_info)?;
-    metadata.token_standard = asset_data.token_standard;
-=======
-    let mut metadata = Metadata::from_account_info(metadata_info)?;
     metadata.token_standard = Some(asset_data.token_standard);
->>>>>>> d6b3ab1a
 
     // sets the programmable config (if present) for programmable assets
 

use std::fmt::Display;

use mpl_token_auth_rules::processor::cmp_pubkeys;
use mpl_utils::{assert_signer, token::TokenTransferParams};
use solana_program::{
    account_info::AccountInfo,
    entrypoint::ProgramResult,
    msg,
    program::invoke,
    program_error::ProgramError,
    program_option::COption,
    program_pack::Pack,
    pubkey::Pubkey,
    system_program,
    sysvar::{self, instructions::get_instruction_relative},
};
use spl_token::state::Account;

use crate::{
    assertions::{
        assert_keys_equal, assert_owned_by, assert_token_matches_owner_and_mint,
        metadata::assert_holding_amount,
    },
    error::MetadataError,
    instruction::{Context, Transfer, TransferArgs},
    pda::find_token_record_account,
    state::{
        AuthorityRequest, AuthorityResponse, AuthorityType, Metadata, Operation, Resizable,
        TokenDelegateRole, TokenMetadataAccount, TokenRecord, TokenStandard,
    },
    utils::{
        assert_derivation, auth_rules_validate, create_token_record_account, frozen_transfer,
        AuthRulesValidateParams,
    },
};

#[derive(Clone, Debug, PartialEq, Eq)]
pub enum TransferScenario {
    Holder,
    TransferDelegate,
    SaleDelegate,
    MigrationDelegate,
}

impl Display for TransferScenario {
    fn fmt(&self, f: &mut std::fmt::Formatter<'_>) -> std::fmt::Result {
        match self {
            Self::Holder => write!(f, "Owner"),
            Self::TransferDelegate => write!(f, "TransferDelegate"),
            Self::SaleDelegate => write!(f, "SaleDelegate"),
            Self::MigrationDelegate => write!(f, "MigrationDelegate"),
        }
    }
}

impl From<TransferScenario> for TokenDelegateRole {
    fn from(delegate: TransferScenario) -> Self {
        match delegate {
            TransferScenario::TransferDelegate => TokenDelegateRole::Transfer,
            TransferScenario::SaleDelegate => TokenDelegateRole::Sale,
            TransferScenario::MigrationDelegate => TokenDelegateRole::Migration,
            _ => panic!("Invalid delegate role"),
        }
    }
}

impl From<TokenDelegateRole> for TransferScenario {
    fn from(delegate: TokenDelegateRole) -> Self {
        match delegate {
            TokenDelegateRole::Transfer => TransferScenario::TransferDelegate,
            TokenDelegateRole::Sale => TransferScenario::SaleDelegate,
            TokenDelegateRole::Migration => TransferScenario::MigrationDelegate,
            _ => panic!("Invalid delegate role"),
        }
    }
}

pub fn transfer<'a>(
    program_id: &Pubkey,
    accounts: &'a [AccountInfo<'a>],
    args: TransferArgs,
) -> ProgramResult {
    let context = Transfer::to_context(accounts)?;

    match args {
        TransferArgs::V1 { .. } => transfer_v1(program_id, context, args),
    }
}

fn transfer_v1(program_id: &Pubkey, ctx: Context<Transfer>, args: TransferArgs) -> ProgramResult {
    let TransferArgs::V1 {
        authorization_data: auth_data,
        amount,
    } = args;

    // Check signers

    // This authority must always be a signer, regardless of if it's the
    // actual token owner, a delegate or some other authority authorized
    // by a rule set.
    assert_signer(ctx.accounts.authority_info)?;

    // Assert program ownership.
    assert_owned_by(ctx.accounts.metadata_info, program_id)?;
    assert_owned_by(ctx.accounts.mint_info, &spl_token::ID)?;
    assert_owned_by(ctx.accounts.token_info, &spl_token::ID)?;
    if let Some(owner_token_record_info) = ctx.accounts.owner_token_record_info {
        assert_owned_by(owner_token_record_info, program_id)?;
    }
    if let Some(master_edition) = ctx.accounts.edition_info {
        assert_owned_by(master_edition, program_id)?;
    }
    if let Some(authorization_rules) = ctx.accounts.authorization_rules_info {
        assert_owned_by(authorization_rules, &mpl_token_auth_rules::ID)?;
    }

    // Check if the destination exists.
    if ctx.accounts.destination_info.data_is_empty() {
        // if the token account is empty, we will initialize a new one but it must
        // be a ATA account
        assert_derivation(
            &spl_associated_token_account::id(),
            ctx.accounts.destination_info,
            &[
                ctx.accounts.destination_owner_info.key.as_ref(),
                spl_token::id().as_ref(),
                ctx.accounts.mint_info.key.as_ref(),
            ],
        )?;

        // creating the associated token account
        invoke(
            &spl_associated_token_account::instruction::create_associated_token_account(
                ctx.accounts.payer_info.key,
                ctx.accounts.destination_owner_info.key,
                ctx.accounts.mint_info.key,
                &spl_token::id(),
            ),
            &[
                ctx.accounts.payer_info.clone(),
                ctx.accounts.destination_owner_info.clone(),
                ctx.accounts.mint_info.clone(),
                ctx.accounts.destination_info.clone(),
            ],
        )?;
    } else {
        assert_owned_by(ctx.accounts.destination_info, &spl_token::id())?;
        assert_token_matches_owner_and_mint(
            ctx.accounts.destination_info,
            ctx.accounts.destination_owner_info.key,
            ctx.accounts.mint_info.key,
        )?;
    }

    // Check program IDs.

    if ctx.accounts.spl_token_program_info.key != &spl_token::ID {
        return Err(ProgramError::IncorrectProgramId);
    }

    if ctx.accounts.spl_ata_program_info.key != &spl_associated_token_account::ID {
        return Err(ProgramError::IncorrectProgramId);
    }

    if ctx.accounts.system_program_info.key != &system_program::ID {
        return Err(ProgramError::IncorrectProgramId);
    }

    if ctx.accounts.sysvar_instructions_info.key != &sysvar::instructions::ID {
        return Err(ProgramError::IncorrectProgramId);
    }

    if let Some(auth_rules_program) = ctx.accounts.authorization_rules_program_info {
        if auth_rules_program.key != &mpl_token_auth_rules::ID {
            return Err(ProgramError::IncorrectProgramId);
        }
    }

    let mut is_wallet_to_wallet = false;

    // Deserialize metadata.
    let metadata = Metadata::from_account_info(ctx.accounts.metadata_info)?;

    // Must be the actual current owner of the token where
    // mint, token, owner and metadata accounts all match up.
    assert_holding_amount(
        &crate::ID,
        ctx.accounts.token_owner_info,
        ctx.accounts.metadata_info,
        &metadata,
        ctx.accounts.mint_info,
        ctx.accounts.token_info,
        amount,
    )?;

    let token_transfer_params: TokenTransferParams = TokenTransferParams {
        mint: ctx.accounts.mint_info.clone(),
        source: ctx.accounts.token_info.clone(),
        destination: ctx.accounts.destination_info.clone(),
        amount,
        authority: ctx.accounts.authority_info.clone(),
        authority_signer_seeds: None,
        token_program: ctx.accounts.spl_token_program_info.clone(),
    };

    let token_standard = metadata.token_standard;
    let token = Account::unpack(&ctx.accounts.token_info.try_borrow_data()?)?;

<<<<<<< HEAD
    msg!("getting authority type");
    let AuthorityResponse { authority_type, .. } =
        AuthorityType::get_authority_type(AuthorityRequest {
            authority: ctx.accounts.authority_info.key,
            update_authority: &metadata.update_authority,
            mint: ctx.accounts.mint_info.key,
            token: Some(ctx.accounts.token_info.key),
            token_account: Some(&token),
            token_record_info: ctx.accounts.owner_token_record_info,
            token_delegate_roles: vec![
                TokenDelegateRole::Sale,
                TokenDelegateRole::Transfer,
                TokenDelegateRole::LockedTransfer,
                TokenDelegateRole::Migration,
            ],
            ..Default::default()
        })?;
=======
    let authority_type = AuthorityType::get_authority_type(AuthorityRequest {
        authority: ctx.accounts.authority_info.key,
        update_authority: &metadata.update_authority,
        mint: ctx.accounts.mint_info.key,
        token: Some(ctx.accounts.token_info.key),
        token_account: Some(&token),
        token_record_info: ctx.accounts.owner_token_record_info,
        token_delegate_roles: vec![
            TokenDelegateRole::Sale,
            TokenDelegateRole::Transfer,
            TokenDelegateRole::LockedTransfer,
            TokenDelegateRole::Migration,
        ],
        ..Default::default()
    })?;
>>>>>>> bf7a1db7

    match authority_type {
        AuthorityType::Holder => {
            msg!("Owner transfer");

            // Wallet-to-wallet are currently exempt from auth rules so we need to check this and pass it into
            // the auth rules validator function.
            //
            // This only applies to Holder transfers as we cannot prove a delegate transfer is
            // from a proper system wallet.

            // If the program id of the current instruction is anything other than our program id
            // we know this is a CPI call from another program.
            let current_ix =
                get_instruction_relative(0, ctx.accounts.sysvar_instructions_info).unwrap();

            let is_cpi = !cmp_pubkeys(&current_ix.program_id, &crate::ID);

            // This can be replaced with a sys call to curve25519 once that feature activates.
            let wallets_are_system_program_owned =
                cmp_pubkeys(ctx.accounts.token_owner_info.owner, &system_program::ID)
                    && cmp_pubkeys(
                        ctx.accounts.destination_owner_info.owner,
                        &system_program::ID,
                    );

            // The only case where a transfer is wallet-to-wallet is if the wallets are both owned by
            // the system program and it's not a CPI call. Holders have to be signers so we can reject
            // malicious PDA signers owned by the system program by rejecting CPI calls here.
            //
            // Legitimate programs can use initialized PDAs or multiple instructions with a temp program-owned
            // PDA to go around this restriction for cases where they are passing through a proper system wallet
            // signer via an invoke call.
            is_wallet_to_wallet = !is_cpi && wallets_are_system_program_owned;
        }
        AuthorityType::TokenDelegate => {
            // the delegate has already being validated, but we need to validate
            // that it can transfer the required amount
            if token.delegated_amount < amount || token.amount < amount {
                return Err(MetadataError::NotEnoughTokens.into());
            }
        }
        _ => {
            if matches!(token_standard, Some(TokenStandard::ProgrammableNonFungible)) {
                return Err(MetadataError::InvalidAuthorityType.into());
            }

            // the authority must be either the token owner or a delegate for the
            // transfer to succeed
            let available_amount = if cmp_pubkeys(&token.owner, ctx.accounts.authority_info.key) {
                token.amount
            } else if COption::from(*ctx.accounts.authority_info.key) == token.delegate {
                token.delegated_amount
            } else {
                return Err(MetadataError::InvalidAuthorityType.into());
            };

            if available_amount < amount {
                return Err(MetadataError::NotEnoughTokens.into());
            }
        }
    }

    match token_standard {
        Some(TokenStandard::ProgrammableNonFungible) => {
            msg!("pNFT");
            // All pNFTs should have a token record passed in and existing.
            // The token delegate role may not be populated, however.
            let owner_token_record_info =
                if let Some(record_info) = ctx.accounts.owner_token_record_info {
                    record_info
                } else {
                    return Err(MetadataError::MissingTokenRecord.into());
                };

            let destination_token_record_info =
                if let Some(record_info) = ctx.accounts.destination_token_record_info {
                    record_info
                } else {
                    return Err(MetadataError::MissingTokenRecord.into());
                };

            let (pda_key, _) =
                find_token_record_account(ctx.accounts.mint_info.key, ctx.accounts.token_info.key);
            // validates the derivation
            assert_keys_equal(&pda_key, owner_token_record_info.key)?;

            let (new_pda_key, _) = find_token_record_account(
                ctx.accounts.mint_info.key,
                ctx.accounts.destination_info.key,
            );
            // validates the derivation
            assert_keys_equal(&new_pda_key, destination_token_record_info.key)?;

            let mut owner_token_record = TokenRecord::from_account_info(owner_token_record_info)?;

            msg!("checking if sale delegate");
            let is_sale_delegate = owner_token_record
                .delegate_role
                .map(|role| role == TokenDelegateRole::Sale)
                .unwrap_or(false);

            let is_locked_transfer_delegate = owner_token_record
                .delegate_role
                .map(|role| role == TokenDelegateRole::LockedTransfer)
                .unwrap_or(false);

            msg!("determining scenario");
            let scenario = match authority_type {
                AuthorityType::Holder => {
                    if is_sale_delegate {
                        return Err(MetadataError::OnlySaleDelegateCanTransfer.into());
                    }
                    TransferScenario::Holder
                }
                AuthorityType::TokenDelegate => {
                    if owner_token_record.delegate_role.is_none() {
                        return Err(MetadataError::MissingDelegateRole.into());
                    }

                    // need to validate whether the destination key matches the locked
                    // transfer address
                    if is_locked_transfer_delegate {
                        let locked_address = owner_token_record
                            .locked_transfer
                            .ok_or(MetadataError::MissingLockedTransferAddress)?;

                        if !cmp_pubkeys(&locked_address, ctx.accounts.destination_owner_info.key) {
                            return Err(MetadataError::InvalidLockedTransferAddress.into());
                        }
                        // locked transfer is a special case of the transfer restricted to a specific
                        // address, so after validating the address we proceed as a 'normal' transfer
                        TokenDelegateRole::Transfer.into()
                    } else {
                        owner_token_record.delegate_role.unwrap().into()
                    }
                }
                _ => return Err(MetadataError::InvalidTransferAuthority.into()),
            };

            // Build our auth rules params.
            let auth_rules_validate_params = AuthRulesValidateParams {
                mint_info: ctx.accounts.mint_info,
                owner_info: None,
                authority_info: Some(ctx.accounts.authority_info),
                source_info: Some(ctx.accounts.token_owner_info),
                destination_info: Some(ctx.accounts.destination_owner_info),
                programmable_config: metadata.programmable_config,
                amount,
                auth_data,
                auth_rules_info: ctx.accounts.authorization_rules_info,
                operation: Operation::Transfer { scenario },
                is_wallet_to_wallet,
                rule_set_revision: owner_token_record
                    .rule_set_revision
                    .map(|revision| revision as usize),
            };

            auth_rules_validate(auth_rules_validate_params)?;
            frozen_transfer(token_transfer_params, ctx.accounts.edition_info)?;

            owner_token_record.reset();
            owner_token_record.save(
                owner_token_record_info,
                ctx.accounts.payer_info,
                ctx.accounts.system_program_info,
            )?;

            // If the token record account for the destination owner doesn't exist,
            // we create it.
            if destination_token_record_info.data_is_empty() {
                msg!("Init new token record");

                create_token_record_account(
                    program_id,
                    destination_token_record_info,
                    ctx.accounts.mint_info,
                    ctx.accounts.destination_info,
                    ctx.accounts.payer_info,
                    ctx.accounts.system_program_info,
                )?;
            }
        }
        _ => mpl_utils::token::spl_token_transfer(token_transfer_params).unwrap(),
    }

    Ok(())
}<|MERGE_RESOLUTION|>--- conflicted
+++ resolved
@@ -206,7 +206,6 @@
     let token_standard = metadata.token_standard;
     let token = Account::unpack(&ctx.accounts.token_info.try_borrow_data()?)?;
 
-<<<<<<< HEAD
     msg!("getting authority type");
     let AuthorityResponse { authority_type, .. } =
         AuthorityType::get_authority_type(AuthorityRequest {
@@ -224,23 +223,6 @@
             ],
             ..Default::default()
         })?;
-=======
-    let authority_type = AuthorityType::get_authority_type(AuthorityRequest {
-        authority: ctx.accounts.authority_info.key,
-        update_authority: &metadata.update_authority,
-        mint: ctx.accounts.mint_info.key,
-        token: Some(ctx.accounts.token_info.key),
-        token_account: Some(&token),
-        token_record_info: ctx.accounts.owner_token_record_info,
-        token_delegate_roles: vec![
-            TokenDelegateRole::Sale,
-            TokenDelegateRole::Transfer,
-            TokenDelegateRole::LockedTransfer,
-            TokenDelegateRole::Migration,
-        ],
-        ..Default::default()
-    })?;
->>>>>>> bf7a1db7
 
     match authority_type {
         AuthorityType::Holder => {

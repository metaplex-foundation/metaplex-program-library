use std::fmt::Display;

use mpl_token_auth_rules::processor::cmp_pubkeys;
use mpl_utils::{assert_signer, token::TokenTransferParams};
use solana_program::{
    account_info::AccountInfo,
    entrypoint::ProgramResult,
    program::invoke,
    program_error::ProgramError,
    program_option::COption,
    program_pack::Pack,
    pubkey::Pubkey,
    system_program,
    sysvar::{self, instructions::get_instruction_relative},
};
use spl_token::state::Account;

use crate::{
    assertions::{
        assert_keys_equal, assert_owned_by, assert_token_matches_owner_and_mint,
        metadata::assert_holding_amount,
    },
    error::MetadataError,
    instruction::{Context, Transfer, TransferArgs},
    pda::find_token_record_account,
    state::{
        AuthorityRequest, AuthorityType, Metadata, Operation, Resizable, TokenDelegateRole,
        TokenMetadataAccount, TokenRecord, TokenStandard,
    },
    utils::{
        assert_derivation, auth_rules_validate, create_token_record_account, frozen_transfer,
        AuthRulesValidateParams,
    },
};

#[derive(Clone, Debug, PartialEq, Eq)]
pub enum TransferScenario {
    Holder,
    TransferDelegate,
    SaleDelegate,
    MigrationDelegate,
}

impl Display for TransferScenario {
    fn fmt(&self, f: &mut std::fmt::Formatter<'_>) -> std::fmt::Result {
        match self {
            Self::Holder => write!(f, "Owner"),
            Self::TransferDelegate => write!(f, "TransferDelegate"),
            Self::SaleDelegate => write!(f, "SaleDelegate"),
            Self::MigrationDelegate => write!(f, "MigrationDelegate"),
        }
    }
}

impl From<TransferScenario> for TokenDelegateRole {
    fn from(delegate: TransferScenario) -> Self {
        match delegate {
            TransferScenario::TransferDelegate => TokenDelegateRole::Transfer,
            TransferScenario::SaleDelegate => TokenDelegateRole::Sale,
            TransferScenario::MigrationDelegate => TokenDelegateRole::Migration,
            _ => panic!("Invalid delegate role"),
        }
    }
}

impl From<TokenDelegateRole> for TransferScenario {
    fn from(delegate: TokenDelegateRole) -> Self {
        match delegate {
            TokenDelegateRole::Transfer => TransferScenario::TransferDelegate,
            TokenDelegateRole::Sale => TransferScenario::SaleDelegate,
            TokenDelegateRole::Migration => TransferScenario::MigrationDelegate,
            _ => panic!("Invalid delegate role"),
        }
    }
}

pub fn transfer<'a>(
    program_id: &Pubkey,
    accounts: &'a [AccountInfo<'a>],
    args: TransferArgs,
) -> ProgramResult {
    let context = Transfer::to_context(accounts)?;

    match args {
        TransferArgs::V1 { .. } => transfer_v1(program_id, context, args),
    }
}

fn transfer_v1(program_id: &Pubkey, ctx: Context<Transfer>, args: TransferArgs) -> ProgramResult {
    let TransferArgs::V1 {
        authorization_data: auth_data,
        amount,
    } = args;

    // Check signers

    // This authority must always be a signer, regardless of if it's the
    // actual token owner, a delegate or some other authority authorized
    // by a rule set.
    assert_signer(ctx.accounts.authority_info)?;

    // Assert program ownership.
    assert_owned_by(ctx.accounts.metadata_info, program_id)?;
    assert_owned_by(ctx.accounts.mint_info, &spl_token::ID)?;
    assert_owned_by(ctx.accounts.token_info, &spl_token::ID)?;
    if let Some(owner_token_record_info) = ctx.accounts.owner_token_record_info {
        assert_owned_by(owner_token_record_info, program_id)?;
    }
    if let Some(master_edition) = ctx.accounts.edition_info {
        assert_owned_by(master_edition, program_id)?;
    }
    if let Some(authorization_rules) = ctx.accounts.authorization_rules_info {
        assert_owned_by(authorization_rules, &mpl_token_auth_rules::ID)?;
    }

    // Check if the destination exists.
    if ctx.accounts.destination_info.data_is_empty() {
        // if the token account is empty, we will initialize a new one but it must
        // be a ATA account
        assert_derivation(
            &spl_associated_token_account::id(),
            ctx.accounts.destination_info,
            &[
                ctx.accounts.destination_owner_info.key.as_ref(),
                spl_token::id().as_ref(),
                ctx.accounts.mint_info.key.as_ref(),
            ],
        )?;

        // creating the associated token account
        invoke(
            &spl_associated_token_account::instruction::create_associated_token_account(
                ctx.accounts.payer_info.key,
                ctx.accounts.destination_owner_info.key,
                ctx.accounts.mint_info.key,
                &spl_token::id(),
            ),
            &[
                ctx.accounts.payer_info.clone(),
                ctx.accounts.destination_owner_info.clone(),
                ctx.accounts.mint_info.clone(),
                ctx.accounts.destination_info.clone(),
            ],
        )?;
    } else {
        assert_owned_by(ctx.accounts.destination_info, &spl_token::id())?;
        assert_token_matches_owner_and_mint(
            ctx.accounts.destination_info,
            ctx.accounts.destination_owner_info.key,
            ctx.accounts.mint_info.key,
        )?;
    }

    // Check program IDs.

    if ctx.accounts.spl_token_program_info.key != &spl_token::ID {
        return Err(ProgramError::IncorrectProgramId);
    }

    if ctx.accounts.spl_ata_program_info.key != &spl_associated_token_account::ID {
        return Err(ProgramError::IncorrectProgramId);
    }

    if ctx.accounts.system_program_info.key != &system_program::ID {
        return Err(ProgramError::IncorrectProgramId);
    }

    if ctx.accounts.sysvar_instructions_info.key != &sysvar::instructions::ID {
        return Err(ProgramError::IncorrectProgramId);
    }

    if let Some(auth_rules_program) = ctx.accounts.authorization_rules_program_info {
        if auth_rules_program.key != &mpl_token_auth_rules::ID {
            return Err(ProgramError::IncorrectProgramId);
        }
    }

    let mut is_wallet_to_wallet = false;

    // Deserialize metadata.
    let metadata = Metadata::from_account_info(ctx.accounts.metadata_info)?;

    // Must be the actual current owner of the token where
    // mint, token, owner and metadata accounts all match up.
    assert_holding_amount(
        &crate::ID,
        ctx.accounts.token_owner_info,
        ctx.accounts.metadata_info,
        &metadata,
        ctx.accounts.mint_info,
        ctx.accounts.token_info,
        amount,
    )?;

    let token_transfer_params: TokenTransferParams = TokenTransferParams {
        mint: ctx.accounts.mint_info.clone(),
        source: ctx.accounts.token_info.clone(),
        destination: ctx.accounts.destination_info.clone(),
        amount,
        authority: ctx.accounts.authority_info.clone(),
        authority_signer_seeds: None,
        token_program: ctx.accounts.spl_token_program_info.clone(),
    };

    let token_standard = metadata.token_standard;
    let token = Account::unpack(&ctx.accounts.token_info.try_borrow_data()?)?;

    let authority_type = AuthorityType::get_authority_type(AuthorityRequest {
        authority: ctx.accounts.authority_info.key,
        update_authority: &metadata.update_authority,
        mint: ctx.accounts.mint_info.key,
        token: Some(ctx.accounts.token_info.key),
        token_account: Some(&token),
        token_record_info: ctx.accounts.owner_token_record_info,
        token_delegate_roles: vec![
            TokenDelegateRole::Sale,
            TokenDelegateRole::Transfer,
            TokenDelegateRole::LockedTransfer,
            TokenDelegateRole::Migration,
        ],
        ..Default::default()
    })?;

    match authority_type {
        AuthorityType::Holder => {
            // Wallet-to-wallet are currently exempt from auth rules so we need to check this and pass it into
            // the auth rules validator function.
            //
            // This only applies to Holder transfers as we cannot prove a delegate transfer is
            // from a proper system wallet.

            // If the program id of the current instruction is anything other than our program id
            // we know this is a CPI call from another program.
            let current_ix =
                get_instruction_relative(0, ctx.accounts.sysvar_instructions_info).unwrap();

            let is_cpi = !cmp_pubkeys(&current_ix.program_id, &crate::ID);

            // This can be replaced with a sys call to curve25519 once that feature activates.
            let wallets_are_system_program_owned =
                cmp_pubkeys(ctx.accounts.token_owner_info.owner, &system_program::ID)
                    && cmp_pubkeys(
                        ctx.accounts.destination_owner_info.owner,
                        &system_program::ID,
                    );

            // The only case where a transfer is wallet-to-wallet is if the wallets are both owned by
            // the system program and it's not a CPI call. Holders have to be signers so we can reject
            // malicious PDA signers owned by the system program by rejecting CPI calls here.
            //
            // Legitimate programs can use initialized PDAs or multiple instructions with a temp program-owned
            // PDA to go around this restriction for cases where they are passing through a proper system wallet
            // signer via an invoke call.
            is_wallet_to_wallet = !is_cpi && wallets_are_system_program_owned;
        }
        AuthorityType::Delegate => {
            // the delegate has already being validated, but we need to validate
            // that it can transfer the required amount
            if token.delegated_amount < amount || token.amount < amount {
                return Err(MetadataError::NotEnoughTokens.into());
            }
        }
        _ => {
            if matches!(token_standard, Some(TokenStandard::ProgrammableNonFungible)) {
                return Err(MetadataError::InvalidAuthorityType.into());
            }

            // the authority must be either the token owner or a delegate for the
            // transfer to succeed
            let available_amount = if cmp_pubkeys(&token.owner, ctx.accounts.authority_info.key) {
                token.amount
            } else if COption::from(*ctx.accounts.authority_info.key) == token.delegate {
                token.delegated_amount
            } else {
                return Err(MetadataError::InvalidAuthorityType.into());
            };

            if available_amount < amount {
                return Err(MetadataError::NotEnoughTokens.into());
            }
        }
    }

    match token_standard {
<<<<<<< HEAD
        TokenStandard::ProgrammableNonFungible => {
=======
        Some(TokenStandard::ProgrammableNonFungible) => {
            msg!("pNFT");
>>>>>>> 8e5a7b0b
            // All pNFTs should have a token record passed in and existing.
            // The token delegate role may not be populated, however.
            let owner_token_record_info =
                if let Some(record_info) = ctx.accounts.owner_token_record_info {
                    record_info
                } else {
                    return Err(MetadataError::MissingTokenRecord.into());
                };

            let destination_token_record_info =
                if let Some(record_info) = ctx.accounts.destination_token_record_info {
                    record_info
                } else {
                    return Err(MetadataError::MissingTokenRecord.into());
                };

            let (pda_key, _) =
                find_token_record_account(ctx.accounts.mint_info.key, ctx.accounts.token_info.key);
            // validates the derivation
            assert_keys_equal(&pda_key, owner_token_record_info.key)?;

            let (new_pda_key, _) = find_token_record_account(
                ctx.accounts.mint_info.key,
                ctx.accounts.destination_info.key,
            );
            // validates the derivation
            assert_keys_equal(&new_pda_key, destination_token_record_info.key)?;

            let mut owner_token_record = TokenRecord::from_account_info(owner_token_record_info)?;

            let is_sale_delegate = owner_token_record
                .delegate_role
                .map(|role| role == TokenDelegateRole::Sale)
                .unwrap_or(false);

<<<<<<< HEAD
=======
            let is_locked_transfer_delegate = owner_token_record
                .delegate_role
                .map(|role| role == TokenDelegateRole::LockedTransfer)
                .unwrap_or(false);

            msg!("determining scenario");
>>>>>>> 8e5a7b0b
            let scenario = match authority_type {
                AuthorityType::Holder => {
                    if is_sale_delegate {
                        return Err(MetadataError::OnlySaleDelegateCanTransfer.into());
                    }
                    TransferScenario::Holder
                }
                AuthorityType::Delegate => {
                    if owner_token_record.delegate_role.is_none() {
                        return Err(MetadataError::MissingDelegateRole.into());
                    }

                    // need to validate whether the destination key matches the locked
                    // transfer address
                    if is_locked_transfer_delegate {
                        let locked_address = owner_token_record
                            .locked_transfer
                            .ok_or(MetadataError::MissingLockedTransferAddress)?;

                        if !cmp_pubkeys(&locked_address, ctx.accounts.destination_owner_info.key) {
                            return Err(MetadataError::InvalidLockedTransferAddress.into());
                        }
                        // locked transfer is a special case of the transfer restricted to a specific
                        // address, so after validating the address we proceed as a 'normal' transfer
                        TokenDelegateRole::Transfer.into()
                    } else {
                        owner_token_record.delegate_role.unwrap().into()
                    }
                }
                _ => return Err(MetadataError::InvalidTransferAuthority.into()),
            };

            // Build our auth rules params.
            let auth_rules_validate_params = AuthRulesValidateParams {
                mint_info: ctx.accounts.mint_info,
                owner_info: None,
                authority_info: Some(ctx.accounts.authority_info),
                source_info: Some(ctx.accounts.token_owner_info),
                destination_info: Some(ctx.accounts.destination_owner_info),
                programmable_config: metadata.programmable_config,
                amount,
                auth_data,
                auth_rules_info: ctx.accounts.authorization_rules_info,
                operation: Operation::Transfer { scenario },
                is_wallet_to_wallet,
                rule_set_revision: owner_token_record
                    .rule_set_revision
                    .map(|revision| revision as usize),
            };

            auth_rules_validate(auth_rules_validate_params)?;
            frozen_transfer(token_transfer_params, ctx.accounts.edition_info)?;

            owner_token_record.reset();
            owner_token_record.save(
                owner_token_record_info,
                ctx.accounts.payer_info,
                ctx.accounts.system_program_info,
            )?;

            // If the token record account for the destination owner doesn't exist,
            // we create it.
            if destination_token_record_info.data_is_empty() {
                create_token_record_account(
                    program_id,
                    destination_token_record_info,
                    ctx.accounts.mint_info,
                    ctx.accounts.destination_info,
                    ctx.accounts.payer_info,
                    ctx.accounts.system_program_info,
                )?;
            }
        }
        _ => mpl_utils::token::spl_token_transfer(token_transfer_params).unwrap(),
    }

    Ok(())
}<|MERGE_RESOLUTION|>--- conflicted
+++ resolved
@@ -282,12 +282,7 @@
     }
 
     match token_standard {
-<<<<<<< HEAD
-        TokenStandard::ProgrammableNonFungible => {
-=======
         Some(TokenStandard::ProgrammableNonFungible) => {
-            msg!("pNFT");
->>>>>>> 8e5a7b0b
             // All pNFTs should have a token record passed in and existing.
             // The token delegate role may not be populated, however.
             let owner_token_record_info =
@@ -323,15 +318,11 @@
                 .map(|role| role == TokenDelegateRole::Sale)
                 .unwrap_or(false);
 
-<<<<<<< HEAD
-=======
             let is_locked_transfer_delegate = owner_token_record
                 .delegate_role
                 .map(|role| role == TokenDelegateRole::LockedTransfer)
                 .unwrap_or(false);
 
-            msg!("determining scenario");
->>>>>>> 8e5a7b0b
             let scenario = match authority_type {
                 AuthorityType::Holder => {
                     if is_sale_delegate {

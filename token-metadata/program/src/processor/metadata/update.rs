use std::fmt::{Display, Formatter};

use mpl_utils::assert_signer;
use solana_program::{
    account_info::AccountInfo, entrypoint::ProgramResult, msg, program_error::ProgramError,
    program_pack::Pack, pubkey::Pubkey, sysvar,
};
use spl_token::state::Account;

use crate::{
    assertions::{assert_owned_by, programmable::assert_valid_authorization},
    error::MetadataError,
    instruction::{Context, MetadataDelegateRole, Update, UpdateArgs},
    pda::{EDITION, PREFIX},
    state::{
        AuthorityRequest, AuthorityResponse, AuthorityType, Collection, Metadata,
        ProgrammableConfig, TokenMetadataAccount, TokenStandard,
    },
    utils::assert_derivation,
};

#[derive(Clone, Debug, PartialEq, Eq)]
pub enum UpdateScenario {
    MetadataAuth,
    Delegate,
    Proxy,
}

impl Display for UpdateScenario {
    fn fmt(&self, f: &mut Formatter<'_>) -> std::fmt::Result {
        match self {
            UpdateScenario::MetadataAuth => write!(f, "MetadataAuth"),
            UpdateScenario::Delegate => write!(f, "Delegate"),
            UpdateScenario::Proxy => write!(f, "Proxy"),
        }
    }
}

pub fn update<'a>(
    program_id: &Pubkey,
    accounts: &'a [AccountInfo<'a>],
    args: UpdateArgs,
) -> ProgramResult {
    let context = Update::to_context(accounts)?;

    match args {
        UpdateArgs::V1 { .. } => update_v1(program_id, context, args),
    }
}

fn update_v1(program_id: &Pubkey, ctx: Context<Update>, args: UpdateArgs) -> ProgramResult {
    //** Account Validation **/
    // Assert signers

    // This account should always be a signer regardless of the authority type,
    // because at least one signer is required to update the metadata.
    assert_signer(ctx.accounts.authority_info)?;

    // Assert program ownership

    assert_owned_by(ctx.accounts.metadata_info, program_id)?;
    assert_owned_by(ctx.accounts.mint_info, &spl_token::ID)?;

    if let Some(edition) = ctx.accounts.edition_info {
        assert_owned_by(edition, program_id)?;
        // checks that we got the correct master account
        assert_derivation(
            program_id,
            edition,
            &[
                PREFIX.as_bytes(),
                program_id.as_ref(),
                ctx.accounts.mint_info.key.as_ref(),
                EDITION.as_bytes(),
            ],
        )?;
    }

    // token owner
    if let Some(holder_token_account) = ctx.accounts.token_info {
        assert_owned_by(holder_token_account, &spl_token::ID)?;
    }
    // delegate
    if let Some(delegate_record_info) = ctx.accounts.delegate_record_info {
        assert_owned_by(delegate_record_info, &crate::ID)?;
    }

    // Check program IDs

    if ctx.accounts.system_program_info.key != &solana_program::system_program::ID {
        return Err(ProgramError::IncorrectProgramId);
    }
    if ctx.accounts.sysvar_instructions_info.key != &sysvar::instructions::ID {
        return Err(ProgramError::IncorrectProgramId);
    }

    // If the current rule set is passed in, also require the mpl-token-auth-rules program
    // to be passed in.
    if ctx.accounts.authorization_rules_info.is_some() {
        if let Some(authorization_rules_program) = ctx.accounts.authorization_rules_program_info {
            if authorization_rules_program.key != &mpl_token_auth_rules::ID {
                return Err(ProgramError::IncorrectProgramId);
            }
        } else {
            return Err(MetadataError::MissingAuthorizationRulesProgram.into());
        }
    }

    // Validate relationships

    let mut metadata = Metadata::from_account_info(ctx.accounts.metadata_info)?;
    // Mint must match metadata mint
    if metadata.mint != *ctx.accounts.mint_info.key {
        return Err(MetadataError::MintMismatch.into());
    }

    let token_standard = metadata
        .token_standard
        .ok_or(MetadataError::InvalidTokenStandard)?;

    let (token_pubkey, token) = if let Some(token_info) = ctx.accounts.token_info {
        (
            Some(token_info.key),
            Some(Account::unpack(&token_info.try_borrow_data()?)?),
        )
    } else {
        (None, None)
    };

    // there is a special case of the 'UpdateCollectionItems', where the
    // validation should use the collection key as the mint parameter
    let collection_mint = if let Some(Collection { key, .. }) = &metadata.collection {
        Some(key)
    } else {
        None
    };

    // Determines if we have a valid authority to perform the update. This must
    // be either the update authority, a delegate or the holder. This call fails
    // if no valid authority is present.
    let AuthorityResponse {
        authority_type,
        metadata_delegate_role,
        ..
    } = AuthorityType::get_authority_type(AuthorityRequest {
        authority: ctx.accounts.authority_info.key,
        update_authority: &metadata.update_authority,
        mint: ctx.accounts.mint_info.key,
        collection_mint,
        token: token_pubkey,
        token_account: token.as_ref(),
        metadata_delegate_record_info: ctx.accounts.delegate_record_info,
        metadata_delegate_roles: Some(&[MetadataDelegateRole::ProgrammableConfig]),
        precedence: &[
            AuthorityType::Metadata,
            AuthorityType::MetadataDelegate,
            AuthorityType::Holder,
        ],
        ..Default::default()
    })?;

    // For pNFTs, we need to validate the authorization rules.
    if matches!(token_standard, TokenStandard::ProgrammableNonFungible) {
        // If the metadata account has a current rule set, we validate that
        // the current rule set account is passed in and matches value on the
        // metadata.
        if let Some(config) = &metadata.programmable_config {
            // if we have a programmable rule set
            if let ProgrammableConfig::V1 { rule_set: Some(_) } = config {
                assert_valid_authorization(ctx.accounts.authorization_rules_info, config)?;
            }
        }
    }

    match authority_type {
        AuthorityType::Metadata => {
            // Metadata authority is the paramount authority so is not subject to
            // auth rules. At this point we already checked that the authority is a
            // signer and that it matches the metadata's update authority.
            msg!("Auth type: Metadata");
        }
        AuthorityType::MetadataDelegate => {
            // Support for delegate update (for pNFTs this involves validating the
            // authoritzation rules)
<<<<<<< HEAD
            msg!("Authority type: Delegate");
=======
            msg!("Auth type: Delegate");
            return Err(MetadataError::FeatureNotSupported.into());
>>>>>>> bf7a1db7
        }
        AuthorityType::Holder => {
            // Support for holder update (for pNFTs this involves validating the
            // authoritzation rules)
            msg!("Auth type: Holder");
            return Err(MetadataError::FeatureNotSupported.into());
        }
        _ => {
            return Err(MetadataError::UpdateAuthorityIncorrect.into());
        }
    }

    // If we reach here without errors we have validated that the authority is allowed to
    // perform an update.
    metadata.update_v1(
        args,
        ctx.accounts.authority_info,
        ctx.accounts.metadata_info,
        token,
        authority_type,
        metadata_delegate_role,
    )?;

    Ok(())
}<|MERGE_RESOLUTION|>--- conflicted
+++ resolved
@@ -150,7 +150,7 @@
         token: token_pubkey,
         token_account: token.as_ref(),
         metadata_delegate_record_info: ctx.accounts.delegate_record_info,
-        metadata_delegate_roles: Some(&[MetadataDelegateRole::ProgrammableConfig]),
+        metadata_delegate_roles: vec![MetadataDelegateRole::ProgrammableConfig],
         precedence: &[
             AuthorityType::Metadata,
             AuthorityType::MetadataDelegate,
@@ -182,12 +182,7 @@
         AuthorityType::MetadataDelegate => {
             // Support for delegate update (for pNFTs this involves validating the
             // authoritzation rules)
-<<<<<<< HEAD
-            msg!("Authority type: Delegate");
-=======
             msg!("Auth type: Delegate");
-            return Err(MetadataError::FeatureNotSupported.into());
->>>>>>> bf7a1db7
         }
         AuthorityType::Holder => {
             // Support for holder update (for pNFTs this involves validating the

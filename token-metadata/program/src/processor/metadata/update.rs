use std::fmt::{Display, Formatter};

use mpl_utils::assert_signer;
use solana_program::{
    account_info::AccountInfo, entrypoint::ProgramResult, msg, program_error::ProgramError,
    program_pack::Pack, pubkey::Pubkey, sysvar,
};
use spl_token::state::Account;

use crate::{
    assertions::{assert_owned_by, programmable::assert_valid_authorization},
    error::MetadataError,
    instruction::{
<<<<<<< HEAD
        CollectionToggle, Context, InternalUpdateArgs, MetadataDelegateRole, Update, UpdateArgs,
=======
        CollectionDetailsToggle, CollectionToggle, Context, MetadataDelegateRole, Update,
        UpdateArgs, UsesToggle,
>>>>>>> 7d99e6b2
    },
    pda::{EDITION, PREFIX},
    state::{
        AuthorityRequest, AuthorityResponse, AuthorityType, Collection, Metadata,
        ProgrammableConfig, TokenMetadataAccount, TokenStandard,
    },
    utils::{assert_derivation, check_token_standard},
};

#[derive(Clone, Debug, PartialEq, Eq)]
pub enum UpdateScenario {
    MetadataAuth,
    Delegate,
    Proxy,
}

impl Display for UpdateScenario {
    fn fmt(&self, f: &mut Formatter<'_>) -> std::fmt::Result {
        match self {
            UpdateScenario::MetadataAuth => write!(f, "MetadataAuth"),
            UpdateScenario::Delegate => write!(f, "Delegate"),
            UpdateScenario::Proxy => write!(f, "Proxy"),
        }
    }
}

pub fn update<'a>(
    program_id: &Pubkey,
    accounts: &'a [AccountInfo<'a>],
    args: UpdateArgs,
) -> ProgramResult {
    let context = Update::to_context(accounts)?;

    update_v1(program_id, context, args)
}

fn update_v1(program_id: &Pubkey, ctx: Context<Update>, args: UpdateArgs) -> ProgramResult {
    // Assert signers

    // Authority should always be a signer regardless of the authority type,
    // because at least one signer is required to update the metadata.
    assert_signer(ctx.accounts.authority_info)?;
<<<<<<< HEAD
    // Note that payer is not checked because it is not used.
=======
    assert_signer(ctx.accounts.payer_info)?;
>>>>>>> 7d99e6b2

    // Assert program ownership

    if let Some(delegate_record_info) = ctx.accounts.delegate_record_info {
        assert_owned_by(delegate_record_info, &crate::ID)?;
    }

    if let Some(token_info) = ctx.accounts.token_info {
        assert_owned_by(token_info, &spl_token::ID)?;
    }

    assert_owned_by(ctx.accounts.mint_info, &spl_token::ID)?;
    assert_owned_by(ctx.accounts.metadata_info, program_id)?;

    if let Some(edition) = ctx.accounts.edition_info {
        assert_owned_by(edition, program_id)?;
<<<<<<< HEAD
        // checks that we got the correct edition account
        assert_derivation(
            program_id,
            edition,
            &[
                PREFIX.as_bytes(),
                program_id.as_ref(),
                ctx.accounts.mint_info.key.as_ref(),
                EDITION.as_bytes(),
            ],
        )?;
=======
>>>>>>> 7d99e6b2
    }

    // Note that we do NOT check the ownership of authorization rules account here as this allows
    // `Update` to be used to correct a previously invalid `RuleSet`.  In practice the ownership of
    // authorization rules is checked by the Auth Rules program each time the program is invoked to
    // validate rules.

    // Check program IDs

    if ctx.accounts.system_program_info.key != &solana_program::system_program::ID {
        return Err(ProgramError::IncorrectProgramId);
    }
    if ctx.accounts.sysvar_instructions_info.key != &sysvar::instructions::ID {
        return Err(ProgramError::IncorrectProgramId);
    }

    // If the current rule set is passed in, also require the mpl-token-auth-rules program
<<<<<<< HEAD
    // to be passed in.  Note that we do NOT check the ownership of authorization rules
    // here as this allows `Update` to be used to correct a previously invalid `RuleSet`.
=======
    // to be passed in (and check its program ID).
>>>>>>> 7d99e6b2
    if ctx.accounts.authorization_rules_info.is_some() {
        let authorization_rules_program = ctx
            .accounts
            .authorization_rules_program_info
            .ok_or(MetadataError::MissingAuthorizationRulesProgram)?;
<<<<<<< HEAD
=======

>>>>>>> 7d99e6b2
        if authorization_rules_program.key != &mpl_token_auth_rules::ID {
            return Err(ProgramError::IncorrectProgramId);
        }
    }

    // Validate relationships

    // Token
    let (token_pubkey, token) = if let Some(token_info) = ctx.accounts.token_info {
        let token = Account::unpack(&token_info.try_borrow_data()?)?;

        // Token mint must match mint account key.
        if token.mint != *ctx.accounts.mint_info.key {
            return Err(MetadataError::MintMismatch.into());
        }

        (Some(token_info.key), Some(token))
    } else {
        (None, None)
    };

    // Metadata
    let mut metadata = Metadata::from_account_info(ctx.accounts.metadata_info)?;
    // Metadata mint must match mint account key.
    if metadata.mint != *ctx.accounts.mint_info.key {
        return Err(MetadataError::MintMismatch.into());
    }

<<<<<<< HEAD
    let (token_pubkey, token) = if let Some(token_info) = ctx.accounts.token_info {
        (
            Some(token_info.key),
            Some(Account::unpack(&token_info.try_borrow_data()?)?),
        )
    } else {
        (None, None)
    };

    // Copy the args into a struct that contains all available fields.
    let internal_args = InternalUpdateArgs::from(args.clone());

    // there is a special case for collection-level delegates, where the
    // validation should use the collection key as the mint parameter
=======
    // Edition
    if let Some(edition) = ctx.accounts.edition_info {
        // checks that we got the correct edition account
        assert_derivation(
            program_id,
            edition,
            &[
                PREFIX.as_bytes(),
                program_id.as_ref(),
                ctx.accounts.mint_info.key.as_ref(),
                EDITION.as_bytes(),
            ],
        )?;
    }

    // Check authority.

    // There is a special case for collection-level delegates, where the
    // validation should use the collection key as the mint parameter.
>>>>>>> 7d99e6b2
    let existing_collection_mint = metadata
        .collection
        .as_ref()
        .map(|Collection { key, .. }| key);

<<<<<<< HEAD
    // Check if caller passed in a collection and if so use that.  Note that if the
    // delegate role from `get_authority_type` comes back as something other than
    // `MetadataDelegateRole::Collection` or `MetadataDelegateRole::CollectionItem`,
    // then it will fail in `validate_update` because those are the only roles that
    // can change collection.
    let collection_mint = match &internal_args.collection {
        CollectionToggle::Set(Collection { key, .. }) => Some(key),
=======
    // Check if caller passed in a collection and if so use that.  Note that
    // `validate_update` checks that the authority has permission to pass in
    // a new collection value.
    let collection_mint = match &args {
        UpdateArgs::V1 { collection, .. }
        | UpdateArgs::AsUpdateAuthorityV2 { collection, .. }
        | UpdateArgs::AsCollectionDelegateV2 { collection, .. }
        | UpdateArgs::AsCollectionItemDelegateV2 { collection, .. } => match collection {
            CollectionToggle::Set(Collection { key, .. }) => Some(key),
            _ => existing_collection_mint,
        },
>>>>>>> 7d99e6b2
        _ => existing_collection_mint,
    };

    // Determines if we have a valid authority to perform the update. This must
    // be either the update authority, a delegate or the holder. This call fails
    // if no valid authority is present.
    let AuthorityResponse {
        authority_type,
        metadata_delegate_role,
        ..
    } = AuthorityType::get_authority_type(AuthorityRequest {
        authority: ctx.accounts.authority_info.key,
        update_authority: &metadata.update_authority,
        mint: ctx.accounts.mint_info.key,
        collection_mint,
        token: token_pubkey,
        token_account: token.as_ref(),
        metadata_delegate_record_info: ctx.accounts.delegate_record_info,
        metadata_delegate_roles: vec![
            MetadataDelegateRole::AuthorityItem,
            MetadataDelegateRole::Data,
            MetadataDelegateRole::DataItem,
            MetadataDelegateRole::Collection,
            MetadataDelegateRole::CollectionItem,
            MetadataDelegateRole::ProgrammableConfig,
            MetadataDelegateRole::ProgrammableConfigItem,
        ],
        collection_metadata_delegate_roles: vec![
            MetadataDelegateRole::Data,
            MetadataDelegateRole::Collection,
            MetadataDelegateRole::ProgrammableConfig,
        ],
        precedence: &[
            AuthorityType::Metadata,
            AuthorityType::MetadataDelegate,
            AuthorityType::Holder,
        ],
        ..Default::default()
    })?;

    // Validate that authority has permission to use the update args that were provided.
    validate_update(&args, &authority_type, metadata_delegate_role)?;

<<<<<<< HEAD
=======
    // See if caller passed in a desired token standard.
    let desired_token_standard = match args {
        UpdateArgs::AsUpdateAuthorityV2 { token_standard, .. }
        | UpdateArgs::AsAuthorityItemDelegateV2 { token_standard, .. } => token_standard,
        _ => None,
    };

>>>>>>> 7d99e6b2
    // Find existing token standard from metadata or infer it.
    let existing_or_inferred_token_std = if let Some(token_standard) = metadata.token_standard {
        token_standard
    } else {
        check_token_standard(ctx.accounts.mint_info, ctx.accounts.edition_info)?
    };

    // If there is a desired token standard, use it if it passes the check.  If there is not a
    // desired token standard, use the existing or inferred token standard.
<<<<<<< HEAD
    let token_standard = match internal_args.token_standard {
=======
    let token_standard = match desired_token_standard {
>>>>>>> 7d99e6b2
        Some(desired_token_standard) => {
            check_desired_token_standard(existing_or_inferred_token_std, desired_token_standard)?;
            desired_token_standard
        }
        None => existing_or_inferred_token_std,
    };

    // For pNFTs, we need to validate the authorization rules.
    if matches!(token_standard, TokenStandard::ProgrammableNonFungible) {
        // If the metadata account has a current rule set, we validate that
        // the current rule set account is passed in and matches value on the
        // metadata.
        if let Some(config) = &metadata.programmable_config {
            // if we have a programmable rule set
            if let ProgrammableConfig::V1 { rule_set: Some(_) } = config {
                assert_valid_authorization(ctx.accounts.authorization_rules_info, config)?;
            }
        }
    }

    // If we reach here without errors we have validated that the authority is allowed to
    // perform an update.
    metadata.update_v1(
        args,
        ctx.accounts.authority_info,
        ctx.accounts.metadata_info,
        token,
        token_standard,
<<<<<<< HEAD
        authority_type,
        metadata_delegate_role,
=======
>>>>>>> 7d99e6b2
    )?;

    Ok(())
}

/// Validates that the authority is only updating metadata fields
/// that it has access to.
fn validate_update(
    args: &UpdateArgs,
    authority_type: &AuthorityType,
    metadata_delegate_role: Option<MetadataDelegateRole>,
) -> ProgramResult {
    // validate the authority type
    match authority_type {
        AuthorityType::Metadata => {
            // metadata authority is the paramount (update) authority
            msg!("Auth type: Metadata");
        }
        AuthorityType::Holder => {
            // support for holder update
            msg!("Auth type: Holder");
            return Err(MetadataError::FeatureNotSupported.into());
        }
        AuthorityType::MetadataDelegate => {
            // support for delegate update
            msg!("Auth type: Delegate");
        }
        _ => return Err(MetadataError::InvalidAuthorityType.into()),
    }

    // validate the delegate role: this consist in checking that
    // the delegate is only updating fields that it has access to
    if let Some(metadata_delegate_role) = metadata_delegate_role {
<<<<<<< HEAD
        match metadata_delegate_role {
            MetadataDelegateRole::AuthorityItem => match args {
                UpdateArgs::AsAuthorityItemDelegateV2 { .. } => (),
                _ => return Err(MetadataError::InvalidUpdateArgs.into()),
            },
            MetadataDelegateRole::Data => match args {
                UpdateArgs::AsDataDelegateV2 { .. } => (),
                _ => return Err(MetadataError::InvalidUpdateArgs.into()),
            },
            MetadataDelegateRole::DataItem => match args {
                UpdateArgs::AsDataItemDelegateV2 { .. } => (),
                _ => return Err(MetadataError::InvalidUpdateArgs.into()),
            },
            MetadataDelegateRole::Collection => match args {
                UpdateArgs::AsCollectionDelegateV2 { .. } => (),
                _ => return Err(MetadataError::InvalidUpdateArgs.into()),
            },
            MetadataDelegateRole::CollectionItem => match args {
                UpdateArgs::AsCollectionItemDelegateV2 { .. } => (),
                _ => return Err(MetadataError::InvalidUpdateArgs.into()),
            },
            MetadataDelegateRole::ProgrammableConfig => match args {
                // V1 supported Programmable config, leaving here for backwards
                // compatibility.
                UpdateArgs::V1 {
                    data,
                    primary_sale_happened,
                    is_mutable,
                    collection,
                    uses,
                    new_update_authority,
                    collection_details,
                    ..
                } => {
                    // can only update the programmable config
                    if data.is_some()
                        || primary_sale_happened.is_some()
                        || is_mutable.is_some()
                        || collection.is_some()
                        || uses.is_some()
                        || new_update_authority.is_some()
                        || collection_details.is_some()
                    {
                        return Err(MetadataError::InvalidUpdateArgs.into());
                    }
                }
                UpdateArgs::AsProgConfigDelegateV2 { .. } => (),
                _ => return Err(MetadataError::InvalidUpdateArgs.into()),
            },
            MetadataDelegateRole::ProgrammableConfigItem => match args {
                UpdateArgs::AsProgrammableConfigItemDelegateV2 { .. } => (),
                _ => return Err(MetadataError::InvalidUpdateArgs.into()),
            },
            _ => return Err(MetadataError::InvalidAuthorityType.into()),
=======
        let valid_delegate_update = match (metadata_delegate_role, args) {
            (MetadataDelegateRole::AuthorityItem, UpdateArgs::AsAuthorityItemDelegateV2 { .. }) => {
                true
            }
            (MetadataDelegateRole::Data, UpdateArgs::AsDataDelegateV2 { .. }) => true,
            (MetadataDelegateRole::DataItem, UpdateArgs::AsDataItemDelegateV2 { .. }) => true,
            (MetadataDelegateRole::Collection, UpdateArgs::AsCollectionDelegateV2 { .. }) => true,
            (
                MetadataDelegateRole::CollectionItem,
                UpdateArgs::AsCollectionItemDelegateV2 { .. },
            ) => true,
            (
                // V1 supported Programmable config, leaving here for backwards
                // compatibility.
                MetadataDelegateRole::ProgrammableConfig,
                UpdateArgs::V1 {
                    new_update_authority: None,
                    data: None,
                    primary_sale_happened: None,
                    is_mutable: None,
                    collection: CollectionToggle::None,
                    collection_details: CollectionDetailsToggle::None,
                    uses: UsesToggle::None,
                    ..
                },
            ) => true,
            (
                MetadataDelegateRole::ProgrammableConfig,
                UpdateArgs::AsProgConfigDelegateV2 { .. },
            ) => true,
            (
                MetadataDelegateRole::ProgrammableConfigItem,
                UpdateArgs::AsProgrammableConfigItemDelegateV2 { .. },
            ) => true,
            _ => false,
        };

        if !valid_delegate_update {
            return Err(MetadataError::InvalidUpdateArgs.into());
>>>>>>> 7d99e6b2
        }
    }

    Ok(())
}

fn check_desired_token_standard(
    existing_or_inferred_token_std: TokenStandard,
    desired_token_standard: TokenStandard,
) -> ProgramResult {
<<<<<<< HEAD
    // This function only allows switching between Fungible and FungibleAsset.  Mint decimals must
    // be zero.
    match existing_or_inferred_token_std {
        TokenStandard::Fungible | TokenStandard::FungibleAsset => match desired_token_standard {
            TokenStandard::Fungible | TokenStandard::FungibleAsset => Ok(()),
            _ => Err(MetadataError::InvalidTokenStandard.into()),
        },
=======
    match (existing_or_inferred_token_std, desired_token_standard) {
        (
            TokenStandard::Fungible | TokenStandard::FungibleAsset,
            TokenStandard::Fungible | TokenStandard::FungibleAsset,
        ) => Ok(()),
        (existing, desired) if existing == desired => Ok(()),
>>>>>>> 7d99e6b2
        _ => Err(MetadataError::InvalidTokenStandard.into()),
    }
}<|MERGE_RESOLUTION|>--- conflicted
+++ resolved
@@ -11,12 +11,8 @@
     assertions::{assert_owned_by, programmable::assert_valid_authorization},
     error::MetadataError,
     instruction::{
-<<<<<<< HEAD
-        CollectionToggle, Context, InternalUpdateArgs, MetadataDelegateRole, Update, UpdateArgs,
-=======
         CollectionDetailsToggle, CollectionToggle, Context, MetadataDelegateRole, Update,
         UpdateArgs, UsesToggle,
->>>>>>> 7d99e6b2
     },
     pda::{EDITION, PREFIX},
     state::{
@@ -59,11 +55,7 @@
     // Authority should always be a signer regardless of the authority type,
     // because at least one signer is required to update the metadata.
     assert_signer(ctx.accounts.authority_info)?;
-<<<<<<< HEAD
-    // Note that payer is not checked because it is not used.
-=======
     assert_signer(ctx.accounts.payer_info)?;
->>>>>>> 7d99e6b2
 
     // Assert program ownership
 
@@ -80,20 +72,6 @@
 
     if let Some(edition) = ctx.accounts.edition_info {
         assert_owned_by(edition, program_id)?;
-<<<<<<< HEAD
-        // checks that we got the correct edition account
-        assert_derivation(
-            program_id,
-            edition,
-            &[
-                PREFIX.as_bytes(),
-                program_id.as_ref(),
-                ctx.accounts.mint_info.key.as_ref(),
-                EDITION.as_bytes(),
-            ],
-        )?;
-=======
->>>>>>> 7d99e6b2
     }
 
     // Note that we do NOT check the ownership of authorization rules account here as this allows
@@ -111,21 +89,13 @@
     }
 
     // If the current rule set is passed in, also require the mpl-token-auth-rules program
-<<<<<<< HEAD
-    // to be passed in.  Note that we do NOT check the ownership of authorization rules
-    // here as this allows `Update` to be used to correct a previously invalid `RuleSet`.
-=======
     // to be passed in (and check its program ID).
->>>>>>> 7d99e6b2
     if ctx.accounts.authorization_rules_info.is_some() {
         let authorization_rules_program = ctx
             .accounts
             .authorization_rules_program_info
             .ok_or(MetadataError::MissingAuthorizationRulesProgram)?;
-<<<<<<< HEAD
-=======
-
->>>>>>> 7d99e6b2
+
         if authorization_rules_program.key != &mpl_token_auth_rules::ID {
             return Err(ProgramError::IncorrectProgramId);
         }
@@ -154,22 +124,6 @@
         return Err(MetadataError::MintMismatch.into());
     }
 
-<<<<<<< HEAD
-    let (token_pubkey, token) = if let Some(token_info) = ctx.accounts.token_info {
-        (
-            Some(token_info.key),
-            Some(Account::unpack(&token_info.try_borrow_data()?)?),
-        )
-    } else {
-        (None, None)
-    };
-
-    // Copy the args into a struct that contains all available fields.
-    let internal_args = InternalUpdateArgs::from(args.clone());
-
-    // there is a special case for collection-level delegates, where the
-    // validation should use the collection key as the mint parameter
-=======
     // Edition
     if let Some(edition) = ctx.accounts.edition_info {
         // checks that we got the correct edition account
@@ -189,21 +143,11 @@
 
     // There is a special case for collection-level delegates, where the
     // validation should use the collection key as the mint parameter.
->>>>>>> 7d99e6b2
     let existing_collection_mint = metadata
         .collection
         .as_ref()
         .map(|Collection { key, .. }| key);
 
-<<<<<<< HEAD
-    // Check if caller passed in a collection and if so use that.  Note that if the
-    // delegate role from `get_authority_type` comes back as something other than
-    // `MetadataDelegateRole::Collection` or `MetadataDelegateRole::CollectionItem`,
-    // then it will fail in `validate_update` because those are the only roles that
-    // can change collection.
-    let collection_mint = match &internal_args.collection {
-        CollectionToggle::Set(Collection { key, .. }) => Some(key),
-=======
     // Check if caller passed in a collection and if so use that.  Note that
     // `validate_update` checks that the authority has permission to pass in
     // a new collection value.
@@ -215,7 +159,6 @@
             CollectionToggle::Set(Collection { key, .. }) => Some(key),
             _ => existing_collection_mint,
         },
->>>>>>> 7d99e6b2
         _ => existing_collection_mint,
     };
 
@@ -259,8 +202,6 @@
     // Validate that authority has permission to use the update args that were provided.
     validate_update(&args, &authority_type, metadata_delegate_role)?;
 
-<<<<<<< HEAD
-=======
     // See if caller passed in a desired token standard.
     let desired_token_standard = match args {
         UpdateArgs::AsUpdateAuthorityV2 { token_standard, .. }
@@ -268,7 +209,6 @@
         _ => None,
     };
 
->>>>>>> 7d99e6b2
     // Find existing token standard from metadata or infer it.
     let existing_or_inferred_token_std = if let Some(token_standard) = metadata.token_standard {
         token_standard
@@ -278,11 +218,7 @@
 
     // If there is a desired token standard, use it if it passes the check.  If there is not a
     // desired token standard, use the existing or inferred token standard.
-<<<<<<< HEAD
-    let token_standard = match internal_args.token_standard {
-=======
     let token_standard = match desired_token_standard {
->>>>>>> 7d99e6b2
         Some(desired_token_standard) => {
             check_desired_token_standard(existing_or_inferred_token_std, desired_token_standard)?;
             desired_token_standard
@@ -311,11 +247,6 @@
         ctx.accounts.metadata_info,
         token,
         token_standard,
-<<<<<<< HEAD
-        authority_type,
-        metadata_delegate_role,
-=======
->>>>>>> 7d99e6b2
     )?;
 
     Ok(())
@@ -349,62 +280,6 @@
     // validate the delegate role: this consist in checking that
     // the delegate is only updating fields that it has access to
     if let Some(metadata_delegate_role) = metadata_delegate_role {
-<<<<<<< HEAD
-        match metadata_delegate_role {
-            MetadataDelegateRole::AuthorityItem => match args {
-                UpdateArgs::AsAuthorityItemDelegateV2 { .. } => (),
-                _ => return Err(MetadataError::InvalidUpdateArgs.into()),
-            },
-            MetadataDelegateRole::Data => match args {
-                UpdateArgs::AsDataDelegateV2 { .. } => (),
-                _ => return Err(MetadataError::InvalidUpdateArgs.into()),
-            },
-            MetadataDelegateRole::DataItem => match args {
-                UpdateArgs::AsDataItemDelegateV2 { .. } => (),
-                _ => return Err(MetadataError::InvalidUpdateArgs.into()),
-            },
-            MetadataDelegateRole::Collection => match args {
-                UpdateArgs::AsCollectionDelegateV2 { .. } => (),
-                _ => return Err(MetadataError::InvalidUpdateArgs.into()),
-            },
-            MetadataDelegateRole::CollectionItem => match args {
-                UpdateArgs::AsCollectionItemDelegateV2 { .. } => (),
-                _ => return Err(MetadataError::InvalidUpdateArgs.into()),
-            },
-            MetadataDelegateRole::ProgrammableConfig => match args {
-                // V1 supported Programmable config, leaving here for backwards
-                // compatibility.
-                UpdateArgs::V1 {
-                    data,
-                    primary_sale_happened,
-                    is_mutable,
-                    collection,
-                    uses,
-                    new_update_authority,
-                    collection_details,
-                    ..
-                } => {
-                    // can only update the programmable config
-                    if data.is_some()
-                        || primary_sale_happened.is_some()
-                        || is_mutable.is_some()
-                        || collection.is_some()
-                        || uses.is_some()
-                        || new_update_authority.is_some()
-                        || collection_details.is_some()
-                    {
-                        return Err(MetadataError::InvalidUpdateArgs.into());
-                    }
-                }
-                UpdateArgs::AsProgConfigDelegateV2 { .. } => (),
-                _ => return Err(MetadataError::InvalidUpdateArgs.into()),
-            },
-            MetadataDelegateRole::ProgrammableConfigItem => match args {
-                UpdateArgs::AsProgrammableConfigItemDelegateV2 { .. } => (),
-                _ => return Err(MetadataError::InvalidUpdateArgs.into()),
-            },
-            _ => return Err(MetadataError::InvalidAuthorityType.into()),
-=======
         let valid_delegate_update = match (metadata_delegate_role, args) {
             (MetadataDelegateRole::AuthorityItem, UpdateArgs::AsAuthorityItemDelegateV2 { .. }) => {
                 true
@@ -444,7 +319,6 @@
 
         if !valid_delegate_update {
             return Err(MetadataError::InvalidUpdateArgs.into());
->>>>>>> 7d99e6b2
         }
     }
 
@@ -455,22 +329,12 @@
     existing_or_inferred_token_std: TokenStandard,
     desired_token_standard: TokenStandard,
 ) -> ProgramResult {
-<<<<<<< HEAD
-    // This function only allows switching between Fungible and FungibleAsset.  Mint decimals must
-    // be zero.
-    match existing_or_inferred_token_std {
-        TokenStandard::Fungible | TokenStandard::FungibleAsset => match desired_token_standard {
-            TokenStandard::Fungible | TokenStandard::FungibleAsset => Ok(()),
-            _ => Err(MetadataError::InvalidTokenStandard.into()),
-        },
-=======
     match (existing_or_inferred_token_std, desired_token_standard) {
         (
             TokenStandard::Fungible | TokenStandard::FungibleAsset,
             TokenStandard::Fungible | TokenStandard::FungibleAsset,
         ) => Ok(()),
         (existing, desired) if existing == desired => Ok(()),
->>>>>>> 7d99e6b2
         _ => Err(MetadataError::InvalidTokenStandard.into()),
     }
 }
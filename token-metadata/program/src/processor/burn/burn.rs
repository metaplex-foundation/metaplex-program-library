--- conflicted
+++ resolved
@@ -238,8 +238,6 @@
             )?;
         }
         TokenStandard::ProgrammableNonFungibleEdition => {
-<<<<<<< HEAD
-            solana_program::msg!("Burn ProgrammableNonFungibleEdition");
             let args = BurnNonFungibleEditionArgs { is_pnft: true };
 
             // All the checks are the same as burning a NonFungible token
@@ -281,9 +279,6 @@
                 &ctx.accounts.token_record_info.unwrap().clone(),
                 &ctx.accounts.authority_info.clone(),
             )?;
-=======
-            todo!()
->>>>>>> 3279fcb5
         }
         TokenStandard::Fungible | TokenStandard::FungibleAsset => {
             burn_fungible(&ctx, amount)?;

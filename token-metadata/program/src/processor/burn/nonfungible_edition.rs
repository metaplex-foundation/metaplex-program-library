use crate::{
    pda::MARKER,
    state::{EditionMarkerV2, MasterEdition, MasterEditionV2, EDITION_MARKER_BIT_SIZE},
};

use super::*;

pub(crate) struct BurnNonFungibleEditionArgs {
    pub(crate) is_pnft: bool,
}

pub(crate) fn burn_nonfungible_edition(
    ctx: &Context<Burn>,
    args: BurnNonFungibleEditionArgs,
) -> ProgramResult {
    let edition_info = ctx.accounts.edition_info.unwrap();

    let master_edition_mint_info = ctx
        .accounts
        .master_edition_mint_info
        .ok_or(MetadataError::MissingMasterEditionMintAccount)?;

    let master_edition_info = ctx
        .accounts
        .master_edition_info
        .ok_or(MetadataError::MissingMasterEditionAccount)?;

    let master_edition_token_info = ctx
        .accounts
        .master_edition_token_info
        .ok_or(MetadataError::MissingMasterEditionTokenAccount)?;

    let edition_marker_info = ctx
        .accounts
        .edition_marker_info
        .ok_or(MetadataError::MissingEditionMarkerAccount)?;

    // Ensure the master edition is actually a master edition.
    let master_edition_mint_decimals = get_mint_decimals(master_edition_mint_info)?;
    let master_edition_mint_supply = get_mint_supply(master_edition_mint_info)?;

    if !is_master_edition(
        master_edition_info,
        master_edition_mint_decimals,
        master_edition_mint_supply,
    ) {
        return Err(MetadataError::NotAMasterEdition.into());
    }

    // Ensure the print edition is actually a print edition.
    let print_edition_mint_decimals = get_mint_decimals(ctx.accounts.mint_info)?;
    let print_edition_mint_supply = get_mint_supply(ctx.accounts.mint_info)?;

    if !is_print_edition(
        edition_info,
        print_edition_mint_decimals,
        print_edition_mint_supply,
    ) {
        return Err(MetadataError::NotAPrintEdition.into());
    }

    // Master Edition token account checks.
    let master_edition_token_account: TokenAccount = assert_initialized(master_edition_token_info)?;

    if master_edition_token_account.mint != *master_edition_mint_info.key {
        return Err(MetadataError::MintMismatch.into());
    }

    if master_edition_token_account.amount < 1 {
        return Err(MetadataError::InsufficientTokenBalance.into());
    }

    // Master and Print editions are valid PDAs for their given mints.
    let master_edition_info_path = Vec::from([
        PREFIX.as_bytes(),
        crate::ID.as_ref(),
        master_edition_mint_info.key.as_ref(),
        EDITION.as_bytes(),
    ]);
    assert_derivation(&crate::ID, master_edition_info, &master_edition_info_path)
        .map_err(|_| MetadataError::InvalidMasterEdition)?;

    let print_edition_info_path = Vec::from([
        PREFIX.as_bytes(),
        crate::ID.as_ref(),
        ctx.accounts.mint_info.key.as_ref(),
        EDITION.as_bytes(),
    ]);
    assert_derivation(&crate::ID, edition_info, &print_edition_info_path)
        .map_err(|_| MetadataError::InvalidPrintEdition)?;

    let print_edition = Edition::from_account_info(edition_info)?;

    // Print Edition actually belongs to the master edition.
    if print_edition.parent != *master_edition_info.key {
        return Err(MetadataError::PrintEditionDoesNotMatchMasterEdition.into());
    }

    if args.is_pnft {
        // Ensure we were passed the correct edition marker PDA.
        let edition_marker_info_path = Vec::from([
            PREFIX.as_bytes(),
            crate::ID.as_ref(),
            master_edition_mint_info.key.as_ref(),
            EDITION.as_bytes(),
            MARKER.as_bytes(),
        ]);
        solana_program::msg!("Assert Edition Marker PDA");
        assert_derivation(&crate::ID, edition_marker_info, &edition_marker_info_path)
            .map_err(|_| MetadataError::InvalidEditionMarker)?;
    } else {
        // Which edition marker is this edition in
        let edition_marker_number = print_edition
            .edition
            .checked_div(EDITION_MARKER_BIT_SIZE)
            .ok_or(MetadataError::NumericalOverflowError)?;
        let edition_marker_number_str = edition_marker_number.to_string();

        // Ensure we were passed the correct edition marker PDA.
        let edition_marker_info_path = Vec::from([
            PREFIX.as_bytes(),
            crate::ID.as_ref(),
            master_edition_mint_info.key.as_ref(),
            EDITION.as_bytes(),
            edition_marker_number_str.as_bytes(),
        ]);
        assert_derivation(&crate::ID, edition_marker_info, &edition_marker_info_path)
            .map_err(|_| MetadataError::InvalidEditionMarker)?;
    }

    // Burn the SPL token
    let params = TokenBurnParams {
        mint: ctx.accounts.mint_info.clone(),
        source: ctx.accounts.token_info.clone(),
        authority: ctx.accounts.authority_info.clone(),
        token_program: ctx.accounts.spl_token_program_info.clone(),
        amount: 1,
        authority_signer_seeds: None,
    };
    spl_token_burn(params)?;

    let params = TokenCloseParams {
        token_program: ctx.accounts.spl_token_program_info.clone(),
        account: ctx.accounts.token_info.clone(),
        destination: ctx.accounts.authority_info.clone(),
        owner: ctx.accounts.authority_info.clone(),
        authority_signer_seeds: None,
    };
    spl_token_close(params)?;

<<<<<<< HEAD
=======
    close_program_account(
        ctx.accounts.metadata_info,
        ctx.accounts.authority_info,
        Key::MetadataV1,
    )?;
    close_program_account(edition_info, ctx.accounts.authority_info, Key::EditionV1)?;

>>>>>>> 9fc2a13b
    //       **EDITION HOUSEKEEPING**
    // Set the particular bit for this edition to 0 to allow reprinting,
    // IF the print edition owner is also the master edition owner.
    // Otherwise leave the bit set to 1 to disallow reprinting.
<<<<<<< HEAD
    if args.is_pnft {
        let mut edition_marker: EditionMarkerV2 =
            EditionMarkerV2::from_account_info(edition_marker_info)?;

        let owner_is_the_same =
            *ctx.accounts.authority_info.key == master_edition_token_account.owner;

        if owner_is_the_same {
            let (index, mask) = EditionMarkerV2::get_index_and_mask(print_edition.edition)?;
            edition_marker.ledger[index] ^= mask;
        }

        // If the entire edition marker is empty, then we can close the account.
        // Otherwise, serialize the new edition marker and update the account data.
        if edition_marker.ledger.iter().all(|i| *i == 0) {
            solana_program::msg!("Closing edition marker account");
            close_program_account(edition_marker_info, ctx.accounts.authority_info)?;
        } else {
            solana_program::msg!("Saving edition marker account");
            edition_marker.save(
                edition_marker_info,
                ctx.accounts.authority_info,
                ctx.accounts.system_program_info,
            )?;
        }
=======
    let mut edition_marker: EditionMarker = EditionMarker::from_account_info(edition_marker_info)?;

    let owner_is_the_same = *ctx.accounts.authority_info.key == master_edition_token_account.owner;

    if owner_is_the_same {
        let (index, mask) = EditionMarker::get_index_and_mask(print_edition.edition)?;
        edition_marker.ledger[index] ^= mask;
    }

    // If the entire edition marker is empty, then we can close the account.
    // Otherwise, serialize the new edition marker and update the account data.
    if edition_marker.ledger.iter().all(|i| *i == 0) {
        close_program_account(
            edition_marker_info,
            ctx.accounts.authority_info,
            Key::EditionMarker,
        )?;
>>>>>>> 9fc2a13b
    } else {
        let mut edition_marker: EditionMarker =
            EditionMarker::from_account_info(edition_marker_info)?;

        let owner_is_the_same =
            *ctx.accounts.authority_info.key == master_edition_token_account.owner;

        if owner_is_the_same {
            let (index, mask) = EditionMarker::get_index_and_mask(print_edition.edition)?;
            edition_marker.ledger[index] ^= mask;
        }

        // If the entire edition marker is empty, then we can close the account.
        // Otherwise, serialize the new edition marker and update the account data.
        if edition_marker.ledger.iter().all(|i| *i == 0) {
            close_program_account(edition_marker_info, ctx.accounts.authority_info)?;
        } else {
            edition_marker.save(edition_marker_info)?;
        }
    }

    // Decrement the suppply on the master edition now that we've successfully burned a print.
    let mut master_edition: MasterEditionV2 =
        MasterEditionV2::from_account_info(master_edition_info)?;
    master_edition.supply = master_edition
        .supply
        .checked_sub(1)
        .ok_or(MetadataError::NumericalOverflowError)?;

    master_edition.save(master_edition_info)?;

    close_program_account(ctx.accounts.metadata_info, ctx.accounts.authority_info)?;
    close_program_account(edition_info, ctx.accounts.authority_info)?;

    Ok(())
}<|MERGE_RESOLUTION|>--- conflicted
+++ resolved
@@ -148,21 +148,10 @@
     };
     spl_token_close(params)?;
 
-<<<<<<< HEAD
-=======
-    close_program_account(
-        ctx.accounts.metadata_info,
-        ctx.accounts.authority_info,
-        Key::MetadataV1,
-    )?;
-    close_program_account(edition_info, ctx.accounts.authority_info, Key::EditionV1)?;
-
->>>>>>> 9fc2a13b
     //       **EDITION HOUSEKEEPING**
     // Set the particular bit for this edition to 0 to allow reprinting,
     // IF the print edition owner is also the master edition owner.
     // Otherwise leave the bit set to 1 to disallow reprinting.
-<<<<<<< HEAD
     if args.is_pnft {
         let mut edition_marker: EditionMarkerV2 =
             EditionMarkerV2::from_account_info(edition_marker_info)?;
@@ -179,7 +168,11 @@
         // Otherwise, serialize the new edition marker and update the account data.
         if edition_marker.ledger.iter().all(|i| *i == 0) {
             solana_program::msg!("Closing edition marker account");
-            close_program_account(edition_marker_info, ctx.accounts.authority_info)?;
+            close_program_account(
+                edition_marker_info,
+                ctx.accounts.authority_info,
+                Key::EditionMarkerV2,
+            )?;
         } else {
             solana_program::msg!("Saving edition marker account");
             edition_marker.save(
@@ -188,25 +181,6 @@
                 ctx.accounts.system_program_info,
             )?;
         }
-=======
-    let mut edition_marker: EditionMarker = EditionMarker::from_account_info(edition_marker_info)?;
-
-    let owner_is_the_same = *ctx.accounts.authority_info.key == master_edition_token_account.owner;
-
-    if owner_is_the_same {
-        let (index, mask) = EditionMarker::get_index_and_mask(print_edition.edition)?;
-        edition_marker.ledger[index] ^= mask;
-    }
-
-    // If the entire edition marker is empty, then we can close the account.
-    // Otherwise, serialize the new edition marker and update the account data.
-    if edition_marker.ledger.iter().all(|i| *i == 0) {
-        close_program_account(
-            edition_marker_info,
-            ctx.accounts.authority_info,
-            Key::EditionMarker,
-        )?;
->>>>>>> 9fc2a13b
     } else {
         let mut edition_marker: EditionMarker =
             EditionMarker::from_account_info(edition_marker_info)?;
@@ -222,7 +196,11 @@
         // If the entire edition marker is empty, then we can close the account.
         // Otherwise, serialize the new edition marker and update the account data.
         if edition_marker.ledger.iter().all(|i| *i == 0) {
-            close_program_account(edition_marker_info, ctx.accounts.authority_info)?;
+            close_program_account(
+                edition_marker_info,
+                ctx.accounts.authority_info,
+                Key::EditionMarker,
+            )?;
         } else {
             edition_marker.save(edition_marker_info)?;
         }
@@ -238,8 +216,12 @@
 
     master_edition.save(master_edition_info)?;
 
-    close_program_account(ctx.accounts.metadata_info, ctx.accounts.authority_info)?;
-    close_program_account(edition_info, ctx.accounts.authority_info)?;
+    close_program_account(
+        ctx.accounts.metadata_info,
+        ctx.accounts.authority_info,
+        Key::MetadataV1,
+    )?;
+    close_program_account(edition_info, ctx.accounts.authority_info, Key::EditionV1)?;
 
     Ok(())
 }
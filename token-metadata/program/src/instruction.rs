use crate::{
    deprecated_instruction::{MintPrintingTokensViaTokenArgs, SetReservationListArgs},
    state::{
        Collection, CollectionDetails, Creator, Data, DataV2, Uses, EDITION,
        EDITION_MARKER_BIT_SIZE, PREFIX,
    },
};
use borsh::{BorshDeserialize, BorshSerialize};
use shank::ShankInstruction;
use solana_program::{
    instruction::{AccountMeta, Instruction},
    pubkey::Pubkey,
    sysvar,
};
#[cfg(feature = "serde-feature")]
use {
    serde::{Deserialize, Serialize},
    serde_with::{As, DisplayFromStr},
};

#[repr(C)]
#[cfg_attr(feature = "serde-feature", derive(Serialize, Deserialize))]
#[derive(BorshSerialize, BorshDeserialize, PartialEq, Eq, Debug, Clone)]
/// Args for update call
pub struct UpdateMetadataAccountArgs {
    pub data: Option<Data>,
    #[cfg_attr(
        feature = "serde-feature",
        serde(with = "As::<Option<DisplayFromStr>>")
    )]
    pub update_authority: Option<Pubkey>,
    pub primary_sale_happened: Option<bool>,
}

#[repr(C)]
#[cfg_attr(feature = "serde-feature", derive(Serialize, Deserialize))]
#[derive(BorshSerialize, BorshDeserialize, PartialEq, Eq, Debug, Clone)]
/// Args for update call
pub struct UpdateMetadataAccountArgsV2 {
    pub data: Option<DataV2>,
    #[cfg_attr(
        feature = "serde-feature",
        serde(with = "As::<Option<DisplayFromStr>>")
    )]
    pub update_authority: Option<Pubkey>,
    pub primary_sale_happened: Option<bool>,
    pub is_mutable: Option<bool>,
}

#[repr(C)]
#[cfg_attr(feature = "serde-feature", derive(Serialize, Deserialize))]
#[derive(BorshSerialize, BorshDeserialize, PartialEq, Eq, Debug, Clone)]
/// Args for create call
pub struct CreateMetadataAccountArgs {
    /// Note that unique metadatas are disabled for now.
    pub data: Data,
    /// Whether you want your metadata to be updateable in the future.
    pub is_mutable: bool,
}

#[repr(C)]
#[cfg_attr(feature = "serde-feature", derive(Serialize, Deserialize))]
#[derive(BorshSerialize, BorshDeserialize, PartialEq, Eq, Debug, Clone)]
/// Args for create call
pub struct CreateMetadataAccountArgsV2 {
    /// Note that unique metadatas are disabled for now.
    pub data: DataV2,
    /// Whether you want your metadata to be updateable in the future.
    pub is_mutable: bool,
}

#[repr(C)]
#[cfg_attr(feature = "serde-feature", derive(Serialize, Deserialize))]
#[derive(BorshSerialize, BorshDeserialize, PartialEq, Eq, Debug, Clone)]
/// Args for create call
pub struct CreateMetadataAccountArgsV3 {
    /// Note that unique metadatas are disabled for now.
    pub data: DataV2,
    /// Whether you want your metadata to be updateable in the future.
    pub is_mutable: bool,
    /// If this is a collection parent NFT.
    pub collection_details: Option<CollectionDetails>,
}

#[repr(C)]
#[cfg_attr(feature = "serde-feature", derive(Serialize, Deserialize))]
#[derive(BorshSerialize, BorshDeserialize, PartialEq, Eq, Debug, Clone)]
pub struct CreateMasterEditionArgs {
    /// If set, means that no more than this number of editions can ever be minted. This is immutable.
    pub max_supply: Option<u64>,
}

#[repr(C)]
#[cfg_attr(feature = "serde-feature", derive(Serialize, Deserialize))]
#[derive(BorshSerialize, BorshDeserialize, PartialEq, Eq, Debug, Clone)]
pub struct MintNewEditionFromMasterEditionViaTokenArgs {
    pub edition: u64,
}

#[repr(C)]
#[cfg_attr(feature = "serde-feature", derive(Serialize, Deserialize))]
#[derive(BorshSerialize, BorshDeserialize, PartialEq, Eq, Debug, Clone)]
pub struct ApproveUseAuthorityArgs {
    pub number_of_uses: u64,
}

#[repr(C)]
#[cfg_attr(feature = "serde-feature", derive(Serialize, Deserialize))]
#[derive(BorshSerialize, BorshDeserialize, PartialEq, Eq, Debug, Clone)]
pub struct UtilizeArgs {
    pub number_of_uses: u64,
}

#[repr(C)]
#[cfg_attr(feature = "serde-feature", derive(Serialize, Deserialize))]
#[derive(BorshSerialize, BorshDeserialize, PartialEq, Eq, Debug, Clone)]
pub struct SetCollectionSizeArgs {
    pub size: u64,
}

#[repr(C)]
#[cfg_attr(feature = "serde-feature", derive(Serialize, Deserialize))]
#[derive(BorshSerialize, BorshDeserialize, PartialEq, Eq, Debug, Clone)]
pub struct CreateEscrowAccountArgs {
    pub constraint_model: Option<Pubkey>,
}

#[repr(C)]
#[cfg_attr(feature = "serde-feature", derive(Serialize, Deserialize))]
#[derive(BorshSerialize, BorshDeserialize, PartialEq, Eq, Debug, Clone)]
pub struct CloseEscrowAccountArgs {}

#[repr(C)]
#[cfg_attr(feature = "serde-feature", derive(Serialize, Deserialize))]
#[derive(BorshSerialize, BorshDeserialize, PartialEq, Eq, Debug, Clone)]
pub struct TransferIntoEscrowArgs {
    pub amount: u64,
}

#[repr(C)]
#[cfg_attr(feature = "serde-feature", derive(Serialize, Deserialize))]
#[derive(BorshSerialize, BorshDeserialize, PartialEq, Eq, Debug, Clone)]
pub struct TransferOutOfEscrowArgs {
    pub amount: u64,
}

/// Instructions supported by the Metadata program.
#[cfg_attr(feature = "serde-feature", derive(Serialize, Deserialize))]
#[derive(BorshSerialize, BorshDeserialize, Clone, ShankInstruction)]
#[rustfmt::skip]

pub enum MetadataInstruction {
    /// Create Metadata object.
    #[account(0, writable, name="metadata", desc="Metadata key (pda of ['metadata', program id, mint id])")]
    #[account(1, name="mint", desc="Mint of token asset")]
    #[account(2, signer, name="mint_authority", desc="Mint authority")]
    #[account(3, signer, writable, name="payer", desc="payer")]
    #[account(4, name="update_authority", desc="update authority info")]
    #[account(5, name="system_program", desc="System program")]
    #[account(6, name="rent", desc="Rent info")]
    CreateMetadataAccount(CreateMetadataAccountArgs),

    /// Update a Metadata
    #[account(0, writable, name="metadata", desc="Metadata account")]
    #[account(1, signer, name="update_authority", desc="Update authority key")]
    UpdateMetadataAccount(UpdateMetadataAccountArgs),

    /// Register a Metadata as a Master Edition V1, which means Editions can be minted.
    /// Henceforth, no further tokens will be mintable from this primary mint. Will throw an error if more than one
    /// token exists, and will throw an error if less than one token exists in this primary mint.
    #[account(0, writable, name="edition", desc="Unallocated edition V1 account with address as pda of ['metadata', program id, mint, 'edition']")]
    #[account(1, writable, name="mint", desc="Metadata mint")]
    #[account(2, writable, name="printing_mint", desc="Printing mint - A mint you control that can mint tokens that can be exchanged for limited editions of your master edition via the MintNewEditionFromMasterEditionViaToken endpoint")]
    #[account(3, writable, name="one_time_printing_authorization_mint", desc="One time authorization printing mint - A mint you control that prints tokens that gives the bearer permission to mint any number of tokens from the printing mint one time via an endpoint with the token-metadata program for your metadata. Also burns the token.")]
    #[account(4, signer, name="update_authority", desc="Current Update authority key")]
    #[account(5, signer, name="printing_mint_authority", desc="Printing mint authority - THIS WILL TRANSFER AUTHORITY AWAY FROM THIS KEY.")]
    #[account(6, signer, name="mint_authority", desc="Mint authority on the metadata's mint - THIS WILL TRANSFER AUTHORITY AWAY FROM THIS KEY")]
    #[account(7, name="metadata", desc="Metadata account")]
    #[account(8, signer, name="payer", desc="payer")]
    #[account(9, name="token_program", desc="Token program")]
    #[account(10, name="system_program", desc="System program")]
    #[account(11, name="rent", desc="Rent info")]
    #[account(12, signer, name="one_time_printing_authorization_mint_authority", desc="One time authorization printing mint authority - must be provided if using max supply. THIS WILL TRANSFER AUTHORITY AWAY FROM THIS KEY.")]
    DeprecatedCreateMasterEdition(CreateMasterEditionArgs),

    /// Given an authority token minted by the Printing mint of a master edition, and a brand new non-metadata-ed mint with one token
    /// make a new Metadata + Edition that is a child of the master edition denoted by this authority token.
    #[account(0, writable, name="metadata", desc="New Metadata key (pda of ['metadata', program id, mint id])")]
    #[account(1, writable, name="edition", desc="New Edition V1 (pda of ['metadata', program id, mint id, 'edition'])")]
    #[account(2, writable, name="master_edition", desc="Master Record Edition V1 (pda of ['metadata', program id, master metadata mint id, 'edition'])")]
    #[account(3, writable, name="mint", desc="Mint of new token - THIS WILL TRANSFER AUTHORITY AWAY FROM THIS KEY")]
    #[account(4, signer, name="mint_authority", desc="Mint authority of new mint")]
    #[account(5, writable, name="printing_mint", desc="Printing Mint of master record edition")]
    #[account(6, writable, name="master_token_account", desc="Token account containing Printing mint token to be transferred")]
    #[account(7, writable, name="edition_marker", desc="Edition pda to mark creation - will be checked for pre-existence. (pda of ['metadata', program id, master mint id, edition_number])")]
    #[account(8, signer, name="burn_authority", desc="Burn authority for this token")]
    #[account(9, signer, name="payer", desc="payer")]
    #[account(10, name="master_update_authority", desc="update authority info for new metadata account")]
    #[account(11, name="master_metadata", desc="Master record metadata account")]
    #[account(12, name="token_program", desc="Token program")]
    #[account(13, name="system_program", desc="System program")]
    #[account(14, name="rent", desc="Rent info")]
    #[account(15, optional, writable, name="reservation_list", desc="Reservation List - If present, and you are on this list, you can get an edition number given by your position on the list.")]
    DeprecatedMintNewEditionFromMasterEditionViaPrintingToken,

    /// Allows updating the primary sale boolean on Metadata solely through owning an account
    /// containing a token from the metadata's mint and being a signer on this transaction.
    /// A sort of limited authority for limited update capability that is required for things like
    /// Metaplex to work without needing full authority passing.
    #[account(0, writable, name="metadata", desc="Metadata key (pda of ['metadata', program id, mint id])")]
    #[account(1, signer, name="owner", desc="Owner on the token account")]
    #[account(2, name="token", desc="Account containing tokens from the metadata's mint")]
    UpdatePrimarySaleHappenedViaToken,

    /// Reserve up to 200 editions in sequence for up to 200 addresses in an existing reservation PDA, which can then be used later by
    /// redeemers who have printing tokens as a reservation to get a specific edition number
    /// as opposed to whatever one is currently listed on the master edition. Used by Auction Manager
    /// to guarantee printing order on bid redemption. AM will call whenever the first person redeems a
    /// printing bid to reserve the whole block
    /// of winners in order and then each winner when they get their token submits their mint and account
    /// with the pda that was created by that first bidder - the token metadata can then cross reference
    /// these people with the list and see that bidder A gets edition #2, so on and so forth.
    ///
    /// NOTE: If you have more than 20 addresses in a reservation list, this may be called multiple times to build up the list,
    /// otherwise, it simply wont fit in one transaction. Only provide a total_reservation argument on the first call, which will
    /// allocate the edition space, and in follow up calls this will specifically be unnecessary (and indeed will error.)
    #[account(0, writable, name="master_edition", desc="Master Edition V1 key (pda of ['metadata', program id, mint id, 'edition'])")]
    #[account(1, writable, name="reservation_list", desc="PDA for ReservationList of ['metadata', program id, master edition key, 'reservation', resource-key]")]
    #[account(2, signer, name="resource", desc="The resource you tied the reservation list too")]
    DeprecatedSetReservationList(SetReservationListArgs),

    /// Create an empty reservation list for a resource who can come back later as a signer and fill the reservation list
    /// with reservations to ensure that people who come to get editions get the number they expect. See SetReservationList for more.
    #[account(0, writable, name="reservation_list", desc="PDA for ReservationList of ['metadata', program id, master edition key, 'reservation', resource-key]")]
    #[account(1, signer, name="payer", desc="Payer")]
    #[account(2, signer, name="update_authority", desc="Update authority")]
    #[account(3, name="master_edition", desc=" Master Edition V1 key (pda of ['metadata', program id, mint id, 'edition'])")]
    #[account(4, name="resource", desc="A resource you wish to tie the reservation list to. This is so your later visitors who come to redeem can derive your reservation list PDA with something they can easily get at. You choose what this should be.")]
    #[account(5, name="metadata", desc="Metadata key (pda of ['metadata', program id, mint id])")]
    #[account(6, name="system_program", desc="System program")]
    #[account(7, name="rent", desc="Rent info")]
    DeprecatedCreateReservationList,

    /// Sign a piece of metadata that has you as an unverified creator so that it is now verified.
    #[account(0, writable, name="metadata", desc="Metadata (pda of ['metadata', program id, mint id])")]
    #[account(1, signer, name="creator", desc="Creator")]
    SignMetadata,

    /// Using a one time authorization token from a master edition v1, print any number of printing tokens from the printing_mint
    /// one time, burning the one time authorization token.
    #[account(0, writable, name="destination", desc="Destination account")]
    #[account(1, writable, name="token", desc="Token account containing one time authorization token")]
    #[account(2, writable, name="one_time_printing_authorization_mint", desc="One time authorization mint")]
    #[account(3, writable, name="printing_mint", desc="Printing mint")]
    #[account(4, signer, name="burn_authority", desc="Burn authority")]
    #[account(5, name="metadata", desc="Metadata key (pda of ['metadata', program id, mint id])")]
    #[account(6, name="master_edition", desc="Master Edition V1 key (pda of ['metadata', program id, mint id, 'edition'])")]
    #[account(7, name="token_program", desc="Token program")]
    #[account(8, name="rent", desc="Rent")]
    DeprecatedMintPrintingTokensViaToken(MintPrintingTokensViaTokenArgs),

    /// Using your update authority, mint printing tokens for your master edition.
    #[account(0, writable, name="destination", desc="Destination account")]
    #[account(1, writable, name="printing_mint", desc="Printing mint")]
    #[account(2, signer, name="update_authority", desc="Update authority")]
    #[account(3, name="metadata", desc="Metadata key (pda of ['metadata', program id, mint id])")]
    #[account(4, name="master_edition", desc="Master Edition V1 key (pda of ['metadata', program id, mint id, 'edition'])")]
    #[account(5, name="token_program", desc="Token program")]
    #[account(6, name="rent", desc="Rent")]
    DeprecatedMintPrintingTokens(MintPrintingTokensViaTokenArgs),

    /// Register a Metadata as a Master Edition V2, which means Edition V2s can be minted.
    /// Henceforth, no further tokens will be mintable from this primary mint. Will throw an error if more than one
    /// token exists, and will throw an error if less than one token exists in this primary mint.
    #[account(0, writable, name="edition", desc="Unallocated edition V2 account with address as pda of ['metadata', program id, mint, 'edition']")]
    #[account(1, writable, name="mint", desc="Metadata mint")]
    #[account(2, signer, name="update_authority", desc="Update authority")]
    #[account(3, signer, name="mint_authority", desc="Mint authority on the metadata's mint - THIS WILL TRANSFER AUTHORITY AWAY FROM THIS KEY")]
    #[account(4, signer, writable, name="payer", desc="payer")]
    #[account(5, name="metadata", desc="Metadata account")]
    #[account(6, name="token_program", desc="Token program")]
    #[account(7, name="system_program", desc="System program")]
    #[account(8, name="rent", desc="Rent info")]
    CreateMasterEdition(CreateMasterEditionArgs),

    /// Given a token account containing the master edition token to prove authority, and a brand new non-metadata-ed mint with one token
    /// make a new Metadata + Edition that is a child of the master edition denoted by this authority token.
    #[account(0, writable, name="new_metadata", desc="New Metadata key (pda of ['metadata', program id, mint id])")]
    #[account(1, writable, name="new_edition", desc="New Edition (pda of ['metadata', program id, mint id, 'edition'])")]
    #[account(2, writable, name="master_edition", desc="Master Record Edition V2 (pda of ['metadata', program id, master metadata mint id, 'edition'])")]
    #[account(3, writable, name="new_mint", desc="Mint of new token - THIS WILL TRANSFER AUTHORITY AWAY FROM THIS KEY")]
    #[account(4, writable, name="edition_mark_pda", desc="Edition pda to mark creation - will be checked for pre-existence. (pda of ['metadata', program id, master metadata mint id, 'edition', edition_number]) where edition_number is NOT the edition number you pass in args but actually edition_number = floor(edition/EDITION_MARKER_BIT_SIZE).")]
    #[account(5, signer, name="new_mint_authority", desc="Mint authority of new mint")]
    #[account(6, signer, writable, name="payer", desc="payer")]
    #[account(7, signer, name="token_account_owner", desc="owner of token account containing master token (#8)")]
    #[account(8, name="token_account", desc="token account containing token from master metadata mint")]
    #[account(9, name="new_metadata_update_authority", desc="Update authority info for new metadata")]
    #[account(10, name="metadata", desc="Master record metadata account")]
    #[account(11, name="token_program", desc="Token program")]
    #[account(12, name="system_program", desc="System program")]
    #[account(13, name="rent", desc="Rent info")]
    MintNewEditionFromMasterEditionViaToken(MintNewEditionFromMasterEditionViaTokenArgs),

    /// Converts the Master Edition V1 to a Master Edition V2, draining lamports from the two printing mints
    /// to the owner of the token account holding the master edition token. Permissionless.
    /// Can only be called if there are currenly no printing tokens or one time authorization tokens in circulation.
    #[account(0, writable, name="master_edition", desc="Master Record Edition V1 (pda of ['metadata', program id, master metadata mint id, 'edition'])")]
    #[account(1, writable, name="one_time_auth", desc="One time authorization mint")]
    #[account(2, writable, name="printing_mint", desc="Printing mint")]
    ConvertMasterEditionV1ToV2,

    /// Proxy Call to Mint Edition using a Store Token Account as a Vault Authority.
    #[account(0, writable, name="new_metadata", desc="New Metadata key (pda of ['metadata', program id, mint id])")]
    #[account(1, writable, name="new_edition", desc="New Edition (pda of ['metadata', program id, mint id, 'edition'])")]
    #[account(2, writable, name="master_edition", desc="Master Record Edition V2 (pda of ['metadata', program id, master metadata mint id, 'edition']")]
    #[account(3, writable, name="new_mint", desc="Mint of new token - THIS WILL TRANSFER AUTHORITY AWAY FROM THIS KEY")]
    #[account(4, writable, name="edition_mark_pda", desc="Edition pda to mark creation - will be checked for pre-existence. (pda of ['metadata', program id, master metadata mint id, 'edition', edition_number]) where edition_number is NOT the edition number you pass in args but actually edition_number = floor(edition/EDITION_MARKER_BIT_SIZE).")]
    #[account(5, signer, name="new_mint_authority", desc="Mint authority of new mint")]
    #[account(6, signer, writable, name="payer", desc="payer")]
    #[account(7, signer, name="vault_authority", desc="Vault authority")]
    #[account(8, name="safety_deposit_store", desc="Safety deposit token store account")]
    #[account(9, name="safety_deposit_box", desc="Safety deposit box")]
    #[account(10, name="vault", desc="Vault")]
    #[account(11, name="new_metadata_update_authority", desc="Update authority info for new metadata")]
    #[account(12, name="metadata", desc="Master record metadata account")]
    #[account(13, name="token_program", desc="Token program")]
    #[account(14, name="token_vault_program", desc="Token vault program")]
    #[account(15, name="system_program", desc="System program")]
    #[account(16, name="rent", desc="Rent info")]
    MintNewEditionFromMasterEditionViaVaultProxy(MintNewEditionFromMasterEditionViaTokenArgs),

    /// Puff a Metadata - make all of it's variable length fields (name/uri/symbol) a fixed length using a null character
    /// so that it can be found using offset searches by the RPC to make client lookups cheaper.
    #[account(0, writable, name="metadata", desc="Metadata account")]
    PuffMetadata,

    /// Update a Metadata with is_mutable as a parameter
    #[account(0, writable, name="metadata", desc="Metadata account")]
    #[account(1, signer, name="update_authority", desc="Update authority key")]
    UpdateMetadataAccountV2(UpdateMetadataAccountArgsV2),

    /// Create Metadata object.
    #[account(0, writable, name="metadata", desc="Metadata key (pda of ['metadata', program id, mint id])")]
    #[account(1, name="mint", desc="Mint of token asset")]
    #[account(2, signer, name="mint_authority", desc="Mint authority")]
    #[account(3, signer, writable, name="payer", desc="payer")]
    #[account(4, name="update_authority", desc="update authority info")]
    #[account(5, name="system_program", desc="System program")]
    #[account(6, name="rent", desc="Rent info")]
    CreateMetadataAccountV2(CreateMetadataAccountArgsV2),

    /// Register a Metadata as a Master Edition V2, which means Edition V2s can be minted.
    /// Henceforth, no further tokens will be mintable from this primary mint. Will throw an error if more than one
    /// token exists, and will throw an error if less than one token exists in this primary mint.
    #[account(0, writable, name="edition", desc="Unallocated edition V2 account with address as pda of ['metadata', program id, mint, 'edition']")]
    #[account(1, writable, name="mint", desc="Metadata mint")]
    #[account(2, signer, name="update_authority", desc="Update authority")]
    #[account(3, signer, name="mint_authority", desc="Mint authority on the metadata's mint - THIS WILL TRANSFER AUTHORITY AWAY FROM THIS KEY")]
    #[account(4, signer, writable, name="payer", desc="payer")]
    #[account(5, writable, name="metadata", desc="Metadata account")]
    #[account(6, name="token_program", desc="Token program")]
    #[account(7, name="system_program", desc="System program")]
    #[account(8, name="rent", desc="Rent info")]
    CreateMasterEditionV3(CreateMasterEditionArgs),

    /// If a MetadataAccount Has a Collection allow the UpdateAuthority of the Collection to Verify the NFT Belongs in the Collection.
    #[account(0, writable, name="metadata", desc="Metadata account")]
    #[account(1, signer, writable, name="collection_authority", desc="Collection Update authority")]
    #[account(2, signer, writable, name="payer", desc="payer")]
    #[account(3, name="collection_mint", desc="Mint of the Collection")]
    #[account(4, name="collection", desc="Metadata Account of the Collection")]
    #[account(5, name="collection_master_edition_account", desc="MasterEdition2 Account of the Collection Token")]
    VerifyCollection,

    /// Utilize or Use an NFT , burns the NFT and returns the lamports to the update authority if the use method is burn and its out of uses.
    /// Use Authority can be the Holder of the NFT, or a Delegated Use Authority.
    #[account(0, writable, name="metadata", desc="Metadata account")]
    #[account(1, writable, name="token_account", desc="Token Account Of NFT")]
    #[account(2, writable, name="mint", desc="Mint of the Metadata")]
    #[account(3, signer, writable, name="use_authority", desc="A Use Authority / Can be the current Owner of the NFT")]
    #[account(4, name="owner", desc="Owner")]
    #[account(5, name="token_program", desc="Token program")]
    #[account(6, name="ata_program", desc="Associated Token program")]
    #[account(7, name="system_program", desc="System program")]
    #[account(8, name="rent", desc="Rent info")]
    #[account(9, optional, writable, name="use_authority_record", desc="Use Authority Record PDA If present the program Assumes a delegated use authority")]
    #[account(10, optional, name="burner", desc="Program As Signer (Burner)")]
    Utilize(UtilizeArgs),

    /// Approve another account to call [utilize] on this NFT.
    #[account(0, writable, name="use_authority_record", desc="Use Authority Record PDA")]
    #[account(1, signer, writable, name="owner", desc="Owner")]
    #[account(2, signer, writable, name="payer", desc="Payer")]
    #[account(3, name="user", desc="A Use Authority")]
    #[account(4, writable, name="owner_token_account", desc="Owned Token Account Of Mint")]
    #[account(5, name="metadata", desc="Metadata account")]
    #[account(6, name="mint", desc="Mint of Metadata")]
    #[account(7, name="burner", desc="Program As Signer (Burner)")]
    #[account(8, name="token_program", desc="Token program")]
    #[account(9, name="system_program", desc="System program")]
    #[account(10, name="rent", desc="Rent info")]
    ApproveUseAuthority(ApproveUseAuthorityArgs),

    /// Revoke account to call [utilize] on this NFT.
    #[account(0, writable, name="use_authority_record", desc="Use Authority Record PDA")]
    #[account(1, signer, writable, name="owner", desc="Owner")]
    #[account(2, name="user", desc="A Use Authority")]
    #[account(3, writable, name="owner_token_account", desc="Owned Token Account Of Mint")]
    #[account(4, name="mint", desc="Mint of Metadata")]
    #[account(5, name="metadata", desc="Metadata account")]
    #[account(6, name="token_program", desc="Token program")]
    #[account(7, name="system_program", desc="System program")]
    #[account(8, name="rent", desc="Rent info")]
    RevokeUseAuthority,

    /// If a MetadataAccount Has a Collection allow an Authority of the Collection to unverify an NFT in a Collection.
    #[account(0, writable, name="metadata", desc="Metadata account")]
    #[account(1, signer, writable, name="collection_authority", desc="Collection Authority")]
    #[account(2, name="collection_mint", desc="Mint of the Collection")]
    #[account(3, name="collection", desc="Metadata Account of the Collection")]
    #[account(4, name="collection_master_edition_account", desc="MasterEdition2 Account of the Collection Token")]
    #[account(5, optional, name="collection_authority_record", desc="Collection Authority Record PDA")]
    UnverifyCollection,

    /// Approve another account to verify NFTs belonging to a collection, [verify_collection] on the collection NFT.
    #[account(0, writable, name="collection_authority_record", desc="Collection Authority Record PDA")]
    #[account(1, name="new_collection_authority", desc="A Collection Authority")]
    #[account(2, signer, writable, name="update_authority", desc="Update Authority of Collection NFT")]
    #[account(3, signer, writable, name="payer", desc="Payer")]
    #[account(4, name="metadata", desc="Collection Metadata account")]
    #[account(5, name="mint", desc="Mint of Collection Metadata")]
    #[account(6, name="system_program", desc="System program")]
    #[account(7, name="rent", desc="Rent info")]
    ApproveCollectionAuthority,

    /// Revoke account to call [verify_collection] on this NFT.
    #[account(0, writable, name="collection_authority_record", desc="Collection Authority Record PDA")]
    #[account(1, writable, name="delegate_authority", desc="Delegated Collection Authority")]
    #[account(2, signer, writable, name="revoke_authority", desc="Update Authority, or Delegated Authority, of Collection NFT")]
    #[account(3, name="metadata", desc="Metadata account")]
    #[account(4, name="mint", desc="Mint of Metadata")]
    RevokeCollectionAuthority,

    /// Allows the same Update Authority (Or Delegated Authority) on an NFT and Collection to perform [update_metadata_accounts_v2] 
    /// with collection and [verify_collection] on the NFT/Collection in one instruction.
    #[account(0, writable, name="metadata", desc="Metadata account")]
    #[account(1, signer, writable, name="collection_authority", desc="Collection Update authority")]
    #[account(2, signer, writable, name="payer", desc="Payer")]
    #[account(3, name="update_authority", desc="Update Authority of Collection NFT and NFT")]
    #[account(4, name="collection_mint", desc="Mint of the Collection")]
    #[account(5, name="collection", desc="Metadata Account of the Collection")]
    #[account(6, name="collection_master_edition_account", desc="MasterEdition2 Account of the Collection Token")]
    #[account(7, optional, name="collection_authority_record", desc="Collection Authority Record PDA")]
    SetAndVerifyCollection,

    /// Allow freezing of an NFT if this user is the delegate of the NFT.
    #[account(0, signer, writable, name="delegate", desc="Delegate")]
    #[account(1, writable, name="token_account", desc="Token account to freeze")]
    #[account(2, name="edition", desc="Edition")]
    #[account(3, name="mint", desc="Token mint")]
    #[account(4, name="token_program", desc="Token Program")]
    FreezeDelegatedAccount,

    /// Allow thawing of an NFT if this user is the delegate of the NFT.
    #[account(0, signer, writable, name="delegate", desc="Delegate")]
    #[account(1, writable, name="token_account", desc="Token account to thaw")]
    #[account(2, name="edition", desc="Edition")]
    #[account(3, name="mint", desc="Token mint")]
    #[account(4, name="token_program", desc="Token Program")]
    ThawDelegatedAccount,

    /// Remove Creator Verificaton.
    #[account(0, writable, name="metadata", desc="Metadata (pda of ['metadata', program id, mint id])")]
    #[account(1, signer, name="creator", desc="Creator")]
    RemoveCreatorVerification,

    /// Completely burn a NFT, including closing the metadata account.
    #[account(0, writable, name="metadata", desc="Metadata (pda of ['metadata', program id, mint id])")]
    #[account(1, signer, writable, name="owner", desc="NFT owner")]
    #[account(2, writable, name="mint", desc="Mint of the NFT")]
    #[account(3, writable, name="token_account", desc="Token account to close")]
    #[account(4, writable, name="master_edition_account", desc="MasterEdition2 of the NFT")]
    #[account(5, name="spl token program", desc="SPL Token Program")]
    #[account(6, optional, writable, name="collection_metadata", desc="Metadata of the Collection")]
    BurnNft,

    /// Verify Collection V2, new in v1.3--supports Collection Details.
    /// If a MetadataAccount Has a Collection allow the UpdateAuthority of the Collection to Verify the NFT Belongs in the Collection.
    #[account(0, writable, name="metadata", desc="Metadata account")]
    #[account(1, signer, name="collection_authority", desc="Collection Update authority")]
    #[account(2, signer, writable, name="payer", desc="payer")]
    #[account(3, name="collection_mint", desc="Mint of the Collection")]
    #[account(4, writable, name="collection", desc="Metadata Account of the Collection")]
    #[account(5, name="collection_master_edition_account", desc="MasterEdition2 Account of the Collection Token")]
    #[account(6, optional, name="collection_authority_record", desc="Collection Authority Record PDA")]
    VerifySizedCollectionItem,

    /// Unverify Collection V2, new in v1.3--supports Collection Details.
    /// If a MetadataAccount Has a Collection allow an Authority of the Collection to unverify an NFT in a Collection.
    #[account(0, writable, name="metadata", desc="Metadata account")]
    #[account(1, signer, name="collection_authority", desc="Collection Authority")]
    #[account(2, signer, writable, name="payer", desc="payer")]
    #[account(3, name="collection_mint", desc="Mint of the Collection")]
    #[account(4, writable, name="collection", desc="Metadata Account of the Collection")]
    #[account(5, name="collection_master_edition_account", desc="MasterEdition2 Account of the Collection Token")]
    #[account(6, optional, name="collection_authority_record", desc="Collection Authority Record PDA")]
    UnverifySizedCollectionItem,

    // Set And Verify V2, new in v1.3--supports Collection Details.
    /// Allows the same Update Authority (Or Delegated Authority) on an NFT and Collection to perform [update_metadata_accounts_v2] 
    /// with collection and [verify_collection] on the NFT/Collection in one instruction.
    #[account(0, writable, name="metadata", desc="Metadata account")]
    #[account(1, signer, name="collection_authority", desc="Collection Update authority")]
    #[account(2, signer, writable, name="payer", desc="payer")]
    #[account(3, name="update_authority", desc="Update Authority of Collection NFT and NFT")]
    #[account(4, name="collection_mint", desc="Mint of the Collection")]
    #[account(5, writable, name="collection", desc="Metadata Account of the Collection")]
    #[account(6, writable, name="collection_master_edition_account", desc="MasterEdition2 Account of the Collection Token")]
    #[account(7, optional, name="collection_authority_record", desc="Collection Authority Record PDA")]
    SetAndVerifySizedCollectionItem,

    /// Create Metadata object.
    #[account(0, writable, name="metadata", desc="Metadata key (pda of ['metadata', program id, mint id])")]
    #[account(1, name="mint", desc="Mint of token asset")]
    #[account(2, signer, name="mint_authority", desc="Mint authority")]
    #[account(3, signer, writable, name="payer", desc="payer")]
    #[account(4, name="update_authority", desc="update authority info")]
    #[account(5, name="system_program", desc="System program")]
    #[account(6, name="rent", desc="Rent info")]
    CreateMetadataAccountV3(CreateMetadataAccountArgsV3),

    /// Set size of an existing collection.
    #[account(0, writable, name="collection_metadata", desc="Collection Metadata account")]
    #[account(1, signer, writable, name="collection_authority", desc="Collection Update authority")]
    #[account(2, name="collection_mint", desc="Mint of the Collection")]
    #[account(3, optional, name="collection_authority_record", desc="Collection Authority Record PDA")]
    SetCollectionSize(SetCollectionSizeArgs),

    /// Set the token standard of the asset.
    #[account(0, writable, name="metadata", desc="Metadata account")]
    #[account(1, signer, writable, name="update_authority", desc="Metadata update authority")]
    #[account(2, name="mint", desc="Mint account")]
    #[account(3, optional, name="edition", desc="Edition account")]
    SetTokenStandard,

<<<<<<< HEAD
    /// Create an escrow account to hold tokens.
    #[account(0, writable, name="escrow", desc="Escrow account")]
    #[account(1, name="metadata", desc="Metadata account")]
    #[account(2, name="mint", desc="Mint account")]
    #[account(3, name="edition", desc="Edition account")]
    #[account(4, writable, signer, name="payer", desc="Wallet paying for the transaction and new account")]
    #[account(5, name="system_program", desc="System program")]
    #[account(6, name="rent", desc="Rent info")]
    CreateEscrowAccount(CreateEscrowAccountArgs),

    /// Close the escrow account.
    #[account(0, writable, name="escrow", desc="Escrow account")]
    #[account(1, name="metadata", desc="Metadata account")]
    #[account(2, name="mint", desc="Mint account")]
    #[account(3, name="edition", desc="Edition account")]
    #[account(4, writable, signer, name="payer", desc="Wallet paying for the transaction and new account")]
    #[account(5, name="system_program", desc="System program")]
    #[account(6, name="rent", desc="Rent info")]
    CloseEscrowAccount(CloseEscrowAccountArgs),

    /// Transfer tokens into the escrow account.
    #[account(0, writable, name="escrow", desc="Escrow account")]
    #[account(1, writable, signer, name="payer", desc="Wallet paying for the transaction and new account")]
    #[account(2, name="attribute_mint", desc="Mint account for the new attribute")]
    #[account(3, writable, name="attribute_src", desc="Token account source for the new attribute")]
    #[account(4, writable, name="attribute_dst", desc="Token account, owned by TM, destination for the new attribute")]
    #[account(5, name="attribute_metadata", desc="Metadata account of the new attribute")]
    #[account(6, name="escrow_mint", desc="Mint account that the escrow is attached")]
    #[account(7, name="escrow_account", desc="Token account that holds the token the escrow is attached to")]
    #[account(8, name="constraint_model", desc="The constraint model to check against")]
    #[account(9, name="system_program", desc="System program")]
    #[account(10, name="ata_program", desc="Associated Token program")]
    #[account(11, name="token_program", desc="Token program")]
    #[account(12, name="rent", desc="Rent info")]
    TransferIntoEscrow(TransferIntoEscrowArgs),

    /// Create an escrow account to hold tokens.
    #[account(0, writable, name="escrow", desc="Escrow account")]
    #[account(1, writable, signer, name="payer", desc="Wallet paying for the transaction and new account")]
    #[account(2, name="attribute_mint", desc="Mint account for the new attribute")]
    #[account(3, writable, name="attribute_src", desc="Token account source for the new attribute")]
    #[account(4, writable, name="attribute_dst", desc="Token account, owned by TM, destination for the new attribute")]
    #[account(5, name="attribute_metadata", desc="Metadata account of the new attribute")]
    #[account(6, name="escrow_mint", desc="Mint account that the escrow is attached")]
    #[account(7, name="escrow_account", desc="Token account that holds the token the escrow is attached to")]
    #[account(8, name="constraint_model", desc="The constraint model to check against")]
    #[account(9, name="system_program", desc="System program")]
    #[account(10, name="ata_program", desc="Associated Token program")]
    #[account(11, name="token_program", desc="Token program")]
    #[account(12, name="rent", desc="Rent info")]
    TransferOutOfEscrow(TransferOutOfEscrowArgs),
=======
    /// Set size of an existing collection using CPI from the Bubblegum program.  This is how
    /// collection size is incremented and decremented for compressed NFTs.
    #[account(0, writable, name="collection_metadata", desc="Collection Metadata account")]
    #[account(1, signer, writable, name="collection_authority", desc="Collection Update authority")]
    #[account(2, name="collection_mint", desc="Mint of the Collection")]
    #[account(3, signer, name="bubblegum_signer", desc="Signing PDA of Bubblegum program")]
    #[account(4, optional, name="collection_authority_record", desc="Collection Authority Record PDA")]
    BubblegumSetCollectionSize(SetCollectionSizeArgs),
>>>>>>> faa2173b
}

/// Creates an CreateMetadataAccounts instruction
/// #[deprecated(since="1.1.0", note="please use `create_metadata_accounts_v3` instead")]
#[allow(clippy::too_many_arguments)]
pub fn create_metadata_accounts(
    program_id: Pubkey,
    metadata_account: Pubkey,
    mint: Pubkey,
    mint_authority: Pubkey,
    payer: Pubkey,
    update_authority: Pubkey,
    name: String,
    symbol: String,
    uri: String,
    creators: Option<Vec<Creator>>,
    seller_fee_basis_points: u16,
    update_authority_is_signer: bool,
    is_mutable: bool,
) -> Instruction {
    Instruction {
        program_id,
        accounts: vec![
            AccountMeta::new(metadata_account, false),
            AccountMeta::new_readonly(mint, false),
            AccountMeta::new_readonly(mint_authority, true),
            AccountMeta::new(payer, true),
            AccountMeta::new_readonly(update_authority, update_authority_is_signer),
            AccountMeta::new_readonly(solana_program::system_program::id(), false),
            AccountMeta::new_readonly(sysvar::rent::id(), false),
        ],
        data: MetadataInstruction::CreateMetadataAccount(CreateMetadataAccountArgs {
            data: Data {
                name,
                symbol,
                uri,
                seller_fee_basis_points,
                creators,
            },
            is_mutable,
        })
        .try_to_vec()
        .unwrap(),
    }
}

/// Creates an CreateMetadataAccounts instruction
#[allow(clippy::too_many_arguments)]
/// #[deprecated(since="1.3.0", note="please use `create_metadata_accounts_v3` instead")]
pub fn create_metadata_accounts_v2(
    program_id: Pubkey,
    metadata_account: Pubkey,
    mint: Pubkey,
    mint_authority: Pubkey,
    payer: Pubkey,
    update_authority: Pubkey,
    name: String,
    symbol: String,
    uri: String,
    creators: Option<Vec<Creator>>,
    seller_fee_basis_points: u16,
    update_authority_is_signer: bool,
    is_mutable: bool,
    collection: Option<Collection>,
    uses: Option<Uses>,
) -> Instruction {
    Instruction {
        program_id,
        accounts: vec![
            AccountMeta::new(metadata_account, false),
            AccountMeta::new_readonly(mint, false),
            AccountMeta::new_readonly(mint_authority, true),
            AccountMeta::new(payer, true),
            AccountMeta::new_readonly(update_authority, update_authority_is_signer),
            AccountMeta::new_readonly(solana_program::system_program::id(), false),
            AccountMeta::new_readonly(sysvar::rent::id(), false),
        ],
        data: MetadataInstruction::CreateMetadataAccountV2(CreateMetadataAccountArgsV2 {
            data: DataV2 {
                name,
                symbol,
                uri,
                seller_fee_basis_points,
                creators,
                collection,
                uses,
            },
            is_mutable,
        })
        .try_to_vec()
        .unwrap(),
    }
}

/// update metadata account instruction
/// #[deprecated(since="1.1.0", note="please use `update_metadata_accounts_v2` instead")]
pub fn update_metadata_accounts(
    program_id: Pubkey,
    metadata_account: Pubkey,
    update_authority: Pubkey,
    new_update_authority: Option<Pubkey>,
    data: Option<Data>,
    primary_sale_happened: Option<bool>,
) -> Instruction {
    Instruction {
        program_id,
        accounts: vec![
            AccountMeta::new(metadata_account, false),
            AccountMeta::new_readonly(update_authority, true),
        ],
        data: MetadataInstruction::UpdateMetadataAccount(UpdateMetadataAccountArgs {
            data,
            update_authority: new_update_authority,
            primary_sale_happened,
        })
        .try_to_vec()
        .unwrap(),
    }
}

// update metadata account v2 instruction
pub fn update_metadata_accounts_v2(
    program_id: Pubkey,
    metadata_account: Pubkey,
    update_authority: Pubkey,
    new_update_authority: Option<Pubkey>,
    data: Option<DataV2>,
    primary_sale_happened: Option<bool>,
    is_mutable: Option<bool>,
) -> Instruction {
    Instruction {
        program_id,
        accounts: vec![
            AccountMeta::new(metadata_account, false),
            AccountMeta::new_readonly(update_authority, true),
        ],
        data: MetadataInstruction::UpdateMetadataAccountV2(UpdateMetadataAccountArgsV2 {
            data,
            update_authority: new_update_authority,
            primary_sale_happened,
            is_mutable,
        })
        .try_to_vec()
        .unwrap(),
    }
}

/// puff metadata account instruction
pub fn puff_metadata_account(program_id: Pubkey, metadata_account: Pubkey) -> Instruction {
    Instruction {
        program_id,
        accounts: vec![AccountMeta::new(metadata_account, false)],
        data: MetadataInstruction::PuffMetadata.try_to_vec().unwrap(),
    }
}

/// creates a update_primary_sale_happened_via_token instruction
#[allow(clippy::too_many_arguments)]
pub fn update_primary_sale_happened_via_token(
    program_id: Pubkey,
    metadata: Pubkey,
    owner: Pubkey,
    token: Pubkey,
) -> Instruction {
    Instruction {
        program_id,
        accounts: vec![
            AccountMeta::new(metadata, false),
            AccountMeta::new_readonly(owner, true),
            AccountMeta::new_readonly(token, false),
        ],
        data: MetadataInstruction::UpdatePrimarySaleHappenedViaToken
            .try_to_vec()
            .unwrap(),
    }
}

/// creates a create_master_edition instruction
#[allow(clippy::too_many_arguments)]
/// [deprecated(since="1.1.0", note="please use `create_master_edition_v3` instead")]
pub fn create_master_edition(
    program_id: Pubkey,
    edition: Pubkey,
    mint: Pubkey,
    update_authority: Pubkey,
    mint_authority: Pubkey,
    metadata: Pubkey,
    payer: Pubkey,
    max_supply: Option<u64>,
) -> Instruction {
    let accounts = vec![
        AccountMeta::new(edition, false),
        AccountMeta::new(mint, false),
        AccountMeta::new_readonly(update_authority, true),
        AccountMeta::new_readonly(mint_authority, true),
        AccountMeta::new(payer, true),
        AccountMeta::new_readonly(metadata, false),
        AccountMeta::new_readonly(spl_token::id(), false),
        AccountMeta::new_readonly(solana_program::system_program::id(), false),
        AccountMeta::new_readonly(sysvar::rent::id(), false),
    ];

    Instruction {
        program_id,
        accounts,
        data: MetadataInstruction::CreateMasterEdition(CreateMasterEditionArgs { max_supply })
            .try_to_vec()
            .unwrap(),
    }
}

/// creates a create_master_edition instruction
#[allow(clippy::too_many_arguments)]
pub fn create_master_edition_v3(
    program_id: Pubkey,
    edition: Pubkey,
    mint: Pubkey,
    update_authority: Pubkey,
    mint_authority: Pubkey,
    metadata: Pubkey,
    payer: Pubkey,
    max_supply: Option<u64>,
) -> Instruction {
    let accounts = vec![
        AccountMeta::new(edition, false),
        AccountMeta::new(mint, false),
        AccountMeta::new_readonly(update_authority, true),
        AccountMeta::new_readonly(mint_authority, true),
        AccountMeta::new(payer, true),
        AccountMeta::new(metadata, false),
        AccountMeta::new_readonly(spl_token::id(), false),
        AccountMeta::new_readonly(solana_program::system_program::id(), false),
        AccountMeta::new_readonly(sysvar::rent::id(), false),
    ];

    Instruction {
        program_id,
        accounts,
        data: MetadataInstruction::CreateMasterEditionV3(CreateMasterEditionArgs { max_supply })
            .try_to_vec()
            .unwrap(),
    }
}

/// creates a mint_new_edition_from_master_edition instruction
#[allow(clippy::too_many_arguments)]
pub fn mint_new_edition_from_master_edition_via_token(
    program_id: Pubkey,
    new_metadata: Pubkey,
    new_edition: Pubkey,
    master_edition: Pubkey,
    new_mint: Pubkey,
    new_mint_authority: Pubkey,
    payer: Pubkey,
    token_account_owner: Pubkey,
    token_account: Pubkey,
    new_metadata_update_authority: Pubkey,
    metadata: Pubkey,
    metadata_mint: Pubkey,
    edition: u64,
) -> Instruction {
    let edition_number = edition.checked_div(EDITION_MARKER_BIT_SIZE).unwrap();
    let as_string = edition_number.to_string();
    let (edition_mark_pda, _) = Pubkey::find_program_address(
        &[
            PREFIX.as_bytes(),
            program_id.as_ref(),
            metadata_mint.as_ref(),
            EDITION.as_bytes(),
            as_string.as_bytes(),
        ],
        &program_id,
    );

    let accounts = vec![
        AccountMeta::new(new_metadata, false),
        AccountMeta::new(new_edition, false),
        AccountMeta::new(master_edition, false),
        AccountMeta::new(new_mint, false),
        AccountMeta::new(edition_mark_pda, false),
        AccountMeta::new_readonly(new_mint_authority, true),
        AccountMeta::new(payer, true),
        AccountMeta::new_readonly(token_account_owner, true),
        AccountMeta::new_readonly(token_account, false),
        AccountMeta::new_readonly(new_metadata_update_authority, false),
        AccountMeta::new_readonly(metadata, false),
        AccountMeta::new_readonly(spl_token::id(), false),
        AccountMeta::new_readonly(solana_program::system_program::id(), false),
        AccountMeta::new_readonly(sysvar::rent::id(), false),
    ];

    Instruction {
        program_id,
        accounts,
        data: MetadataInstruction::MintNewEditionFromMasterEditionViaToken(
            MintNewEditionFromMasterEditionViaTokenArgs { edition },
        )
        .try_to_vec()
        .unwrap(),
    }
}

/// Sign Metadata
#[allow(clippy::too_many_arguments)]
pub fn sign_metadata(program_id: Pubkey, metadata: Pubkey, creator: Pubkey) -> Instruction {
    Instruction {
        program_id,
        accounts: vec![
            AccountMeta::new(metadata, false),
            AccountMeta::new_readonly(creator, true),
        ],
        data: MetadataInstruction::SignMetadata.try_to_vec().unwrap(),
    }
}

/// Remove Creator Verificaton
#[allow(clippy::too_many_arguments)]
pub fn remove_creator_verification(
    program_id: Pubkey,
    metadata: Pubkey,
    creator: Pubkey,
) -> Instruction {
    Instruction {
        program_id,
        accounts: vec![
            AccountMeta::new(metadata, false),
            AccountMeta::new_readonly(creator, true),
        ],
        data: MetadataInstruction::RemoveCreatorVerification
            .try_to_vec()
            .unwrap(),
    }
}

/// Converts a master edition v1 to v2
#[allow(clippy::too_many_arguments)]
pub fn convert_master_edition_v1_to_v2(
    program_id: Pubkey,
    master_edition: Pubkey,
    one_time_auth: Pubkey,
    printing_mint: Pubkey,
) -> Instruction {
    Instruction {
        program_id,
        accounts: vec![
            AccountMeta::new(master_edition, false),
            AccountMeta::new(one_time_auth, false),
            AccountMeta::new(printing_mint, false),
        ],
        data: MetadataInstruction::ConvertMasterEditionV1ToV2
            .try_to_vec()
            .unwrap(),
    }
}

/// creates a mint_edition_proxy instruction
#[allow(clippy::too_many_arguments)]
pub fn mint_edition_from_master_edition_via_vault_proxy(
    program_id: Pubkey,
    new_metadata: Pubkey,
    new_edition: Pubkey,
    master_edition: Pubkey,
    new_mint: Pubkey,
    edition_mark_pda: Pubkey,
    new_mint_authority: Pubkey,
    payer: Pubkey,
    vault_authority: Pubkey,
    safety_deposit_store: Pubkey,
    safety_deposit_box: Pubkey,
    vault: Pubkey,
    new_metadata_update_authority: Pubkey,
    metadata: Pubkey,
    token_program: Pubkey,
    token_vault_program_info: Pubkey,
    edition: u64,
) -> Instruction {
    let accounts = vec![
        AccountMeta::new(new_metadata, false),
        AccountMeta::new(new_edition, false),
        AccountMeta::new(master_edition, false),
        AccountMeta::new(new_mint, false),
        AccountMeta::new(edition_mark_pda, false),
        AccountMeta::new_readonly(new_mint_authority, true),
        AccountMeta::new(payer, true),
        AccountMeta::new_readonly(vault_authority, true),
        AccountMeta::new_readonly(safety_deposit_store, false),
        AccountMeta::new_readonly(safety_deposit_box, false),
        AccountMeta::new_readonly(vault, false),
        AccountMeta::new_readonly(new_metadata_update_authority, false),
        AccountMeta::new_readonly(metadata, false),
        AccountMeta::new_readonly(token_program, false),
        AccountMeta::new_readonly(token_vault_program_info, false),
        AccountMeta::new_readonly(solana_program::system_program::id(), false),
        AccountMeta::new_readonly(sysvar::rent::id(), false),
    ];

    Instruction {
        program_id,
        accounts,
        data: MetadataInstruction::MintNewEditionFromMasterEditionViaVaultProxy(
            MintNewEditionFromMasterEditionViaTokenArgs { edition },
        )
        .try_to_vec()
        .unwrap(),
    }
}

/// # Verify Collection
///
/// If a MetadataAccount Has a Collection allow the UpdateAuthority of the Collection to Verify the NFT Belongs in the Collection
///
/// ### Accounts:
///
///   0. `[writable]` Metadata account
///   1. `[signer]` Collection Update authority
///   2. `[signer]` payer
///   3. `[]` Mint of the Collection
///   4. `[]` Metadata Account of the Collection
///   5. `[]` MasterEdition2 Account of the Collection Token
#[allow(clippy::too_many_arguments)]
pub fn verify_collection(
    program_id: Pubkey,
    metadata: Pubkey,
    collection_authority: Pubkey,
    payer: Pubkey,
    collection_mint: Pubkey,
    collection: Pubkey,
    collection_master_edition_account: Pubkey,
    collection_authority_record: Option<Pubkey>,
) -> Instruction {
    let mut accounts = vec![
        AccountMeta::new(metadata, false),
        AccountMeta::new(collection_authority, true),
        AccountMeta::new(payer, true),
        AccountMeta::new_readonly(collection_mint, false),
        AccountMeta::new_readonly(collection, false),
        AccountMeta::new_readonly(collection_master_edition_account, false),
    ];

    match collection_authority_record {
        Some(collection_authority_record) => {
            accounts.push(AccountMeta::new_readonly(
                collection_authority_record,
                false,
            ));
        }
        None => (),
    }

    Instruction {
        program_id,
        accounts,
        data: MetadataInstruction::VerifyCollection.try_to_vec().unwrap(),
    }
}

/// # Unverify Collection
///
/// If a MetadataAccount Has a Collection allow an Authority of the Collection to unverify an NFT in a Collection
///
/// ### Accounts:
///
///   0. `[writable]` Metadata account
///   1. `[signer]` Collection Authority
///   2. `[signer]` payer
///   3. `[]` Mint of the Collection
///   4. `[]` Metadata Account of the Collection
///   5. `[]` MasterEdition2 Account of the Collection Token
#[allow(clippy::too_many_arguments)]
pub fn unverify_collection(
    program_id: Pubkey,
    metadata: Pubkey,
    collection_authority: Pubkey,
    collection_mint: Pubkey,
    collection: Pubkey,
    collection_master_edition_account: Pubkey,
    collection_authority_record: Option<Pubkey>,
) -> Instruction {
    let mut accounts = vec![
        AccountMeta::new(metadata, false),
        AccountMeta::new(collection_authority, true),
        AccountMeta::new_readonly(collection_mint, false),
        AccountMeta::new_readonly(collection, false),
        AccountMeta::new_readonly(collection_master_edition_account, false),
    ];

    match collection_authority_record {
        Some(collection_authority_record) => {
            accounts.push(AccountMeta::new_readonly(
                collection_authority_record,
                false,
            ));
        }
        None => (),
    }

    Instruction {
        program_id,
        accounts,
        data: MetadataInstruction::UnverifyCollection
            .try_to_vec()
            .unwrap(),
    }
}

///# Utilize
///
///Utilize or Use an NFT , burns the NFT and returns the lamports to the update authority if the use method is burn and its out of uses.
///Use Authority can be the Holder of the NFT, or a Delegated Use Authority.
///
///### Accounts:
///
///   0. `[writable]` Metadata account
///   1. `[writable]` Token Account Of NFT
///   2. `[writable]` Mint of the Metadata
///   2. `[signer]` A Use Authority / Can be the current Owner of the NFT
///   3. `[signer]` Payer
///   4. `[]` Owner
///   5. `[]` Token program
///   6. `[]` Associated Token program
///   7. `[]` System program
///   8. `[]` Rent info
///   9. Optional `[writable]` Use Authority Record PDA If present the program Assumes a delegated use authority
#[allow(clippy::too_many_arguments)]
pub fn utilize(
    program_id: Pubkey,
    metadata: Pubkey,
    token_account: Pubkey,
    mint: Pubkey,
    use_authority_record_pda: Option<Pubkey>,
    use_authority: Pubkey,
    owner: Pubkey,
    burner: Option<Pubkey>,
    number_of_uses: u64,
) -> Instruction {
    let mut accounts = vec![
        AccountMeta::new(metadata, false),
        AccountMeta::new(token_account, false),
        AccountMeta::new(mint, false),
        AccountMeta::new(use_authority, true),
        AccountMeta::new_readonly(owner, false),
        AccountMeta::new_readonly(spl_token::id(), false),
        AccountMeta::new_readonly(spl_associated_token_account::id(), false),
        AccountMeta::new_readonly(solana_program::system_program::id(), false),
        AccountMeta::new_readonly(sysvar::rent::id(), false),
    ];
    match use_authority_record_pda {
        Some(use_authority_record_pda) => {
            accounts.push(AccountMeta::new(use_authority_record_pda, false));
        }
        None => (),
    }

    match burner {
        Some(burner) => {
            accounts.push(AccountMeta::new_readonly(burner, false));
        }
        None => (),
    }

    Instruction {
        program_id,
        accounts,
        data: MetadataInstruction::Utilize(UtilizeArgs { number_of_uses })
            .try_to_vec()
            .unwrap(),
    }
}

///# Approve Use Authority
///
///Approve another account to call [utilize] on this NFT
///
///### Args:
///
///See: [ApproveUseAuthorityArgs]
///
///### Accounts:
///
///   0. `[writable]` Use Authority Record PDA
///   1. `[writable]` Owned Token Account Of Mint
///   2. `[signer]` Owner
///   3. `[signer]` Payer
///   4. `[]` A Use Authority
///   5. `[]` Metadata account
///   6. `[]` Mint of Metadata
///   7. `[]` Program As Signer (Burner)
///   8. `[]` Token program
///   9. `[]` System program
///   10. `[]` Rent info
#[allow(clippy::too_many_arguments)]
pub fn approve_use_authority(
    program_id: Pubkey,
    use_authority_record: Pubkey,
    user: Pubkey,
    owner: Pubkey,
    payer: Pubkey,
    owner_token_account: Pubkey,
    metadata: Pubkey,
    mint: Pubkey,
    burner: Pubkey,
    number_of_uses: u64,
) -> Instruction {
    Instruction {
        program_id,
        accounts: vec![
            AccountMeta::new(use_authority_record, false),
            AccountMeta::new(owner, true),
            AccountMeta::new(payer, true),
            AccountMeta::new_readonly(user, false),
            AccountMeta::new(owner_token_account, false),
            AccountMeta::new_readonly(metadata, false),
            AccountMeta::new_readonly(mint, false),
            AccountMeta::new_readonly(burner, false),
            AccountMeta::new_readonly(spl_token::id(), false),
            AccountMeta::new_readonly(solana_program::system_program::id(), false),
            AccountMeta::new_readonly(sysvar::rent::id(), false),
        ],
        data: MetadataInstruction::ApproveUseAuthority(ApproveUseAuthorityArgs { number_of_uses })
            .try_to_vec()
            .unwrap(),
    }
}

//# Revoke Use Authority
///
///Revoke account to call [utilize] on this NFT
///
///### Accounts:
///
///   0. `[writable]` Use Authority Record PDA
///   1. `[writable]` Owned Token Account Of Mint
///   2. `[signer]` Owner
///   3. `[signer]` Payer
///   4. `[]` A Use Authority
///   5. `[]` Metadata account
///   6. `[]` Mint of Metadata
///   7. `[]` Token program
///   8. `[]` System program
///   9. `[]` Rent info
#[allow(clippy::too_many_arguments)]
pub fn revoke_use_authority(
    program_id: Pubkey,
    use_authority_record: Pubkey,
    user: Pubkey,
    owner: Pubkey,
    owner_token_account: Pubkey,
    metadata: Pubkey,
    mint: Pubkey,
) -> Instruction {
    Instruction {
        program_id,
        accounts: vec![
            AccountMeta::new(use_authority_record, false),
            AccountMeta::new(owner, true),
            AccountMeta::new_readonly(user, false),
            AccountMeta::new(owner_token_account, false),
            AccountMeta::new_readonly(mint, false),
            AccountMeta::new_readonly(metadata, false),
            AccountMeta::new_readonly(spl_token::id(), false),
            AccountMeta::new_readonly(solana_program::system_program::id(), false),
            AccountMeta::new_readonly(sysvar::rent::id(), false),
        ],
        data: MetadataInstruction::RevokeUseAuthority
            .try_to_vec()
            .unwrap(),
    }
}

///# Approve Collection Authority
///
///Approve another account to verify NFTs belonging to a collection, [verify_collection] on the collection NFT
///
///### Accounts:
///   0. `[writable]` Collection Authority Record PDA
///   1. `[signer]` Update Authority of Collection NFT
///   2. `[signer]` Payer
///   3. `[]` A Collection Authority
///   4. `[]` Collection Metadata account
///   5. `[]` Mint of Collection Metadata
///   6. `[]` Token program
///   7. `[]` System program
///   8. `[]` Rent info
#[allow(clippy::too_many_arguments)]
pub fn approve_collection_authority(
    program_id: Pubkey,
    collection_authority_record: Pubkey,
    new_collection_authority: Pubkey,
    update_authority: Pubkey,
    payer: Pubkey,
    metadata: Pubkey,
    mint: Pubkey,
) -> Instruction {
    Instruction {
        program_id,
        accounts: vec![
            AccountMeta::new(collection_authority_record, false),
            AccountMeta::new_readonly(new_collection_authority, false),
            AccountMeta::new(update_authority, true),
            AccountMeta::new(payer, true),
            AccountMeta::new_readonly(metadata, false),
            AccountMeta::new_readonly(mint, false),
            AccountMeta::new_readonly(solana_program::system_program::id(), false),
            AccountMeta::new_readonly(sysvar::rent::id(), false),
        ],
        data: MetadataInstruction::ApproveCollectionAuthority
            .try_to_vec()
            .unwrap(),
    }
}

//# Revoke Collection Authority
///
///Revoke account to call [verify_collection] on this NFT
///
///### Accounts:
///
///   0. `[writable]` Collection Authority Record PDA
///   1. `[writable]` The Authority that was delegated to
///   2. `[signer]` The Original Update Authority or Delegated Authority
///   2. `[]` Metadata account
///   3. `[]` Mint of Metadata
#[allow(clippy::too_many_arguments)]
pub fn revoke_collection_authority(
    program_id: Pubkey,
    collection_authority_record: Pubkey,
    delegate_authority: Pubkey,
    revoke_authority: Pubkey,
    metadata: Pubkey,
    mint: Pubkey,
) -> Instruction {
    Instruction {
        program_id,
        accounts: vec![
            AccountMeta::new(collection_authority_record, false),
            AccountMeta::new_readonly(delegate_authority, false),
            AccountMeta::new(revoke_authority, true),
            AccountMeta::new_readonly(metadata, false),
            AccountMeta::new_readonly(mint, false),
        ],
        data: MetadataInstruction::RevokeCollectionAuthority
            .try_to_vec()
            .unwrap(),
    }
}

//# Set And Verify Collection
///
///Allows the same Update Authority (Or Delegated Authority) on an NFT and Collection to perform [update_metadata_accounts_v2] with collection and [verify_collection] on the NFT/Collection in one instruction
///
/// ### Accounts:
///
///   0. `[writable]` Metadata account
///   1. `[signer]` Collection Update authority
///   2. `[signer]` payer
///   3. `[] Update Authority of Collection NFT and NFT
///   3. `[]` Mint of the Collection
///   4. `[]` Metadata Account of the Collection
///   5. `[]` MasterEdition2 Account of the Collection Token
#[allow(clippy::too_many_arguments)]
pub fn set_and_verify_collection(
    program_id: Pubkey,
    metadata: Pubkey,
    collection_authority: Pubkey,
    payer: Pubkey,
    update_authority: Pubkey,
    collection_mint: Pubkey,
    collection: Pubkey,
    collection_master_edition_account: Pubkey,
    collection_authority_record: Option<Pubkey>,
) -> Instruction {
    let mut accounts = vec![
        AccountMeta::new(metadata, false),
        AccountMeta::new(collection_authority, true),
        AccountMeta::new(payer, true),
        AccountMeta::new_readonly(update_authority, false),
        AccountMeta::new_readonly(collection_mint, false),
        AccountMeta::new_readonly(collection, false),
        AccountMeta::new_readonly(collection_master_edition_account, false),
    ];

    match collection_authority_record {
        Some(collection_authority_record) => {
            accounts.push(AccountMeta::new_readonly(
                collection_authority_record,
                false,
            ));
        }
        None => (),
    }

    Instruction {
        program_id,
        accounts,
        data: MetadataInstruction::SetAndVerifyCollection
            .try_to_vec()
            .unwrap(),
    }
}

///# Freeze delegated account
///
///Allow freezing of an NFT if this user is the delegate of the NFT
///
///### Accounts:
///   0. `[signer]` Delegate
///   1. `[writable]` Token account to freeze
///   2. `[]` Edition
///   3. `[]` Token mint
#[allow(clippy::too_many_arguments)]
pub fn freeze_delegated_account(
    program_id: Pubkey,
    delegate: Pubkey,
    token_account: Pubkey,
    edition: Pubkey,
    mint: Pubkey,
) -> Instruction {
    Instruction {
        program_id,
        accounts: vec![
            AccountMeta::new(delegate, true),
            AccountMeta::new(token_account, false),
            AccountMeta::new_readonly(edition, false),
            AccountMeta::new_readonly(mint, false),
            AccountMeta::new_readonly(spl_token::id(), false),
        ],
        data: MetadataInstruction::FreezeDelegatedAccount
            .try_to_vec()
            .unwrap(),
    }
}

///# Thaw delegated account
///
///Allow thawing of an NFT if this user is the delegate of the NFT
///
///### Accounts:
///   0. `[signer]` Delegate
///   1. `[writable]` Token account to thaw
///   2. `[]` Edition
///   3. `[]` Token mint
#[allow(clippy::too_many_arguments)]
pub fn thaw_delegated_account(
    program_id: Pubkey,
    delegate: Pubkey,
    token_account: Pubkey,
    edition: Pubkey,
    mint: Pubkey,
) -> Instruction {
    Instruction {
        program_id,
        accounts: vec![
            AccountMeta::new(delegate, true),
            AccountMeta::new(token_account, false),
            AccountMeta::new_readonly(edition, false),
            AccountMeta::new_readonly(mint, false),
            AccountMeta::new_readonly(spl_token::id(), false),
        ],
        data: MetadataInstruction::ThawDelegatedAccount
            .try_to_vec()
            .unwrap(),
    }
}

///# Burn NFT
///
/// Burn an NFT, closing its token, metadata and edition accounts.
///
/// 0. `[writable]` NFT metadata
/// 1. `[writable, signer]` Owner of NFT
/// 2. `[writable]` Mint of NFT
/// 3. `[writable]` NFT token account
/// 4. `[writable]` NFT edition account
/// 5. `[]` SPL Token program.
/// 6. Optional `[writable]` Collection metadata account
pub fn burn_nft(
    program_id: Pubkey,
    metadata: Pubkey,
    owner: Pubkey,
    mint: Pubkey,
    token: Pubkey,
    edition: Pubkey,
    spl_token: Pubkey,
    collection_metadata: Option<Pubkey>,
) -> Instruction {
    let mut accounts = vec![
        AccountMeta::new(metadata, false),
        AccountMeta::new(owner, true),
        AccountMeta::new(mint, false),
        AccountMeta::new(token, false),
        AccountMeta::new(edition, false),
        AccountMeta::new_readonly(spl_token, false),
    ];

    if let Some(collection_metadata) = collection_metadata {
        accounts.push(AccountMeta::new(collection_metadata, false));
    }

    Instruction {
        program_id,
        accounts,
        data: MetadataInstruction::BurnNft.try_to_vec().unwrap(),
    }
}

/// # Verify Collection V2 -- Supports v1.3 Collection Details
///
/// If a MetadataAccount Has a Collection allow the UpdateAuthority of the Collection to Verify the NFT Belongs in the Collection
///
/// ### Accounts:
///
///   0. `[writable]` Metadata account
///   1. `[signer]` Collection Update authority
///   2. `[signer]` payer
///   3. `[]` Mint of the Collection
///   4. `[writable]` Metadata Account of the Collection
///   5. `[]` MasterEdition2 Account of the Collection Token
#[allow(clippy::too_many_arguments)]
pub fn verify_sized_collection_item(
    program_id: Pubkey,
    metadata: Pubkey,
    collection_authority: Pubkey,
    payer: Pubkey,
    collection_mint: Pubkey,
    collection: Pubkey,
    collection_master_edition_account: Pubkey,
    collection_authority_record: Option<Pubkey>,
) -> Instruction {
    let mut accounts = vec![
        AccountMeta::new(metadata, false),
        AccountMeta::new_readonly(collection_authority, true),
        AccountMeta::new(payer, true),
        AccountMeta::new_readonly(collection_mint, false),
        AccountMeta::new(collection, false),
        AccountMeta::new_readonly(collection_master_edition_account, false),
    ];

    if let Some(record) = collection_authority_record {
        accounts.push(AccountMeta::new_readonly(record, false));
    }

    Instruction {
        program_id,
        accounts,
        data: MetadataInstruction::VerifySizedCollectionItem
            .try_to_vec()
            .unwrap(),
    }
}

/// # Unverify Collection V2 -- Supports v1.3 Collection Details
///
/// If a MetadataAccount Has a Collection allow an Authority of the Collection to unverify an NFT in a Collection
///
/// ### Accounts:
///
///   0. `[writable]` Metadata account
///   1. `[signer]` Collection Authority
///   2. `[signer]` payer
///   3. `[]` Mint of the Collection
///   4. `[writable]` Metadata Account of the Collection
///   5. `[]` MasterEdition2 Account of the Collection Token
#[allow(clippy::too_many_arguments)]
pub fn unverify_sized_collection_item(
    program_id: Pubkey,
    metadata: Pubkey,
    collection_authority: Pubkey,
    payer: Pubkey,
    collection_mint: Pubkey,
    collection: Pubkey,
    collection_master_edition_account: Pubkey,
    collection_authority_record: Option<Pubkey>,
) -> Instruction {
    let mut accounts = vec![
        AccountMeta::new(metadata, false),
        AccountMeta::new_readonly(collection_authority, true),
        AccountMeta::new(payer, true),
        AccountMeta::new_readonly(collection_mint, false),
        AccountMeta::new(collection, false),
        AccountMeta::new_readonly(collection_master_edition_account, false),
    ];

    match collection_authority_record {
        Some(collection_authority_record) => {
            accounts.push(AccountMeta::new_readonly(
                collection_authority_record,
                false,
            ));
        }
        None => (),
    }

    Instruction {
        program_id,
        accounts,
        data: MetadataInstruction::UnverifySizedCollectionItem
            .try_to_vec()
            .unwrap(),
    }
}

//# Set And Verify Collection V2 -- Supports v1.3 Collection Details
///
///Allows the same Update Authority (Or Delegated Authority) on an NFT and Collection to perform [update_metadata_accounts_v2] with collection and [verify_collection] on the NFT/Collection in one instruction
///
/// ### Accounts:
///
///   0. `[writable]` Metadata account
///   1. `[signer]` Collection Update authority
///   2. `[signer]` payer
///   3. `[] Update Authority of Collection NFT and NFT
///   3. `[]` Mint of the Collection
///   4. `[writable]` Metadata Account of the Collection
///   5. `[]` MasterEdition2 Account of the Collection Token
#[allow(clippy::too_many_arguments)]
pub fn set_and_verify_sized_collection_item(
    program_id: Pubkey,
    metadata: Pubkey,
    collection_authority: Pubkey,
    payer: Pubkey,
    update_authority: Pubkey,
    collection_mint: Pubkey,
    collection: Pubkey,
    collection_master_edition_account: Pubkey,
    collection_authority_record: Option<Pubkey>,
) -> Instruction {
    let mut accounts = vec![
        AccountMeta::new(metadata, false),
        AccountMeta::new(collection_authority, true),
        AccountMeta::new(payer, true),
        AccountMeta::new_readonly(update_authority, false),
        AccountMeta::new_readonly(collection_mint, false),
        AccountMeta::new(collection, false),
        AccountMeta::new_readonly(collection_master_edition_account, false),
    ];

    match collection_authority_record {
        Some(collection_authority_record) => {
            accounts.push(AccountMeta::new_readonly(
                collection_authority_record,
                false,
            ));
        }
        None => (),
    }

    Instruction {
        program_id,
        accounts,
        data: MetadataInstruction::SetAndVerifySizedCollectionItem
            .try_to_vec()
            .unwrap(),
    }
}

//# Create Metadata Accounts V3 -- Supports v1.3 Collection Details
///
///Create a new Metadata Account
///
/// ### Accounts:
///
///   0. `[writable]` Metadata account
///   1. `[]` Mint account
///   2. `[signer]` Mint authority
///   3. `[signer]` payer
///   4. `[signer]` Update authority
///   5. `[]` System program
///   6. `[]` Rent sysvar
///
/// Creates an CreateMetadataAccounts instruction
#[allow(clippy::too_many_arguments)]
pub fn create_metadata_accounts_v3(
    program_id: Pubkey,
    metadata_account: Pubkey,
    mint: Pubkey,
    mint_authority: Pubkey,
    payer: Pubkey,
    update_authority: Pubkey,
    name: String,
    symbol: String,
    uri: String,
    creators: Option<Vec<Creator>>,
    seller_fee_basis_points: u16,
    update_authority_is_signer: bool,
    is_mutable: bool,
    collection: Option<Collection>,
    uses: Option<Uses>,
    collection_details: Option<CollectionDetails>,
) -> Instruction {
    Instruction {
        program_id,
        accounts: vec![
            AccountMeta::new(metadata_account, false),
            AccountMeta::new_readonly(mint, false),
            AccountMeta::new_readonly(mint_authority, true),
            AccountMeta::new(payer, true),
            AccountMeta::new_readonly(update_authority, update_authority_is_signer),
            AccountMeta::new_readonly(solana_program::system_program::id(), false),
            AccountMeta::new_readonly(sysvar::rent::id(), false),
        ],
        data: MetadataInstruction::CreateMetadataAccountV3(CreateMetadataAccountArgsV3 {
            data: DataV2 {
                name,
                symbol,
                uri,
                seller_fee_basis_points,
                creators,
                collection,
                uses,
            },
            is_mutable,
            collection_details,
        })
        .try_to_vec()
        .unwrap(),
    }
}

pub fn set_collection_size(
    program_id: Pubkey,
    metadata_account: Pubkey,
    update_authority: Pubkey,
    mint: Pubkey,
    collection_authority_record: Option<Pubkey>,
    size: u64,
) -> Instruction {
    let mut accounts = vec![
        AccountMeta::new(metadata_account, false),
        AccountMeta::new_readonly(update_authority, true),
        AccountMeta::new_readonly(mint, false),
    ];

    if let Some(record) = collection_authority_record {
        accounts.push(AccountMeta::new_readonly(record, false));
    }

    Instruction {
        program_id,
        accounts,
        data: MetadataInstruction::SetCollectionSize(SetCollectionSizeArgs { size })
            .try_to_vec()
            .unwrap(),
    }
}

pub fn bubblegum_set_collection_size(
    program_id: Pubkey,
    metadata_account: Pubkey,
    update_authority: Pubkey,
    mint: Pubkey,
    bubblegum_signer: Pubkey,
    collection_authority_record: Option<Pubkey>,
    size: u64,
) -> Instruction {
    let mut accounts = vec![
        AccountMeta::new(metadata_account, false),
        AccountMeta::new_readonly(update_authority, true),
        AccountMeta::new_readonly(mint, false),
        AccountMeta::new_readonly(bubblegum_signer, true),
    ];

    if let Some(record) = collection_authority_record {
        accounts.push(AccountMeta::new_readonly(record, false));
    }

    Instruction {
        program_id,
        accounts,
        data: MetadataInstruction::BubblegumSetCollectionSize(SetCollectionSizeArgs { size })
            .try_to_vec()
            .unwrap(),
    }
}

pub fn set_token_standard(
    program_id: Pubkey,
    metadata_account: Pubkey,
    update_authority: Pubkey,
    mint_account: Pubkey,
    edition_account: Option<Pubkey>,
) -> Instruction {
    let mut accounts = vec![
        AccountMeta::new(metadata_account, false),
        AccountMeta::new(update_authority, true),
        AccountMeta::new_readonly(mint_account, false),
    ];
    let data = MetadataInstruction::SetTokenStandard.try_to_vec().unwrap();

    if let Some(edition_account) = edition_account {
        accounts.push(AccountMeta::new_readonly(edition_account, false));
    }

    Instruction {
        program_id,
        accounts,
        data,
    }
}

pub fn create_escrow_account(
    program_id: Pubkey,
    escrow_account: Pubkey,
    metadata_account: Pubkey,
    mint_account: Pubkey,
    edition_account: Pubkey,
    payer_account: Pubkey,
    // system_account: Pubkey,
    // rent: Pubkey,
    constraint_model: Option<Pubkey>,
) -> Instruction {
    let accounts = vec![
        AccountMeta::new(escrow_account, false),
        AccountMeta::new_readonly(metadata_account, false),
        AccountMeta::new_readonly(mint_account, false),
        AccountMeta::new_readonly(edition_account, false),
        AccountMeta::new(payer_account, true),
        AccountMeta::new_readonly(solana_program::system_program::id(), false),
        AccountMeta::new_readonly(solana_program::sysvar::rent::id(), false),
    ];
    let data =
        MetadataInstruction::CreateEscrowAccount(CreateEscrowAccountArgs { constraint_model })
            .try_to_vec()
            .unwrap();

    Instruction {
        program_id,
        accounts,
        data,
    }
}

pub fn close_escrow_account(
    program_id: Pubkey,
    escrow_account: Pubkey,
    metadata_account: Pubkey,
    mint_account: Pubkey,
    edition_account: Pubkey,
    payer_account: Pubkey,
    // system_account: Pubkey,
    // rent: Pubkey,
) -> Instruction {
    let accounts = vec![
        AccountMeta::new(escrow_account, false),
        AccountMeta::new_readonly(metadata_account, false),
        AccountMeta::new_readonly(mint_account, false),
        AccountMeta::new_readonly(edition_account, false),
        AccountMeta::new(payer_account, true),
        AccountMeta::new_readonly(solana_program::system_program::id(), false),
        AccountMeta::new_readonly(solana_program::sysvar::rent::id(), false),
    ];
    let data = MetadataInstruction::CloseEscrowAccount(CloseEscrowAccountArgs {})
        .try_to_vec()
        .unwrap();

    Instruction {
        program_id,
        accounts,
        data,
    }
}

pub fn transfer_into_escrow(
    program_id: Pubkey,
    escrow: Pubkey,
    payer: Pubkey,
    attribute_mint: Pubkey,
    attribute_src: Pubkey,
    attribute_dst: Pubkey,
    attribute_metadata: Pubkey,
    escrow_mint: Pubkey,
    escrow_account: Pubkey,
    constraint_model: Pubkey,
    amount: u64,
) -> Instruction {
    let accounts = vec![
        AccountMeta::new(escrow, false),
        AccountMeta::new(payer, true),
        AccountMeta::new_readonly(attribute_mint, false),
        AccountMeta::new(attribute_src, false),
        AccountMeta::new(attribute_dst, false),
        AccountMeta::new_readonly(attribute_metadata, false),
        AccountMeta::new_readonly(escrow_mint, false),
        AccountMeta::new_readonly(escrow_account, false),
        AccountMeta::new_readonly(constraint_model, false),
        AccountMeta::new_readonly(solana_program::system_program::id(), false),
        AccountMeta::new_readonly(spl_associated_token_account::id(), false),
        AccountMeta::new_readonly(spl_token::id(), false),
        AccountMeta::new_readonly(solana_program::sysvar::rent::id(), false),
    ];
    let data = MetadataInstruction::TransferIntoEscrow(TransferIntoEscrowArgs { amount })
        .try_to_vec()
        .unwrap();

    Instruction {
        program_id,
        accounts,
        data,
    }
}

pub fn transfer_out_of_escrow(
    program_id: Pubkey,
    escrow: Pubkey,
    payer: Pubkey,
    attribute_mint: Pubkey,
    attribute_src: Pubkey,
    attribute_dst: Pubkey,
    attribute_metadata: Pubkey,
    escrow_mint: Pubkey,
    escrow_account: Pubkey,
    constraint_model: Pubkey,
    amount: u64,
) -> Instruction {
    let accounts = vec![
        AccountMeta::new(escrow, false),
        AccountMeta::new(payer, true),
        AccountMeta::new_readonly(attribute_mint, false),
        AccountMeta::new(attribute_src, false),
        AccountMeta::new(attribute_dst, false),
        AccountMeta::new_readonly(attribute_metadata, false),
        AccountMeta::new_readonly(escrow_mint, false),
        AccountMeta::new_readonly(escrow_account, false),
        AccountMeta::new_readonly(constraint_model, false),
        AccountMeta::new_readonly(solana_program::system_program::id(), false),
        AccountMeta::new_readonly(spl_associated_token_account::id(), false),
        AccountMeta::new_readonly(spl_token::id(), false),
        AccountMeta::new_readonly(solana_program::sysvar::rent::id(), false),
    ];
    let data = MetadataInstruction::TransferOutOfEscrow(TransferOutOfEscrowArgs { amount })
        .try_to_vec()
        .unwrap();

    Instruction {
        program_id,
        accounts,
        data,
    }
}<|MERGE_RESOLUTION|>--- conflicted
+++ resolved
@@ -543,7 +543,15 @@
     #[account(3, optional, name="edition", desc="Edition account")]
     SetTokenStandard,
 
-<<<<<<< HEAD
+    /// Set size of an existing collection using CPI from the Bubblegum program.  This is how
+    /// collection size is incremented and decremented for compressed NFTs.
+    #[account(0, writable, name="collection_metadata", desc="Collection Metadata account")]
+    #[account(1, signer, writable, name="collection_authority", desc="Collection Update authority")]
+    #[account(2, name="collection_mint", desc="Mint of the Collection")]
+    #[account(3, signer, name="bubblegum_signer", desc="Signing PDA of Bubblegum program")]
+    #[account(4, optional, name="collection_authority_record", desc="Collection Authority Record PDA")]
+    BubblegumSetCollectionSize(SetCollectionSizeArgs),
+
     /// Create an escrow account to hold tokens.
     #[account(0, writable, name="escrow", desc="Escrow account")]
     #[account(1, name="metadata", desc="Metadata account")]
@@ -595,16 +603,6 @@
     #[account(11, name="token_program", desc="Token program")]
     #[account(12, name="rent", desc="Rent info")]
     TransferOutOfEscrow(TransferOutOfEscrowArgs),
-=======
-    /// Set size of an existing collection using CPI from the Bubblegum program.  This is how
-    /// collection size is incremented and decremented for compressed NFTs.
-    #[account(0, writable, name="collection_metadata", desc="Collection Metadata account")]
-    #[account(1, signer, writable, name="collection_authority", desc="Collection Update authority")]
-    #[account(2, name="collection_mint", desc="Mint of the Collection")]
-    #[account(3, signer, name="bubblegum_signer", desc="Signing PDA of Bubblegum program")]
-    #[account(4, optional, name="collection_authority_record", desc="Collection Authority Record PDA")]
-    BubblegumSetCollectionSize(SetCollectionSizeArgs),
->>>>>>> faa2173b
 }
 
 /// Creates an CreateMetadataAccounts instruction

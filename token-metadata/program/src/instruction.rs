--- conflicted
+++ resolved
@@ -529,7 +529,19 @@
     #[account(4, optional, name="collection_authority_record", desc="Collection Authority Record PDA")]
     BubblegumSetCollectionSize(SetCollectionSizeArgs),
 
-<<<<<<< HEAD
+    /// Completely burn a print edition NFT.
+    #[account(0, writable, name="metadata", desc="Metadata (pda of ['metadata', program id, mint id])")]
+    #[account(1, signer, writable, name="owner", desc="NFT owner")]
+    #[account(2, writable, name="print_edition_mint", desc="Mint of the print edition NFT")]
+    #[account(3, writable, name="master_edition_mint", desc="Mint of the original/master NFT")]
+    #[account(4, writable, name="print_edition_token_account", desc="Token account the print edition NFT is in")]
+    #[account(5, name="master_edition_token_account", desc="Token account the Master Edition NFT is in")]
+    #[account(6, writable, name="master_edition_account", desc="MasterEdition2 of the original NFT")]
+    #[account(7, writable, name="print_edition_account", desc="Print Edition account of the NFT")]
+    #[account(8, writable, name="edition_marker_account", desc="Edition Marker PDA of the NFT")]
+    #[account(9, name="spl token program", desc="SPL Token Program")]
+    BurnEditionNft,
+
     /// Create an escrow account to hold tokens.
     #[account(0, writable, name="escrow", desc="Escrow account")]
     #[account(1, name="metadata", desc="Metadata account")]
@@ -562,20 +574,6 @@
     #[account(10, name="token_program", desc="Token program")]
     #[account(11, name="rent", desc="Rent info")]
     TransferOutOfEscrow(TransferOutOfEscrowArgs),
-=======
-    /// Completely burn a print edition NFT.
-    #[account(0, writable, name="metadata", desc="Metadata (pda of ['metadata', program id, mint id])")]
-    #[account(1, signer, writable, name="owner", desc="NFT owner")]
-    #[account(2, writable, name="print_edition_mint", desc="Mint of the print edition NFT")]
-    #[account(3, writable, name="master_edition_mint", desc="Mint of the original/master NFT")]
-    #[account(4, writable, name="print_edition_token_account", desc="Token account the print edition NFT is in")]
-    #[account(5, name="master_edition_token_account", desc="Token account the Master Edition NFT is in")]
-    #[account(6, writable, name="master_edition_account", desc="MasterEdition2 of the original NFT")]
-    #[account(7, writable, name="print_edition_account", desc="Print Edition account of the NFT")]
-    #[account(8, writable, name="edition_marker_account", desc="Edition Marker PDA of the NFT")]
-    #[account(9, name="spl token program", desc="SPL Token Program")]
-    BurnEditionNft,
->>>>>>> f7112f46
 }
 
 /// Creates an CreateMetadataAccounts instruction

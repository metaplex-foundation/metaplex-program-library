--- conflicted
+++ resolved
@@ -517,7 +517,15 @@
     #[account(3, optional, name="edition", desc="Edition account")]
     SetTokenStandard,
 
-<<<<<<< HEAD
+    /// Set size of an existing collection using CPI from the Bubblegum program.  This is how
+    /// collection size is incremented and decremented for compressed NFTs.
+    #[account(0, writable, name="collection_metadata", desc="Collection Metadata account")]
+    #[account(1, signer, writable, name="collection_authority", desc="Collection Update authority")]
+    #[account(2, name="collection_mint", desc="Mint of the Collection")]
+    #[account(3, signer, name="bubblegum_signer", desc="Signing PDA of Bubblegum program")]
+    #[account(4, optional, name="collection_authority_record", desc="Collection Authority Record PDA")]
+    BubblegumSetCollectionSize(SetCollectionSizeArgs),
+
     /// Completely burn a print edition NFT.
     #[account(0, writable, name="metadata", desc="Metadata (pda of ['metadata', program id, mint id])")]
     #[account(1, signer, writable, name="owner", desc="NFT owner")]
@@ -529,16 +537,6 @@
     #[account(7, writable, name="edition_marker_account", desc="Edition Marker PDA of the NFT")]
     #[account(8, name="spl token program", desc="SPL Token Program")]
     BurnEditionNft,
-=======
-    /// Set size of an existing collection using CPI from the Bubblegum program.  This is how
-    /// collection size is incremented and decremented for compressed NFTs.
-    #[account(0, writable, name="collection_metadata", desc="Collection Metadata account")]
-    #[account(1, signer, writable, name="collection_authority", desc="Collection Update authority")]
-    #[account(2, name="collection_mint", desc="Mint of the Collection")]
-    #[account(3, signer, name="bubblegum_signer", desc="Signing PDA of Bubblegum program")]
-    #[account(4, optional, name="collection_authority_record", desc="Collection Authority Record PDA")]
-    BubblegumSetCollectionSize(SetCollectionSizeArgs),
->>>>>>> faa2173b
 }
 
 /// Creates an CreateMetadataAccounts instruction

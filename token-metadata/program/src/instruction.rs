--- conflicted
+++ resolved
@@ -20,11 +20,7 @@
 
 #[repr(C)]
 #[cfg_attr(feature = "serde-feature", derive(Serialize, Deserialize))]
-<<<<<<< HEAD
-#[derive(BorshSerialize, BorshDeserialize, Eq, PartialEq, Debug, Clone)]
-=======
 #[derive(BorshSerialize, BorshDeserialize, PartialEq, Eq, Debug, Clone)]
->>>>>>> 58d10c46
 /// Args for update call
 pub struct UpdateMetadataAccountArgs {
     pub data: Option<Data>,
@@ -38,11 +34,7 @@
 
 #[repr(C)]
 #[cfg_attr(feature = "serde-feature", derive(Serialize, Deserialize))]
-<<<<<<< HEAD
-#[derive(BorshSerialize, BorshDeserialize, Eq, PartialEq, Debug, Clone)]
-=======
 #[derive(BorshSerialize, BorshDeserialize, PartialEq, Eq, Debug, Clone)]
->>>>>>> 58d10c46
 /// Args for update call
 pub struct UpdateMetadataAccountArgsV2 {
     pub data: Option<DataV2>,
@@ -57,11 +49,7 @@
 
 #[repr(C)]
 #[cfg_attr(feature = "serde-feature", derive(Serialize, Deserialize))]
-<<<<<<< HEAD
-#[derive(BorshSerialize, BorshDeserialize, Eq, PartialEq, Debug, Clone)]
-=======
 #[derive(BorshSerialize, BorshDeserialize, PartialEq, Eq, Debug, Clone)]
->>>>>>> 58d10c46
 /// Args for create call
 pub struct CreateMetadataAccountArgs {
     /// Note that unique metadatas are disabled for now.
@@ -72,11 +60,7 @@
 
 #[repr(C)]
 #[cfg_attr(feature = "serde-feature", derive(Serialize, Deserialize))]
-<<<<<<< HEAD
-#[derive(BorshSerialize, BorshDeserialize, Eq, PartialEq, Debug, Clone)]
-=======
 #[derive(BorshSerialize, BorshDeserialize, PartialEq, Eq, Debug, Clone)]
->>>>>>> 58d10c46
 /// Args for create call
 pub struct CreateMetadataAccountArgsV2 {
     /// Note that unique metadatas are disabled for now.
@@ -87,11 +71,7 @@
 
 #[repr(C)]
 #[cfg_attr(feature = "serde-feature", derive(Serialize, Deserialize))]
-<<<<<<< HEAD
-#[derive(BorshSerialize, BorshDeserialize, Eq, PartialEq, Debug, Clone)]
-=======
 #[derive(BorshSerialize, BorshDeserialize, PartialEq, Eq, Debug, Clone)]
->>>>>>> 58d10c46
 /// Args for create call
 pub struct CreateMetadataAccountArgsV3 {
     /// Note that unique metadatas are disabled for now.
@@ -104,11 +84,7 @@
 
 #[repr(C)]
 #[cfg_attr(feature = "serde-feature", derive(Serialize, Deserialize))]
-<<<<<<< HEAD
-#[derive(BorshSerialize, BorshDeserialize, Eq, PartialEq, Debug, Clone)]
-=======
 #[derive(BorshSerialize, BorshDeserialize, PartialEq, Eq, Debug, Clone)]
->>>>>>> 58d10c46
 pub struct CreateMasterEditionArgs {
     /// If set, means that no more than this number of editions can ever be minted. This is immutable.
     pub max_supply: Option<u64>,
@@ -116,44 +92,28 @@
 
 #[repr(C)]
 #[cfg_attr(feature = "serde-feature", derive(Serialize, Deserialize))]
-<<<<<<< HEAD
-#[derive(BorshSerialize, BorshDeserialize, Eq, PartialEq, Debug, Clone)]
-=======
 #[derive(BorshSerialize, BorshDeserialize, PartialEq, Eq, Debug, Clone)]
->>>>>>> 58d10c46
 pub struct MintNewEditionFromMasterEditionViaTokenArgs {
     pub edition: u64,
 }
 
 #[repr(C)]
 #[cfg_attr(feature = "serde-feature", derive(Serialize, Deserialize))]
-<<<<<<< HEAD
-#[derive(BorshSerialize, BorshDeserialize, Eq, PartialEq, Debug, Clone)]
-=======
 #[derive(BorshSerialize, BorshDeserialize, PartialEq, Eq, Debug, Clone)]
->>>>>>> 58d10c46
 pub struct ApproveUseAuthorityArgs {
     pub number_of_uses: u64,
 }
 
 #[repr(C)]
 #[cfg_attr(feature = "serde-feature", derive(Serialize, Deserialize))]
-<<<<<<< HEAD
-#[derive(BorshSerialize, BorshDeserialize, Eq, PartialEq, Debug, Clone)]
-=======
 #[derive(BorshSerialize, BorshDeserialize, PartialEq, Eq, Debug, Clone)]
->>>>>>> 58d10c46
 pub struct UtilizeArgs {
     pub number_of_uses: u64,
 }
 
 #[repr(C)]
 #[cfg_attr(feature = "serde-feature", derive(Serialize, Deserialize))]
-<<<<<<< HEAD
-#[derive(BorshSerialize, BorshDeserialize, Eq, PartialEq, Debug, Clone)]
-=======
 #[derive(BorshSerialize, BorshDeserialize, PartialEq, Eq, Debug, Clone)]
->>>>>>> 58d10c46
 pub struct SetCollectionSizeArgs {
     pub size: u64,
 }

--- conflicted
+++ resolved
@@ -546,11 +546,7 @@
     #[account(0, writable, name="escrow", desc="Escrow account")]
     #[account(1, name="metadata", desc="Metadata account")]
     #[account(2, name="mint", desc="Mint account")]
-<<<<<<< HEAD
-    #[account(3, writable, name="token_account", desc="Token account to close")]
-=======
     #[account(3, name="token_account", desc="Token account of the token")]
->>>>>>> 93ed1e85
     #[account(4, name="edition", desc="Edition account")]
     #[account(5, writable, signer, name="payer", desc="Wallet paying for the transaction and new account")]
     #[account(6, name="system_program", desc="System program")]
@@ -561,17 +557,10 @@
     #[account(0, writable, name="escrow", desc="Escrow account")]
     #[account(1, name="metadata", desc="Metadata account")]
     #[account(2, name="mint", desc="Mint account")]
-<<<<<<< HEAD
-    #[account(3, name="edition", desc="Edition account")]
-    #[account(4, writable, signer, name="payer", desc="Wallet paying for the transaction and new account")]
-    #[account(5, name="system_program", desc="System program")]
-    #[account(6, optional, signer, name="authority", desc="Authority/creator of the escrow account")]
-=======
     #[account(3, name="token_account", desc="Token account")]
     #[account(4, name="edition", desc="Edition account")]
     #[account(5, writable, signer, name="payer", desc="Wallet paying for the transaction and new account")]
     #[account(6, name="system_program", desc="System program")]
->>>>>>> 93ed1e85
     CloseEscrowAccount,
 
     /// Transfer the token out of Escrow.

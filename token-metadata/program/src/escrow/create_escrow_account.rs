use crate::{
    error::MetadataError,
    instruction::MetadataInstruction,
    state::{
        EscrowAuthority, Key, Metadata, TokenMetadataAccount, TokenOwnedEscrow, TokenStandard,
        ESCROW_PREFIX, PREFIX,
    },
    utils::{
        assert_derivation, assert_initialized, assert_owned_by, assert_signer,
        check_token_standard, create_or_allocate_account_raw,
    },
};
use borsh::BorshSerialize;
use solana_program::{
    account_info::{next_account_info, AccountInfo},
    entrypoint::ProgramResult,
    instruction::{AccountMeta, Instruction},
    msg,
    program_memory::sol_memcpy,
    pubkey::Pubkey,
};

pub fn create_escrow_account(
    program_id: Pubkey,
    escrow_account: Pubkey,
    metadata_account: Pubkey,
    mint_account: Pubkey,
    token_account: Pubkey,
    edition_account: Pubkey,
    payer_account: Pubkey,
    authority: Option<Pubkey>,
) -> Instruction {
    let mut accounts = vec![
        AccountMeta::new(escrow_account, false),
        AccountMeta::new_readonly(metadata_account, false),
        AccountMeta::new_readonly(mint_account, false),
        AccountMeta::new_readonly(token_account, false),
        AccountMeta::new_readonly(edition_account, false),
        AccountMeta::new(payer_account, true),
        AccountMeta::new_readonly(solana_program::system_program::id(), false),
    ];

    if let Some(authority) = authority {
        accounts.push(AccountMeta::new_readonly(authority, true));
    }

    let data = MetadataInstruction::CreateEscrowAccount
        .try_to_vec()
        .unwrap();

    Instruction {
        program_id,
        accounts,
        data,
    }
}

pub fn process_create_escrow_account(
    program_id: &Pubkey,
    accounts: &[AccountInfo],
) -> ProgramResult {
    msg!("inside of create escrow");
    let account_info_iter = &mut accounts.iter();

    let escrow_account_info = next_account_info(account_info_iter)?;
    let metadata_account_info = next_account_info(account_info_iter)?;
    let mint_account_info = next_account_info(account_info_iter)?;
    let token_account_info = next_account_info(account_info_iter)?;
    let edition_account_info = next_account_info(account_info_iter)?;
    let payer_account_info = next_account_info(account_info_iter)?;
    let system_account_info = next_account_info(account_info_iter)?;
    msg!("found accounts up to system program");

    let is_using_authority = account_info_iter.len() == 1;

    msg!("trying authority");
    let maybe_authority_info: Option<&AccountInfo> = if is_using_authority {
        msg!("creator authority");
        Some(next_account_info(account_info_iter)?)
    } else {
        msg!("token authority");
        None
    };

<<<<<<< HEAD
=======
    msg!("asserting owners");
    // Owned by token-metadata program.
>>>>>>> 1c4f40bf
    assert_owned_by(metadata_account_info, program_id)?;
    assert_owned_by(mint_account_info, &spl_token::id())?;
    assert_owned_by(token_account_info, &spl_token::id())?;
    assert_signer(payer_account_info)?;

    let metadata: Metadata = Metadata::from_account_info(metadata_account_info)?;

    // Mint account passed in must be the mint of the metadata account passed in.
    if &metadata.mint != mint_account_info.key {
        return Err(MetadataError::MintMismatch.into());
    }

    // Only non-fungible tokens (i.e. unique) can have escrow accounts.
    if check_token_standard(mint_account_info, Some(edition_account_info))?
        != TokenStandard::NonFungible
    {
        return Err(MetadataError::MustBeNonFungible.into());
    };

    let creator = maybe_authority_info.unwrap_or(payer_account_info);

    let token_account: spl_token::state::Account = assert_initialized(token_account_info)?;

    let creator_type = if token_account.owner == *creator.key {
        if token_account.mint != *mint_account_info.key {
            return Err(MetadataError::MintMismatch.into());
        }

        if token_account.amount < 1 {
            return Err(MetadataError::NotEnoughTokens.into());
        }

        if token_account.mint != metadata.mint {
            return Err(MetadataError::MintMismatch.into());
        }

        EscrowAuthority::TokenOwner
    } else {
        EscrowAuthority::Creator(*creator.key)
    };

    // Derive the seeds for PDA signing.
    let mut escrow_authority_seeds = vec![
        PREFIX.as_bytes(),
        program_id.as_ref(),
        metadata.mint.as_ref(),
    ];

    for seed in creator_type.to_seeds() {
        escrow_authority_seeds.push(seed);
    }

    escrow_authority_seeds.push(ESCROW_PREFIX.as_bytes());

    // Assert that this is the canonical PDA for this mint.
    let bump_seed = assert_derivation(program_id, escrow_account_info, &escrow_authority_seeds)?;

    let binding = [bump_seed];
    escrow_authority_seeds.push(&binding);

    // Initialize a default (empty) escrow structure.
    let toe = TokenOwnedEscrow {
        key: Key::TokenOwnedEscrow,
        base_token: *mint_account_info.key,
        authority: creator_type,
        bump: bump_seed,
    };

    let serialized_data = toe.try_to_vec().unwrap();
    // Create the account.
    create_or_allocate_account_raw(
        *program_id,
        escrow_account_info,
        system_account_info,
        payer_account_info,
        serialized_data.len(),
        &escrow_authority_seeds,
    )?;

    sol_memcpy(
        &mut **escrow_account_info.try_borrow_mut_data().unwrap(),
        &serialized_data,
        serialized_data.len(),
    );

    Ok(())
}<|MERGE_RESOLUTION|>--- conflicted
+++ resolved
@@ -82,11 +82,6 @@
         None
     };
 
-<<<<<<< HEAD
-=======
-    msg!("asserting owners");
-    // Owned by token-metadata program.
->>>>>>> 1c4f40bf
     assert_owned_by(metadata_account_info, program_id)?;
     assert_owned_by(mint_account_info, &spl_token::id())?;
     assert_owned_by(token_account_info, &spl_token::id())?;

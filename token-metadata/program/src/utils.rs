use arrayref::{array_mut_ref, array_ref, mut_array_refs};
use borsh::BorshSerialize;
use mpl_utils::{
    assert_signer, create_or_allocate_account_raw,
    token::{get_mint_authority, get_mint_decimals, get_mint_freeze_authority, get_mint_supply},
};
use solana_program::{
<<<<<<< HEAD
    account_info::AccountInfo, borsh::try_from_slice_unchecked, entrypoint::ProgramResult, msg,
    program::invoke_signed, program_error::ProgramError, program_option::COption, pubkey::Pubkey,
=======
    account_info::AccountInfo,
    borsh::try_from_slice_unchecked,
    entrypoint::ProgramResult,
    msg,
    program::{invoke, invoke_signed},
    program_error::ProgramError,
    program_option::COption,
    program_pack::{IsInitialized, Pack},
    pubkey,
    pubkey::Pubkey,
    system_instruction,
    sysvar::{rent::Rent, Sysvar},
>>>>>>> f330108a
};
use spl_token::{
    instruction::{set_authority, AuthorityType},
    state::Account,
};

use crate::{
    assertions::{
        assert_derivation, assert_initialized, assert_mint_authority_matches_mint, assert_owned_by,
        assert_token_program_matches_package,
        collection::assert_collection_update_is_valid,
        edition::{assert_edition_is_not_mint_authority, assert_edition_valid},
        metadata::assert_data_valid,
        uses::assert_valid_use,
    },
    deser::clean_write_metadata,
    error::MetadataError,
    state::{
        get_reservation_list, CollectionDetails, DataV2, Edition, EditionMarker, Key,
        MasterEditionV2, Metadata, TokenMetadataAccount, TokenStandard, Uses, EDITION,
        EDITION_MARKER_BIT_SIZE, MAX_EDITION_LEN, MAX_EDITION_MARKER_SIZE, MAX_MASTER_EDITION_LEN,
        MAX_METADATA_LEN, MAX_NAME_LENGTH, MAX_SYMBOL_LENGTH, MAX_URI_LENGTH, PREFIX,
    },
};

pub fn transfer_mint_authority<'a>(
    edition_key: &Pubkey,
    edition_account_info: &AccountInfo<'a>,
    mint_info: &AccountInfo<'a>,
    mint_authority_info: &AccountInfo<'a>,
    token_program_info: &AccountInfo<'a>,
) -> ProgramResult {
    msg!("Setting mint authority");
    let accounts = &[
        mint_authority_info.clone(),
        mint_info.clone(),
        token_program_info.clone(),
        edition_account_info.clone(),
    ];
    invoke_signed(
        &set_authority(
            token_program_info.key,
            mint_info.key,
            Some(edition_key),
            AuthorityType::MintTokens,
            mint_authority_info.key,
            &[mint_authority_info.key],
        )
        .unwrap(),
        accounts,
        &[],
    )?;
    msg!("Setting freeze authority");
    let freeze_authority = get_mint_freeze_authority(mint_info)?;
    if freeze_authority.is_some() {
        invoke_signed(
            &set_authority(
                token_program_info.key,
                mint_info.key,
                Some(edition_key),
                AuthorityType::FreezeAccount,
                mint_authority_info.key,
                &[mint_authority_info.key],
            )
            .unwrap(),
            accounts,
            &[],
        )?;
        msg!("Finished setting freeze authority");
    } else {
        return Err(MetadataError::NoFreezeAuthoritySet.into());
    }

    Ok(())
}

pub fn extract_edition_number_from_deprecated_reservation_list(
    account: &AccountInfo,
    mint_authority_info: &AccountInfo,
) -> Result<u64, ProgramError> {
    let mut reservation_list = get_reservation_list(account)?;

    if let Some(supply_snapshot) = reservation_list.supply_snapshot() {
        let mut prev_total_offsets: u64 = 0;
        let mut offset: Option<u64> = None;
        let mut reservations = reservation_list.reservations();
        for i in 0..reservations.len() {
            let mut reservation = &mut reservations[i];

            if reservation.address == *mint_authority_info.key {
                offset = Some(
                    prev_total_offsets
                        .checked_add(reservation.spots_remaining)
                        .ok_or(MetadataError::NumericalOverflowError)?,
                );
                // You get your editions in reverse order but who cares, saves a byte
                reservation.spots_remaining = reservation
                    .spots_remaining
                    .checked_sub(1)
                    .ok_or(MetadataError::NumericalOverflowError)?;

                reservation_list.set_reservations(reservations)?;
                reservation_list.save(account)?;
                break;
            }

            if reservation.address == solana_program::system_program::id() {
                // This is an anchor point in the array...it means we reset our math to
                // this offset because we may be missing information in between this point and
                // the points before it.
                prev_total_offsets = reservation.total_spots;
            } else {
                prev_total_offsets = prev_total_offsets
                    .checked_add(reservation.total_spots)
                    .ok_or(MetadataError::NumericalOverflowError)?;
            }
        }

        match offset {
            Some(val) => Ok(supply_snapshot
                .checked_add(val)
                .ok_or(MetadataError::NumericalOverflowError)?),
            None => Err(MetadataError::AddressNotInReservation.into()),
        }
    } else {
        Err(MetadataError::ReservationNotSet.into())
    }
}

pub fn calculate_edition_number(
    mint_authority_info: &AccountInfo,
    reservation_list_info: Option<&AccountInfo>,
    edition_override: Option<u64>,
    me_supply: u64,
) -> Result<u64, ProgramError> {
    let edition = match reservation_list_info {
        Some(account) => {
            extract_edition_number_from_deprecated_reservation_list(account, mint_authority_info)?
        }
        None => {
            if let Some(edit) = edition_override {
                edit
            } else {
                me_supply
                    .checked_add(1)
                    .ok_or(MetadataError::NumericalOverflowError)?
            }
        }
    };

    Ok(edition)
}

fn get_max_supply_off_master_edition(
    master_edition_account_info: &AccountInfo,
) -> Result<Option<u64>, ProgramError> {
    let data = master_edition_account_info.try_borrow_data()?;
    // this is an option, 9 bytes, first is 0 means is none
    if data[9] == 0 {
        Ok(None)
    } else {
        let amount_data = array_ref![data, 10, 8];
        Ok(Some(u64::from_le_bytes(*amount_data)))
    }
}

pub fn get_supply_off_master_edition(
    master_edition_account_info: &AccountInfo,
) -> Result<u64, ProgramError> {
    let data = master_edition_account_info.try_borrow_data()?;
    // this is an option, 9 bytes, first is 0 means is none

    let amount_data = array_ref![data, 1, 8];
    Ok(u64::from_le_bytes(*amount_data))
}

pub fn calculate_supply_change<'a>(
    master_edition_account_info: &AccountInfo<'a>,
    reservation_list_info: Option<&AccountInfo<'a>>,
    edition_override: Option<u64>,
    current_supply: u64,
) -> ProgramResult {
    // Reservation lists are deprecated.
    if reservation_list_info.is_some() {
        return Err(MetadataError::ReservationListDeprecated.into());
    }

    // This function requires passing in the edition number.
    if edition_override.is_none() {
        return Err(MetadataError::EditionOverrideCannotBeZero.into());
    }

    let edition = edition_override.unwrap();

    if edition == 0 {
        return Err(MetadataError::EditionOverrideCannotBeZero.into());
    }

    let max_supply = get_max_supply_off_master_edition(master_edition_account_info)?;

    // Previously, the code used edition override to set the supply to the highest edition number minted,
    // instead of properly tracking the supply.
    // Now, we increment this by one if the edition number is less than the max supply.
    // This allows users to mint out missing edition numbers that are less than the supply, but
    // tracks the supply correctly for new Master Editions.
    let new_supply = if let Some(max_supply) = max_supply {
        // We should never be able to mint an edition number that is greater than the max supply.
        if edition > max_supply {
            return Err(MetadataError::EditionNumberGreaterThanMaxSupply.into());
        }

        // If the current supply is less than the max supply, then we can mint another addition so we increment the supply.
        if current_supply < max_supply {
            current_supply
                .checked_add(1)
                .ok_or(MetadataError::NumericalOverflowError)?
        }
        // If it's the same as max supply, we don't increment, but we return the supply
        // so we can mint out missing edition numbers in old editions that use the previous
        // edition override logic.
        //
        // The EditionMarker bitmask ensures we don't remint the same number twice.
        else {
            current_supply
        }
    }
    // With no max supply we can increment each time.
    else {
        current_supply
            .checked_add(1)
            .ok_or(MetadataError::NumericalOverflowError)?
    };

    // Doing old school serialization to protect CPU credits.
    let edition_data = &mut master_edition_account_info.data.borrow_mut();
    let output = array_mut_ref![edition_data, 0, MAX_MASTER_EDITION_LEN];

    let (_key, supply, _the_rest) = mut_array_refs![output, 1, 8, 273];
    *supply = new_supply.to_le_bytes();

    Ok(())
}

#[allow(clippy::too_many_arguments)]
pub fn mint_limited_edition<'a>(
    program_id: &'a Pubkey,
    master_metadata: Metadata,
    new_metadata_account_info: &'a AccountInfo<'a>,
    new_edition_account_info: &'a AccountInfo<'a>,
    master_edition_account_info: &'a AccountInfo<'a>,
    mint_info: &'a AccountInfo<'a>,
    mint_authority_info: &'a AccountInfo<'a>,
    payer_account_info: &'a AccountInfo<'a>,
    update_authority_info: &'a AccountInfo<'a>,
    token_program_account_info: &'a AccountInfo<'a>,
    system_account_info: &'a AccountInfo<'a>,
    // Only present with MasterEditionV1 calls, if present, use edition based off address in res list,
    // otherwise, pull off the top
    reservation_list_info: Option<&'a AccountInfo<'a>>,
    // Only present with MasterEditionV2 calls, if present, means
    // directing to a specific version, otherwise just pull off the top
    edition_override: Option<u64>,
) -> ProgramResult {
    let me_supply = get_supply_off_master_edition(master_edition_account_info)?;
    let mint_authority = get_mint_authority(mint_info)?;
    let mint_supply = get_mint_supply(mint_info)?;
    assert_mint_authority_matches_mint(&mint_authority, mint_authority_info)?;

    assert_edition_valid(
        program_id,
        &master_metadata.mint,
        master_edition_account_info,
    )?;

    let edition_seeds = &[
        PREFIX.as_bytes(),
        program_id.as_ref(),
        mint_info.key.as_ref(),
        EDITION.as_bytes(),
    ];
    let (edition_key, bump_seed) = Pubkey::find_program_address(edition_seeds, program_id);
    if edition_key != *new_edition_account_info.key {
        return Err(MetadataError::InvalidEditionKey.into());
    }

    if reservation_list_info.is_some() && edition_override.is_some() {
        return Err(MetadataError::InvalidOperation.into());
    }
    calculate_supply_change(
        master_edition_account_info,
        reservation_list_info,
        edition_override,
        me_supply,
    )?;

    if mint_supply != 1 {
        return Err(MetadataError::EditionsMustHaveExactlyOneToken.into());
    }
    let master_data = master_metadata.data;
    // bundle data into v2
    let data_v2 = DataV2 {
        name: master_data.name,
        symbol: master_data.symbol,
        uri: master_data.uri,
        seller_fee_basis_points: master_data.seller_fee_basis_points,
        creators: master_data.creators,
        collection: master_metadata.collection,
        uses: master_metadata.uses.map(|u| Uses {
            use_method: u.use_method,
            remaining: u.total, // reset remaining uses per edition for extra fun
            total: u.total,
        }),
    };
    // create the metadata the normal way, except `allow_direct_creator_writes` is set to true
    // because we are directly copying from the Master Edition metadata.

    process_create_metadata_accounts_logic(
        program_id,
        CreateMetadataAccountsLogicArgs {
            metadata_account_info: new_metadata_account_info,
            mint_info,
            mint_authority_info,
            payer_account_info,
            update_authority_info,
            system_account_info,
        },
        data_v2,
        true,
        false,
        true,
        true,
        None, // Not a collection parent
    )?;
    let edition_authority_seeds = &[
        PREFIX.as_bytes(),
        program_id.as_ref(),
        mint_info.key.as_ref(),
        EDITION.as_bytes(),
        &[bump_seed],
    ];

    create_or_allocate_account_raw(
        *program_id,
        new_edition_account_info,
        system_account_info,
        payer_account_info,
        MAX_EDITION_LEN,
        edition_authority_seeds,
    )?;

    // Doing old school serialization to protect CPU credits.
    let edition_data = &mut new_edition_account_info.data.borrow_mut();
    let output = array_mut_ref![edition_data, 0, MAX_EDITION_LEN];

    let (key, parent, edition, _padding) = mut_array_refs![output, 1, 32, 8, 200];

    *key = [Key::EditionV1 as u8];
    parent.copy_from_slice(master_edition_account_info.key.as_ref());

    *edition = calculate_edition_number(
        mint_authority_info,
        reservation_list_info,
        edition_override,
        me_supply,
    )?
    .to_le_bytes();

    // Now make sure this mint can never be used by anybody else.
    transfer_mint_authority(
        &edition_key,
        new_edition_account_info,
        mint_info,
        mint_authority_info,
        token_program_account_info,
    )?;

    Ok(())
}

pub fn try_from_slice_checked<T: TokenMetadataAccount>(
    data: &[u8],
    data_type: Key,
    data_size: usize,
) -> Result<T, ProgramError> {
    if !T::is_correct_account_type(data, data_type, data_size) {
        return Err(MetadataError::DataTypeMismatch.into());
    }

    let result: T = try_from_slice_unchecked(data)?;

    Ok(result)
}

pub struct CreateMetadataAccountsLogicArgs<'a> {
    pub metadata_account_info: &'a AccountInfo<'a>,
    pub mint_info: &'a AccountInfo<'a>,
    pub mint_authority_info: &'a AccountInfo<'a>,
    pub payer_account_info: &'a AccountInfo<'a>,
    pub update_authority_info: &'a AccountInfo<'a>,
    pub system_account_info: &'a AccountInfo<'a>,
}

// This equals the program address of the metadata program:
// AqH29mZfQFgRpfwaPoTMWSKJ5kqauoc1FwVBRksZyQrt
// IMPORTANT NOTE
// This allows the upgrade authority of the Token Metadata program to create metadata for SPL tokens.
// This only allows the upgrade authority to do create general metadata for the SPL token, it does not
// allow the upgrade authority to add or change creators.
pub const SEED_AUTHORITY: Pubkey = Pubkey::new_from_array([
    0x92, 0x17, 0x2c, 0xc4, 0x72, 0x5d, 0xc0, 0x41, 0xf9, 0xdd, 0x8c, 0x51, 0x52, 0x60, 0x04, 0x26,
    0x00, 0x93, 0xa3, 0x0b, 0x02, 0x73, 0xdc, 0xfa, 0x74, 0x92, 0x17, 0xfc, 0x94, 0xa2, 0x40, 0x49,
]);

// This allows the Bubblegum program to add verified creators since they were verified as part of
// the Bubblegum program.
pub const BUBBLEGUM_PROGRAM_ADDRESS: Pubkey =
    pubkey!("BGUMAp9Gq7iTEuizy4pqaxsTyUCBK68MDfK752saRPUY");
pub const BUBBLEGUM_SIGNER: Pubkey = pubkey!("4ewWZC5gT6TGpm5LZNDs9wVonfUT2q5PP5sc9kVbwMAK");
// This flag activates certain program authority features of the Bubblegum program.
pub const BUBBLEGUM_ACTIVATED: bool = true;

/// Create a new account instruction
pub fn process_create_metadata_accounts_logic(
    program_id: &Pubkey,
    accounts: CreateMetadataAccountsLogicArgs,
    data: DataV2,
    allow_direct_creator_writes: bool,
    mut is_mutable: bool,
    is_edition: bool,
    add_token_standard: bool,
    collection_details: Option<CollectionDetails>,
) -> ProgramResult {
    let CreateMetadataAccountsLogicArgs {
        metadata_account_info,
        mint_info,
        mint_authority_info,
        payer_account_info,
        update_authority_info,
        system_account_info,
    } = accounts;

    let mut update_authority_key = *update_authority_info.key;
    let existing_mint_authority = get_mint_authority(mint_info)?;
    // IMPORTANT NOTE
    // This allows the Metaplex Foundation to Create but not update metadata for SPL tokens that have not populated their metadata.
    assert_mint_authority_matches_mint(&existing_mint_authority, mint_authority_info).or_else(
        |e| {
            // Allow seeding by the authority seed populator
            if mint_authority_info.key == &SEED_AUTHORITY && mint_authority_info.is_signer {
                // When metadata is seeded, the mint authority should be able to change it
                if let COption::Some(auth) = existing_mint_authority {
                    update_authority_key = auth;
                    is_mutable = true;
                }
                Ok(())
            } else {
                Err(e)
            }
        },
    )?;
    assert_owned_by(mint_info, &spl_token::id())?;

    let metadata_seeds = &[
        PREFIX.as_bytes(),
        program_id.as_ref(),
        mint_info.key.as_ref(),
    ];
    let (metadata_key, metadata_bump_seed) =
        Pubkey::find_program_address(metadata_seeds, program_id);
    let metadata_authority_signer_seeds = &[
        PREFIX.as_bytes(),
        program_id.as_ref(),
        mint_info.key.as_ref(),
        &[metadata_bump_seed],
    ];

    if metadata_account_info.key != &metadata_key {
        return Err(MetadataError::InvalidMetadataKey.into());
    }

    create_or_allocate_account_raw(
        *program_id,
        metadata_account_info,
        system_account_info,
        payer_account_info,
        MAX_METADATA_LEN,
        metadata_authority_signer_seeds,
    )?;

    let mut metadata = Metadata::from_account_info(metadata_account_info)?;
    let compatible_data = data.to_v1();

    // This allows the Bubblegum program to create metadata with verified creators since they were
    // verified already by the Bubblegum program.
    let allow_direct_creator_writes = if BUBBLEGUM_ACTIVATED
        && mint_authority_info.owner == &BUBBLEGUM_PROGRAM_ADDRESS
        && mint_authority_info.is_signer
    {
        true
    } else {
        allow_direct_creator_writes
    };

    assert_data_valid(
        &compatible_data,
        &update_authority_key,
        &metadata,
        allow_direct_creator_writes,
        update_authority_info.is_signer,
    )?;

    let mint_decimals = get_mint_decimals(mint_info)?;

    metadata.mint = *mint_info.key;
    metadata.key = Key::MetadataV1;
    metadata.data = data.to_v1();
    metadata.is_mutable = is_mutable;
    metadata.update_authority = update_authority_key;

    assert_valid_use(&data.uses, &None)?;
    metadata.uses = data.uses;

    assert_collection_update_is_valid(is_edition, &None, &data.collection)?;
    metadata.collection = data.collection;

    // We want to create new collections with a size of zero but we use the
    // collection details enum for forward compatibility.
    if let Some(details) = collection_details {
        match details {
            CollectionDetails::V1 { size: _size } => {
                metadata.collection_details = Some(CollectionDetails::V1 { size: 0 });
            }
        }
    } else {
        metadata.collection_details = None;
    }

    if add_token_standard {
        let token_standard = if is_edition {
            TokenStandard::NonFungibleEdition
        } else if mint_decimals == 0 {
            TokenStandard::FungibleAsset
        } else {
            TokenStandard::Fungible
        };
        metadata.token_standard = Some(token_standard);
    } else {
        metadata.token_standard = None;
    }
    puff_out_data_fields(&mut metadata);

    let edition_seeds = &[
        PREFIX.as_bytes(),
        program_id.as_ref(),
        metadata.mint.as_ref(),
        EDITION.as_bytes(),
    ];
    let (_, edition_bump_seed) = Pubkey::find_program_address(edition_seeds, program_id);
    metadata.edition_nonce = Some(edition_bump_seed);
    metadata.serialize(&mut *metadata_account_info.data.borrow_mut())?;

    Ok(())
}

/// Strings need to be appended with `\0`s in order to have a deterministic length.
/// This supports the `memcmp` filter  on get program account calls.
/// NOTE: it is assumed that the metadata fields are never larger than the respective MAX_LENGTH
pub fn puff_out_data_fields(metadata: &mut Metadata) {
    metadata.data.name = puffed_out_string(&metadata.data.name, MAX_NAME_LENGTH);
    metadata.data.symbol = puffed_out_string(&metadata.data.symbol, MAX_SYMBOL_LENGTH);
    metadata.data.uri = puffed_out_string(&metadata.data.uri, MAX_URI_LENGTH);
}

/// Pads the string to the desired size with `0u8`s.
/// NOTE: it is assumed that the string's size is never larger than the given size.
pub fn puffed_out_string(s: &str, size: usize) -> String {
    let mut array_of_zeroes = vec![];
    let puff_amount = size - s.len();
    while array_of_zeroes.len() < puff_amount {
        array_of_zeroes.push(0u8);
    }
    s.to_owned() + std::str::from_utf8(&array_of_zeroes).unwrap()
}

/// Pads the string to the desired size with `0u8`s.
/// NOTE: it is assumed that the string's size is never larger than the given size.
pub fn zero_account(s: &str, size: usize) -> String {
    let mut array_of_zeroes = vec![];
    let puff_amount = size - s.len();
    while array_of_zeroes.len() < puff_amount {
        array_of_zeroes.push(0u8);
    }
    s.to_owned() + std::str::from_utf8(&array_of_zeroes).unwrap()
}

pub struct MintNewEditionFromMasterEditionViaTokenLogicArgs<'a> {
    pub new_metadata_account_info: &'a AccountInfo<'a>,
    pub new_edition_account_info: &'a AccountInfo<'a>,
    pub master_edition_account_info: &'a AccountInfo<'a>,
    pub mint_info: &'a AccountInfo<'a>,
    pub edition_marker_info: &'a AccountInfo<'a>,
    pub mint_authority_info: &'a AccountInfo<'a>,
    pub payer_account_info: &'a AccountInfo<'a>,
    pub owner_account_info: &'a AccountInfo<'a>,
    pub token_account_info: &'a AccountInfo<'a>,
    pub update_authority_info: &'a AccountInfo<'a>,
    pub master_metadata_account_info: &'a AccountInfo<'a>,
    pub token_program_account_info: &'a AccountInfo<'a>,
    pub system_account_info: &'a AccountInfo<'a>,
}

pub fn process_mint_new_edition_from_master_edition_via_token_logic<'a>(
    program_id: &'a Pubkey,
    accounts: MintNewEditionFromMasterEditionViaTokenLogicArgs<'a>,
    edition: u64,
    ignore_owner_signer: bool,
) -> ProgramResult {
    let MintNewEditionFromMasterEditionViaTokenLogicArgs {
        new_metadata_account_info,
        new_edition_account_info,
        master_edition_account_info,
        mint_info,
        edition_marker_info,
        mint_authority_info,
        payer_account_info,
        owner_account_info,
        token_account_info,
        update_authority_info,
        master_metadata_account_info,
        token_program_account_info,
        system_account_info,
    } = accounts;

    assert_token_program_matches_package(token_program_account_info)?;
    assert_owned_by(mint_info, &spl_token::id())?;
    assert_owned_by(token_account_info, &spl_token::id())?;
    assert_owned_by(master_edition_account_info, program_id)?;
    assert_owned_by(master_metadata_account_info, program_id)?;

    let master_metadata = Metadata::from_account_info(master_metadata_account_info)?;
    let token_account: Account = assert_initialized(token_account_info)?;

    if !ignore_owner_signer {
        assert_signer(owner_account_info)?;

        if token_account.owner != *owner_account_info.key {
            return Err(MetadataError::InvalidOwner.into());
        }
    }

    if token_account.mint != master_metadata.mint {
        return Err(MetadataError::TokenAccountMintMismatchV2.into());
    }

    if token_account.amount < 1 {
        return Err(MetadataError::NotEnoughTokens.into());
    }

    if !new_metadata_account_info.data_is_empty() {
        return Err(MetadataError::AlreadyInitialized.into());
    }

    if !new_edition_account_info.data_is_empty() {
        return Err(MetadataError::AlreadyInitialized.into());
    }

    let edition_number = edition.checked_div(EDITION_MARKER_BIT_SIZE).unwrap();
    let as_string = edition_number.to_string();

    let bump = assert_derivation(
        program_id,
        edition_marker_info,
        &[
            PREFIX.as_bytes(),
            program_id.as_ref(),
            master_metadata.mint.as_ref(),
            EDITION.as_bytes(),
            as_string.as_bytes(),
        ],
    )?;

    if edition_marker_info.data_is_empty() {
        let seeds = &[
            PREFIX.as_bytes(),
            program_id.as_ref(),
            master_metadata.mint.as_ref(),
            EDITION.as_bytes(),
            as_string.as_bytes(),
            &[bump],
        ];

        create_or_allocate_account_raw(
            *program_id,
            edition_marker_info,
            system_account_info,
            payer_account_info,
            MAX_EDITION_MARKER_SIZE,
            seeds,
        )?;
    }

    let mut edition_marker = EditionMarker::from_account_info(edition_marker_info)?;
    edition_marker.key = Key::EditionMarker;
    if edition_marker.edition_taken(edition)? {
        return Err(MetadataError::AlreadyInitialized.into());
    } else {
        edition_marker.insert_edition(edition)?
    }
    edition_marker.serialize(&mut *edition_marker_info.data.borrow_mut())?;

    mint_limited_edition(
        program_id,
        master_metadata,
        new_metadata_account_info,
        new_edition_account_info,
        master_edition_account_info,
        mint_info,
        mint_authority_info,
        payer_account_info,
        update_authority_info,
        token_program_account_info,
        system_account_info,
        None,
        Some(edition),
    )?;
    Ok(())
}

pub fn increment_collection_size(
    metadata: &mut Metadata,
    metadata_info: &AccountInfo,
) -> ProgramResult {
    if let Some(ref details) = metadata.collection_details {
        match details {
            CollectionDetails::V1 { size } => {
                metadata.collection_details = Some(CollectionDetails::V1 {
                    size: size
                        .checked_add(1)
                        .ok_or(MetadataError::NumericalOverflowError)?,
                });
                msg!("Clean writing collection parent metadata");
                clean_write_metadata(metadata, metadata_info)?;
                Ok(())
            }
        }
    } else {
        msg!("No collection details found. Cannot increment collection size.");
        Err(MetadataError::UnsizedCollection.into())
    }
}

pub fn decrement_collection_size(
    metadata: &mut Metadata,
    metadata_info: &AccountInfo,
) -> ProgramResult {
    if let Some(ref details) = metadata.collection_details {
        match details {
            CollectionDetails::V1 { size } => {
                metadata.collection_details = Some(CollectionDetails::V1 {
                    size: size
                        .checked_sub(1)
                        .ok_or(MetadataError::NumericalOverflowError)?,
                });
                clean_write_metadata(metadata, metadata_info)?;
                Ok(())
            }
        }
    } else {
        msg!("No collection details found. Cannot decrement collection size.");
        Err(MetadataError::UnsizedCollection.into())
    }
}

pub fn check_token_standard(
    mint_info: &AccountInfo,
    edition_account_info: Option<&AccountInfo>,
) -> Result<TokenStandard, ProgramError> {
    let mint_decimals = get_mint_decimals(mint_info)?;
    let mint_supply = get_mint_supply(mint_info)?;

    match edition_account_info {
        Some(edition) => {
            if is_master_edition(edition, mint_decimals, mint_supply) {
                Ok(TokenStandard::NonFungible)
            } else if is_print_edition(edition, mint_decimals, mint_supply) {
                Ok(TokenStandard::NonFungibleEdition)
            } else {
                Err(MetadataError::CouldNotDetermineTokenStandard.into())
            }
        }
        None => {
            assert_edition_is_not_mint_authority(mint_info)?;
            if mint_decimals == 0 {
                Ok(TokenStandard::FungibleAsset)
            } else {
                Ok(TokenStandard::Fungible)
            }
        }
    }
}

pub fn is_master_edition(
    edition_account_info: &AccountInfo,
    mint_decimals: u8,
    mint_supply: u64,
) -> bool {
    let is_correct_type = MasterEditionV2::from_account_info(edition_account_info).is_ok();

    is_correct_type && mint_decimals == 0 && mint_supply == 1
}

pub fn is_print_edition(
    edition_account_info: &AccountInfo,
    mint_decimals: u8,
    mint_supply: u64,
) -> bool {
    let is_correct_type = Edition::from_account_info(edition_account_info).is_ok();

    is_correct_type && mint_decimals == 0 && mint_supply == 1
}<|MERGE_RESOLUTION|>--- conflicted
+++ resolved
@@ -5,23 +5,25 @@
     token::{get_mint_authority, get_mint_decimals, get_mint_freeze_authority, get_mint_supply},
 };
 use solana_program::{
-<<<<<<< HEAD
-    account_info::AccountInfo, borsh::try_from_slice_unchecked, entrypoint::ProgramResult, msg,
-    program::invoke_signed, program_error::ProgramError, program_option::COption, pubkey::Pubkey,
-=======
+    account_info::AccountInfo,
     account_info::AccountInfo,
     borsh::try_from_slice_unchecked,
+    borsh::try_from_slice_unchecked,
     entrypoint::ProgramResult,
-    msg,
+    entrypoint::ProgramResult,
+    msg, msg,
+    program::invoke_signed,
     program::{invoke, invoke_signed},
     program_error::ProgramError,
+    program_error::ProgramError,
+    program_option::COption,
     program_option::COption,
     program_pack::{IsInitialized, Pack},
     pubkey,
     pubkey::Pubkey,
+    pubkey::Pubkey,
     system_instruction,
     sysvar::{rent::Rent, Sysvar},
->>>>>>> f330108a
 };
 use spl_token::{
     instruction::{set_authority, AuthorityType},

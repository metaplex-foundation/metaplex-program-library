--- conflicted
+++ resolved
@@ -126,11 +126,7 @@
 
 #[repr(C)]
 #[cfg_attr(feature = "serde-feature", derive(Serialize, Deserialize))]
-<<<<<<< HEAD
-#[derive(BorshSerialize, BorshDeserialize, Eq, PartialEq, Debug, Clone, Copy)]
-=======
 #[derive(BorshSerialize, BorshDeserialize, PartialEq, Eq, Debug, Clone, Copy)]
->>>>>>> 58d10c46
 pub enum Key {
     Uninitialized,
     EditionV1,
@@ -145,11 +141,7 @@
 }
 #[repr(C)]
 #[cfg_attr(feature = "serde-feature", derive(Serialize, Deserialize))]
-<<<<<<< HEAD
-#[derive(BorshSerialize, BorshDeserialize, Default, Eq, PartialEq, Debug, Clone)]
-=======
 #[derive(BorshSerialize, BorshDeserialize, Default, PartialEq, Eq, Debug, Clone)]
->>>>>>> 58d10c46
 pub struct Data {
     /// The name of the asset
     pub name: String,
@@ -165,11 +157,7 @@
 
 #[repr(C)]
 #[cfg_attr(feature = "serde-feature", derive(Serialize, Deserialize))]
-<<<<<<< HEAD
-#[derive(BorshSerialize, BorshDeserialize, Eq, PartialEq, Debug, Clone)]
-=======
 #[derive(BorshSerialize, BorshDeserialize, PartialEq, Eq, Debug, Clone)]
->>>>>>> 58d10c46
 pub struct DataV2 {
     /// The name of the asset
     pub name: String,
@@ -202,11 +190,7 @@
 
 #[repr(C)]
 #[cfg_attr(feature = "serde-feature", derive(Serialize, Deserialize))]
-<<<<<<< HEAD
-#[derive(BorshSerialize, BorshDeserialize, Eq, PartialEq, Debug, Clone)]
-=======
 #[derive(BorshSerialize, BorshDeserialize, PartialEq, Eq, Debug, Clone)]
->>>>>>> 58d10c46
 pub enum UseMethod {
     Burn,
     Multiple,
@@ -215,22 +199,14 @@
 
 #[repr(C)]
 #[cfg_attr(feature = "serde-feature", derive(Serialize, Deserialize))]
-<<<<<<< HEAD
-#[derive(BorshSerialize, BorshDeserialize, Eq, PartialEq, Debug, Clone)]
-=======
 #[derive(BorshSerialize, BorshDeserialize, PartialEq, Eq, Debug, Clone)]
->>>>>>> 58d10c46
 pub enum CollectionDetails {
     V1 { size: u64 },
 }
 
 #[repr(C)]
 #[cfg_attr(feature = "serde-feature", derive(Serialize, Deserialize))]
-<<<<<<< HEAD
-#[derive(BorshSerialize, BorshDeserialize, Eq, PartialEq, Debug, Clone)]
-=======
 #[derive(BorshSerialize, BorshDeserialize, PartialEq, Eq, Debug, Clone)]
->>>>>>> 58d10c46
 pub struct Uses {
     // 17 bytes + Option byte
     pub use_method: UseMethod, //1
@@ -240,11 +216,7 @@
 
 #[repr(C)]
 #[cfg_attr(feature = "serde-feature", derive(Serialize, Deserialize))]
-<<<<<<< HEAD
-#[derive(BorshSerialize, BorshDeserialize, Eq, PartialEq, Debug, Clone)]
-=======
 #[derive(BorshSerialize, BorshDeserialize, PartialEq, Eq, Debug, Clone)]
->>>>>>> 58d10c46
 pub enum TokenStandard {
     NonFungible,        // This is a master edition
     FungibleAsset,      // A token with metadata that can also have attrributes
@@ -254,11 +226,7 @@
 
 #[repr(C)]
 #[cfg_attr(feature = "serde-feature", derive(Serialize, Deserialize))]
-<<<<<<< HEAD
-#[derive(BorshSerialize, BorshDeserialize, Eq, PartialEq, Debug, Clone, ShankAccount)]
-=======
 #[derive(BorshSerialize, BorshDeserialize, PartialEq, Eq, Debug, Clone, ShankAccount)]
->>>>>>> 58d10c46
 pub struct UseAuthorityRecord {
     pub key: Key,          //1
     pub allowed_uses: u64, //8
@@ -299,11 +267,7 @@
 
 #[repr(C)]
 #[cfg_attr(feature = "serde-feature", derive(Serialize, Deserialize))]
-<<<<<<< HEAD
-#[derive(BorshSerialize, BorshDeserialize, Eq, PartialEq, Debug, Clone, ShankAccount)]
-=======
 #[derive(BorshSerialize, BorshDeserialize, PartialEq, Eq, Debug, Clone, ShankAccount)]
->>>>>>> 58d10c46
 pub struct CollectionAuthorityRecord {
     pub key: Key, //1
     pub bump: u8, //1
@@ -341,11 +305,7 @@
 
 #[repr(C)]
 #[cfg_attr(feature = "serde-feature", derive(Serialize, Deserialize))]
-<<<<<<< HEAD
-#[derive(BorshSerialize, BorshDeserialize, Eq, PartialEq, Debug, Clone)]
-=======
 #[derive(BorshSerialize, BorshDeserialize, PartialEq, Eq, Debug, Clone)]
->>>>>>> 58d10c46
 pub struct Collection {
     pub verified: bool,
     pub key: Pubkey,
@@ -353,11 +313,7 @@
 
 #[repr(C)]
 #[cfg_attr(feature = "serde-feature", derive(Serialize, Deserialize))]
-<<<<<<< HEAD
-#[derive(Clone, BorshSerialize, Debug, Eq, PartialEq, ShankAccount)]
-=======
 #[derive(Clone, BorshSerialize, Debug, PartialEq, Eq, ShankAccount)]
->>>>>>> 58d10c46
 pub struct Metadata {
     pub key: Key,
     pub update_authority: Pubkey,
@@ -446,11 +402,7 @@
 
 #[repr(C)]
 #[cfg_attr(feature = "serde-feature", derive(Serialize, Deserialize))]
-<<<<<<< HEAD
-#[derive(Clone, Debug, Eq, PartialEq, BorshSerialize, BorshDeserialize, ShankAccount)]
-=======
 #[derive(Clone, Debug, PartialEq, Eq, BorshSerialize, BorshDeserialize, ShankAccount)]
->>>>>>> 58d10c46
 pub struct MasterEditionV2 {
     pub key: Key,
 
@@ -504,11 +456,7 @@
 
 #[repr(C)]
 #[cfg_attr(feature = "serde-feature", derive(Serialize, Deserialize))]
-<<<<<<< HEAD
-#[derive(Clone, Debug, Eq, PartialEq, BorshSerialize, BorshDeserialize, ShankAccount)]
-=======
 #[derive(Clone, Debug, PartialEq, Eq, BorshSerialize, BorshDeserialize, ShankAccount)]
->>>>>>> 58d10c46
 pub struct MasterEditionV1 {
     pub key: Key,
 
@@ -567,11 +515,7 @@
 
 #[repr(C)]
 #[cfg_attr(feature = "serde-feature", derive(Serialize, Deserialize))]
-<<<<<<< HEAD
-#[derive(Clone, Debug, Eq, PartialEq, BorshSerialize, BorshDeserialize, ShankAccount)]
-=======
 #[derive(Clone, Debug, PartialEq, Eq, BorshSerialize, BorshDeserialize, ShankAccount)]
->>>>>>> 58d10c46
 /// All Editions should never have a supply greater than 1.
 /// To enforce this, a transfer mint authority instruction will happen when
 /// a normal token is turned into an Edition, and in order for a Metadata update authority
@@ -664,11 +608,7 @@
 
 #[repr(C)]
 #[cfg_attr(feature = "serde-feature", derive(Serialize, Deserialize))]
-<<<<<<< HEAD
-#[derive(BorshSerialize, BorshDeserialize, Eq, PartialEq, Debug, Clone, ShankAccount)]
-=======
 #[derive(BorshSerialize, BorshDeserialize, PartialEq, Eq, Debug, Clone, ShankAccount)]
->>>>>>> 58d10c46
 pub struct ReservationListV2 {
     pub key: Key,
     /// Present for reverse lookups
@@ -788,11 +728,7 @@
 
 #[repr(C)]
 #[cfg_attr(feature = "serde-feature", derive(Serialize, Deserialize))]
-<<<<<<< HEAD
-#[derive(BorshSerialize, BorshDeserialize, Eq, PartialEq, Debug, Clone)]
-=======
 #[derive(BorshSerialize, BorshDeserialize, PartialEq, Eq, Debug, Clone)]
->>>>>>> 58d10c46
 pub struct Reservation {
     pub address: Pubkey,
     pub spots_remaining: u64,
@@ -802,11 +738,7 @@
 // Legacy Reservation List with u8s
 #[repr(C)]
 #[cfg_attr(feature = "serde-feature", derive(Serialize, Deserialize))]
-<<<<<<< HEAD
-#[derive(BorshSerialize, BorshDeserialize, Eq, PartialEq, Debug, Clone, ShankAccount)]
-=======
 #[derive(BorshSerialize, BorshDeserialize, PartialEq, Eq, Debug, Clone, ShankAccount)]
->>>>>>> 58d10c46
 pub struct ReservationListV1 {
     pub key: Key,
     /// Present for reverse lookups
@@ -897,11 +829,7 @@
 
 #[repr(C)]
 #[cfg_attr(feature = "serde-feature", derive(Serialize, Deserialize))]
-<<<<<<< HEAD
-#[derive(BorshSerialize, BorshDeserialize, Eq, PartialEq, Debug, Clone)]
-=======
 #[derive(BorshSerialize, BorshDeserialize, PartialEq, Eq, Debug, Clone)]
->>>>>>> 58d10c46
 pub struct ReservationV1 {
     pub address: Pubkey,
     pub spots_remaining: u8,
@@ -910,11 +838,7 @@
 
 #[repr(C)]
 #[cfg_attr(feature = "serde-feature", derive(Serialize, Deserialize))]
-<<<<<<< HEAD
-#[derive(BorshSerialize, BorshDeserialize, Eq, PartialEq, Debug, Clone, ShankAccount)]
-=======
 #[derive(BorshSerialize, BorshDeserialize, PartialEq, Eq, Debug, Clone, ShankAccount)]
->>>>>>> 58d10c46
 pub struct EditionMarker {
     pub key: Key,
     pub ledger: [u8; 31],

use std::io::ErrorKind;

use crate::{
    deser::meta_deser_unchecked,
    error::MetadataError,
    utils::{assert_owned_by, try_from_slice_checked},
    ID,
};
use borsh::{maybestd::io::Error as BorshError, BorshDeserialize, BorshSerialize};
use num_derive::FromPrimitive;
use num_traits::FromPrimitive;
use shank::ShankAccount;
use solana_program::{
    account_info::AccountInfo, entrypoint::ProgramResult, program_error::ProgramError,
    pubkey::Pubkey,
};

#[cfg(feature = "serde-feature")]
use {
    serde::{Deserialize, Serialize},
    serde_with::{As, DisplayFromStr},
};

/// prefix used for PDAs to avoid certain collision attacks (<https://en.wikipedia.org/wiki/Collision_attack#Chosen-prefix_collision_attack>)
pub const PREFIX: &str = "metadata";

/// Used in seeds to make Edition model pda address
pub const EDITION: &str = "edition";

pub const RESERVATION: &str = "reservation";

pub const USER: &str = "user";

pub const BURN: &str = "burn";

pub const COLLECTION_AUTHORITY: &str = "collection_authority";

pub const MAX_NAME_LENGTH: usize = 32;

pub const MAX_SYMBOL_LENGTH: usize = 10;

pub const MAX_URI_LENGTH: usize = 200;

pub const MAX_METADATA_LEN: usize = 1 //key 
+ 32 // update auth pubkey
+ 32 // mint pubkey
+ MAX_DATA_SIZE
+ 1 // primary sale
+ 1 // mutable
+ 9 // nonce (pretty sure this only needs to be 2)
+ 2 // token standard
+ 34 // collection
+ 18 // uses
+ 118; // Padding

pub const MAX_DATA_SIZE: usize = 4
    + MAX_NAME_LENGTH
    + 4
    + MAX_SYMBOL_LENGTH
    + 4
    + MAX_URI_LENGTH
    + 2
    + 1
    + 4
    + MAX_CREATOR_LIMIT * MAX_CREATOR_LEN;

pub const MAX_EDITION_LEN: usize = 1 + 32 + 8 + 200;

// Large buffer because the older master editions have two pubkeys in them,
// need to keep two versions same size because the conversion process actually changes the same account
// by rewriting it.
pub const MAX_MASTER_EDITION_LEN: usize = 1 + 9 + 8 + 264;

pub const MAX_CREATOR_LIMIT: usize = 5;

pub const MAX_CREATOR_LEN: usize = 32 + 1 + 1;

pub const MAX_RESERVATIONS: usize = 200;

// can hold up to 200 keys per reservation, note: the extra 8 is for number of elements in the vec
pub const MAX_RESERVATION_LIST_V1_SIZE: usize = 1 + 32 + 8 + 8 + MAX_RESERVATIONS * 34 + 100;

// can hold up to 200 keys per reservation, note: the extra 8 is for number of elements in the vec
pub const MAX_RESERVATION_LIST_SIZE: usize = 1 + 32 + 8 + 8 + MAX_RESERVATIONS * 48 + 8 + 8 + 84;

pub const MAX_EDITION_MARKER_SIZE: usize = 32;

pub const EDITION_MARKER_BIT_SIZE: u64 = 248;

pub const USE_AUTHORITY_RECORD_SIZE: usize = 18; //8 byte padding

pub const COLLECTION_AUTHORITY_RECORD_SIZE: usize = 11; //10 byte padding

pub trait TokenMetadataAccount: BorshDeserialize {
    fn key() -> Key;

    fn size() -> usize;

    fn is_correct_account_type(data: &[u8], data_type: Key, data_size: usize) -> bool {
        if data.is_empty() {
            return false;
        }

        let key: Option<Key> = Key::from_u8(data[0]);
        match key {
            Some(key) => {
                (key == data_type || key == Key::Uninitialized) && (data.len() == data_size)
            }
            None => false,
        }
    }

    fn pad_length(buf: &mut Vec<u8>) -> Result<(), MetadataError> {
        let padding_length = Self::size()
            .checked_sub(buf.len())
            .ok_or(MetadataError::NumericalOverflowError)?;
        buf.extend(vec![0; padding_length]);
        Ok(())
    }

    fn safe_deserialize(mut data: &[u8]) -> Result<Self, BorshError> {
        if !Self::is_correct_account_type(data, Self::key(), Self::size()) {
            return Err(BorshError::new(ErrorKind::Other, "DataTypeMismatch"));
        }

        let result = Self::deserialize(&mut data)?;

        Ok(result)
    }

    fn from_account_info(a: &AccountInfo) -> Result<Self, ProgramError>
where {
        let ua = Self::safe_deserialize(&a.data.borrow_mut())
            .map_err(|_| MetadataError::DataTypeMismatch)?;

        // Check that this is a `token-metadata` owned account.
        assert_owned_by(a, &ID)?;

        Ok(ua)
    }
}

#[repr(C)]
#[cfg_attr(feature = "serde-feature", derive(Serialize, Deserialize))]
#[derive(BorshSerialize, BorshDeserialize, PartialEq, Eq, Debug, Clone, Copy, FromPrimitive)]
pub enum Key {
    Uninitialized,
    EditionV1,
    MasterEditionV1,
    ReservationListV1,
    MetadataV1,
    ReservationListV2,
    MasterEditionV2,
    EditionMarker,
    UseAuthorityRecord,
    CollectionAuthorityRecord,
    TokenOwnedEscrow,
    EscrowConstraintModel,
}
#[repr(C)]
#[cfg_attr(feature = "serde-feature", derive(Serialize, Deserialize))]
#[derive(BorshSerialize, BorshDeserialize, Default, PartialEq, Eq, Debug, Clone)]
pub struct Data {
    /// The name of the asset
    pub name: String,
    /// The symbol for the asset
    pub symbol: String,
    /// URI pointing to JSON representing the asset
    pub uri: String,
    /// Royalty basis points that goes to creators in secondary sales (0-10000)
    pub seller_fee_basis_points: u16,
    /// Array of creators, optional
    pub creators: Option<Vec<Creator>>,
}

#[repr(C)]
#[cfg_attr(feature = "serde-feature", derive(Serialize, Deserialize))]
#[derive(BorshSerialize, BorshDeserialize, PartialEq, Eq, Debug, Clone)]
pub struct DataV2 {
    /// The name of the asset
    pub name: String,
    /// The symbol for the asset
    pub symbol: String,
    /// URI pointing to JSON representing the asset
    pub uri: String,
    /// Royalty basis points that goes to creators in secondary sales (0-10000)
    pub seller_fee_basis_points: u16,
    /// Array of creators, optional
    pub creators: Option<Vec<Creator>>,
    /// Collection
    pub collection: Option<Collection>,
    /// Uses
    pub uses: Option<Uses>,
}

impl DataV2 {
    pub fn to_v1(&self) -> Data {
        let ns = self.clone();
        Data {
            name: ns.name,
            symbol: ns.symbol,
            uri: ns.uri,
            seller_fee_basis_points: ns.seller_fee_basis_points,
            creators: ns.creators,
        }
    }
}

#[repr(C)]
#[cfg_attr(feature = "serde-feature", derive(Serialize, Deserialize))]
#[derive(BorshSerialize, BorshDeserialize, PartialEq, Eq, Debug, Clone, FromPrimitive)]
pub enum UseMethod {
    Burn,
    Multiple,
    Single,
}

#[repr(C)]
#[cfg_attr(feature = "serde-feature", derive(Serialize, Deserialize))]
#[derive(BorshSerialize, BorshDeserialize, PartialEq, Eq, Debug, Clone)]
pub enum CollectionDetails {
    V1 { size: u64 },
}

#[repr(C)]
#[cfg_attr(feature = "serde-feature", derive(Serialize, Deserialize))]
#[derive(BorshSerialize, BorshDeserialize, PartialEq, Eq, Debug, Clone)]
pub struct Uses {
    // 17 bytes + Option byte
    pub use_method: UseMethod, //1
    pub remaining: u64,        //8
    pub total: u64,            //8
}

#[repr(C)]
#[cfg_attr(feature = "serde-feature", derive(Serialize, Deserialize))]
#[derive(BorshSerialize, BorshDeserialize, PartialEq, Eq, Debug, Clone, FromPrimitive)]
pub enum TokenStandard {
    NonFungible,        // This is a master edition
    FungibleAsset,      // A token with metadata that can also have attrributes
    Fungible,           // A token with simple metadata
    NonFungibleEdition, // This is a limited edition
}

#[repr(C)]
#[cfg_attr(feature = "serde-feature", derive(Serialize, Deserialize))]
#[derive(BorshSerialize, BorshDeserialize, PartialEq, Eq, Debug, Clone, ShankAccount)]
pub struct UseAuthorityRecord {
    pub key: Key,          //1
    pub allowed_uses: u64, //8
    pub bump: u8,
}

impl Default for UseAuthorityRecord {
    fn default() -> Self {
        UseAuthorityRecord {
            key: Key::UseAuthorityRecord,
            allowed_uses: 0,
            bump: 255,
        }
    }
}

impl TokenMetadataAccount for UseAuthorityRecord {
    fn key() -> Key {
        Key::UseAuthorityRecord
    }

    fn size() -> usize {
        USE_AUTHORITY_RECORD_SIZE
    }
}

impl UseAuthorityRecord {
    pub fn from_bytes(b: &[u8]) -> Result<UseAuthorityRecord, ProgramError> {
        let ua: UseAuthorityRecord =
            try_from_slice_checked(b, Key::UseAuthorityRecord, USE_AUTHORITY_RECORD_SIZE)?;
        Ok(ua)
    }

    pub fn bump_empty(&self) -> bool {
        self.bump == 0 && self.key == Key::UseAuthorityRecord
    }
}

#[repr(C)]
#[cfg_attr(feature = "serde-feature", derive(Serialize, Deserialize))]
#[derive(BorshSerialize, BorshDeserialize, PartialEq, Eq, Debug, Clone, ShankAccount)]
pub struct CollectionAuthorityRecord {
    pub key: Key, //1
    pub bump: u8, //1
}

impl Default for CollectionAuthorityRecord {
    fn default() -> Self {
        CollectionAuthorityRecord {
            key: Key::CollectionAuthorityRecord,
            bump: 255,
        }
    }
}

impl TokenMetadataAccount for CollectionAuthorityRecord {
    fn key() -> Key {
        Key::CollectionAuthorityRecord
    }

    fn size() -> usize {
        COLLECTION_AUTHORITY_RECORD_SIZE
    }
}

impl CollectionAuthorityRecord {
    pub fn from_bytes(b: &[u8]) -> Result<CollectionAuthorityRecord, ProgramError> {
        let ca: CollectionAuthorityRecord = try_from_slice_checked(
            b,
            Key::CollectionAuthorityRecord,
            COLLECTION_AUTHORITY_RECORD_SIZE,
        )?;
        Ok(ca)
    }
}

#[repr(C)]
#[cfg_attr(feature = "serde-feature", derive(Serialize, Deserialize))]
#[derive(BorshSerialize, BorshDeserialize, PartialEq, Eq, Debug, Clone)]
pub struct Collection {
    pub verified: bool,
    pub key: Pubkey,
}

#[repr(C)]
#[cfg_attr(feature = "serde-feature", derive(Serialize, Deserialize))]
#[derive(Clone, BorshSerialize, Debug, PartialEq, Eq, ShankAccount)]
pub struct Metadata {
    pub key: Key,
    pub update_authority: Pubkey,
    pub mint: Pubkey,
    pub data: Data,
    // Immutable, once flipped, all sales of this metadata are considered secondary.
    pub primary_sale_happened: bool,
    // Whether or not the data struct is mutable, default is not
    pub is_mutable: bool,
    /// nonce for easy calculation of editions, if present
    pub edition_nonce: Option<u8>,
    /// Since we cannot easily change Metadata, we add the new DataV2 fields here at the end.
    pub token_standard: Option<TokenStandard>,
    /// Collection
    pub collection: Option<Collection>,
    /// Uses
    pub uses: Option<Uses>,
    /// Item Details
    pub collection_details: Option<CollectionDetails>,
}

impl Default for Metadata {
    fn default() -> Self {
        Metadata {
            key: Key::MetadataV1,
            update_authority: Pubkey::default(),
            mint: Pubkey::default(),
            data: Data::default(),
            primary_sale_happened: false,
            is_mutable: false,
            edition_nonce: None,
            token_standard: None,
            collection: None,
            uses: None,
            collection_details: None,
        }
    }
}

impl TokenMetadataAccount for Metadata {
    fn key() -> Key {
        Key::MetadataV1
    }

    fn size() -> usize {
        MAX_METADATA_LEN
    }
}

// We have a custom implementation of BorshDeserialize for Metadata because of corrupted metadata issues
// caused by resizing of the Creators array. We use a custom `meta_deser_unchecked` function
// that has fallback values for corrupted fields.
impl borsh::de::BorshDeserialize for Metadata {
    fn deserialize(buf: &mut &[u8]) -> ::core::result::Result<Self, BorshError> {
        let md = meta_deser_unchecked(buf)?;
        Ok(md)
    }
}

pub trait MasterEdition {
    fn key(&self) -> Key;
    fn supply(&self) -> u64;
    fn set_supply(&mut self, supply: u64);
    fn max_supply(&self) -> Option<u64>;
    fn save(&self, account: &AccountInfo) -> ProgramResult;
}

pub fn get_master_edition(account: &AccountInfo) -> Result<Box<dyn MasterEdition>, ProgramError> {
    let version = account.data.borrow()[0];

    // For some reason when converting Key to u8 here, it becomes unreachable. Use direct constant instead.
    let master_edition_result: Result<Box<dyn MasterEdition>, ProgramError> = match version {
        2 => {
            let me = MasterEditionV1::from_account_info(account)?;
            Ok(Box::new(me))
        }
        6 => {
            let me = MasterEditionV2::from_account_info(account)?;
            Ok(Box::new(me))
        }
        _ => Err(MetadataError::DataTypeMismatch.into()),
    };

    master_edition_result
}

#[repr(C)]
#[cfg_attr(feature = "serde-feature", derive(Serialize, Deserialize))]
#[derive(Clone, Debug, PartialEq, Eq, BorshSerialize, BorshDeserialize, ShankAccount)]
pub struct MasterEditionV2 {
    pub key: Key,

    pub supply: u64,

    pub max_supply: Option<u64>,
}

impl Default for MasterEditionV2 {
    fn default() -> Self {
        MasterEditionV2 {
            key: Key::MasterEditionV2,
            supply: 0,
            max_supply: Some(0),
        }
    }
}

impl TokenMetadataAccount for MasterEditionV2 {
    fn key() -> Key {
        Key::MasterEditionV2
    }

    fn size() -> usize {
        MAX_MASTER_EDITION_LEN
    }
}

impl MasterEdition for MasterEditionV2 {
    fn key(&self) -> Key {
        self.key
    }

    fn supply(&self) -> u64 {
        self.supply
    }

    fn set_supply(&mut self, supply: u64) {
        self.supply = supply;
    }

    fn max_supply(&self) -> Option<u64> {
        self.max_supply
    }

    fn save(&self, account: &AccountInfo) -> ProgramResult {
        BorshSerialize::serialize(self, &mut *account.data.borrow_mut())?;
        Ok(())
    }
}

#[repr(C)]
#[cfg_attr(feature = "serde-feature", derive(Serialize, Deserialize))]
#[derive(Clone, Debug, PartialEq, Eq, BorshSerialize, BorshDeserialize, ShankAccount)]
pub struct MasterEditionV1 {
    pub key: Key,

    pub supply: u64,

    pub max_supply: Option<u64>,

    /// Can be used to mint tokens that give one-time permission to mint a single limited edition.
    pub printing_mint: Pubkey,

    /// If you don't know how many printing tokens you are going to need, but you do know
    /// you are going to need some amount in the future, you can use a token from this mint.
    /// Coming back to token metadata with one of these tokens allows you to mint (one time)
    /// any number of printing tokens you want. This is used for instance by Auction Manager
    /// with participation NFTs, where we dont know how many people will bid and need participation
    /// printing tokens to redeem, so we give it ONE of these tokens to use after the auction is over,
    /// because when the auction begins we just dont know how many printing tokens we will need,
    /// but at the end we will. At the end it then burns this token with token-metadata to
    /// get the printing tokens it needs to give to bidders. Each bidder then redeems a printing token
    /// to get their limited editions.
    pub one_time_printing_authorization_mint: Pubkey,
}

impl TokenMetadataAccount for MasterEditionV1 {
    fn key() -> Key {
        Key::MasterEditionV1
    }

    fn size() -> usize {
        MAX_MASTER_EDITION_LEN
    }
}

impl MasterEdition for MasterEditionV1 {
    fn key(&self) -> Key {
        self.key
    }

    fn supply(&self) -> u64 {
        self.supply
    }

    fn max_supply(&self) -> Option<u64> {
        self.max_supply
    }

    fn set_supply(&mut self, supply: u64) {
        self.supply = supply;
    }

    fn save(&self, account: &AccountInfo) -> ProgramResult {
        BorshSerialize::serialize(self, &mut *account.data.borrow_mut())?;
        Ok(())
    }
}

#[repr(C)]
#[cfg_attr(feature = "serde-feature", derive(Serialize, Deserialize))]
#[derive(Clone, Debug, PartialEq, Eq, BorshSerialize, BorshDeserialize, ShankAccount)]
/// All Editions should never have a supply greater than 1.
/// To enforce this, a transfer mint authority instruction will happen when
/// a normal token is turned into an Edition, and in order for a Metadata update authority
/// to do this transaction they will also need to sign the transaction as the Mint authority.
pub struct Edition {
    pub key: Key,

    /// Points at MasterEdition struct
    pub parent: Pubkey,

    /// Starting at 0 for master record, this is incremented for each edition minted.
    pub edition: u64,
}

impl Default for Edition {
    fn default() -> Self {
        Edition {
            key: Key::EditionV1,
            parent: Pubkey::default(),
            edition: 0,
        }
    }
}

impl TokenMetadataAccount for Edition {
    fn key() -> Key {
        Key::EditionV1
    }

    fn size() -> usize {
        MAX_EDITION_LEN
    }
}

#[repr(C)]
#[cfg_attr(feature = "serde-feature", derive(Serialize, Deserialize))]
#[derive(BorshSerialize, BorshDeserialize, PartialEq, Debug, Clone, Eq, Hash)]
pub struct Creator {
    #[cfg_attr(feature = "serde-feature", serde(with = "As::<DisplayFromStr>"))]
    pub address: Pubkey,
    pub verified: bool,
    // In percentages, NOT basis points ;) Watch out!
    pub share: u8,
}

pub trait ReservationList {
    fn master_edition(&self) -> Pubkey;
    fn supply_snapshot(&self) -> Option<u64>;
    fn reservations(&self) -> Vec<Reservation>;
    fn total_reservation_spots(&self) -> u64;
    fn current_reservation_spots(&self) -> u64;
    fn set_master_edition(&mut self, key: Pubkey);
    fn set_supply_snapshot(&mut self, supply: Option<u64>);
    fn set_reservations(&mut self, reservations: Vec<Reservation>) -> ProgramResult;
    fn add_reservation(
        &mut self,
        reservation: Reservation,
        offset: u64,
        total_spot_offset: u64,
    ) -> ProgramResult;
    fn set_total_reservation_spots(&mut self, total_reservation_spots: u64);
    fn set_current_reservation_spots(&mut self, current_reservation_spots: u64);
    fn save(&self, account: &AccountInfo) -> ProgramResult;
}

pub fn get_reservation_list(
    account: &AccountInfo,
) -> Result<Box<dyn ReservationList>, ProgramError> {
    let version = account.data.borrow()[0];

    // For some reason when converting Key to u8 here, it becomes unreachable. Use direct constant instead.
    let reservation_list_result: Result<Box<dyn ReservationList>, ProgramError> = match version {
        3 => {
            let reservation_list = Box::new(ReservationListV1::from_account_info(account)?);
            Ok(reservation_list)
        }
        5 => {
            let reservation_list = Box::new(ReservationListV2::from_account_info(account)?);
            Ok(reservation_list)
        }
        _ => Err(MetadataError::DataTypeMismatch.into()),
    };

    reservation_list_result
}

#[repr(C)]
#[cfg_attr(feature = "serde-feature", derive(Serialize, Deserialize))]
#[derive(BorshSerialize, BorshDeserialize, PartialEq, Eq, Debug, Clone, ShankAccount)]
pub struct ReservationListV2 {
    pub key: Key,
    /// Present for reverse lookups
    pub master_edition: Pubkey,

    /// What supply counter was on master_edition when this reservation was created.
    pub supply_snapshot: Option<u64>,
    pub reservations: Vec<Reservation>,
    /// How many reservations there are going to be, given on first set_reservation call
    pub total_reservation_spots: u64,
    /// Cached count of reservation spots in the reservation vec to save on CPU.
    pub current_reservation_spots: u64,
}

impl TokenMetadataAccount for ReservationListV2 {
    fn key() -> Key {
        Key::ReservationListV2
    }

    fn size() -> usize {
        MAX_RESERVATION_LIST_SIZE
    }
}

impl ReservationList for ReservationListV2 {
    fn master_edition(&self) -> Pubkey {
        self.master_edition
    }

    fn supply_snapshot(&self) -> Option<u64> {
        self.supply_snapshot
    }

    fn reservations(&self) -> Vec<Reservation> {
        self.reservations.clone()
    }

    fn set_master_edition(&mut self, key: Pubkey) {
        self.master_edition = key
    }

    fn set_supply_snapshot(&mut self, supply: Option<u64>) {
        self.supply_snapshot = supply;
    }

    fn add_reservation(
        &mut self,
        reservation: Reservation,
        offset: u64,
        total_spot_offset: u64,
    ) -> ProgramResult {
        let usize_offset = offset as usize;
        while self.reservations.len() < usize_offset {
            self.reservations.push(Reservation {
                address: solana_program::system_program::id(),
                spots_remaining: 0,
                total_spots: 0,
            })
        }
        if self.reservations.len() > usize_offset {
            let replaced_addr = self.reservations[usize_offset].address;
            let replaced_spots = self.reservations[usize_offset].total_spots;

            if replaced_addr == reservation.address {
                // Since we will have incremented, decrease in advance so we dont blow the spot check.
                // Super hacky but this code is to be deprecated.
                self.set_current_reservation_spots(
                    self.current_reservation_spots()
                        .checked_sub(replaced_spots)
                        .ok_or(MetadataError::NumericalOverflowError)?,
                );
            } else if replaced_addr != solana_program::system_program::id() {
                return Err(MetadataError::TriedToReplaceAnExistingReservation.into());
            }
            self.reservations[usize_offset] = reservation;
        } else {
            self.reservations.push(reservation)
        }

        if usize_offset != 0
            && self.reservations[usize_offset - 1].address == solana_program::system_program::id()
        {
            // This becomes an anchor then for calculations... put total spot offset in here.
            self.reservations[usize_offset - 1].spots_remaining = total_spot_offset;
            self.reservations[usize_offset - 1].total_spots = total_spot_offset;
        }

        Ok(())
    }

    fn set_reservations(&mut self, reservations: Vec<Reservation>) -> ProgramResult {
        self.reservations = reservations;
        Ok(())
    }

    fn save(&self, account: &AccountInfo) -> ProgramResult {
        BorshSerialize::serialize(self, &mut *account.data.borrow_mut())?;
        Ok(())
    }

    fn total_reservation_spots(&self) -> u64 {
        self.total_reservation_spots
    }

    fn set_total_reservation_spots(&mut self, total_reservation_spots: u64) {
        self.total_reservation_spots = total_reservation_spots;
    }

    fn current_reservation_spots(&self) -> u64 {
        self.current_reservation_spots
    }

    fn set_current_reservation_spots(&mut self, current_reservation_spots: u64) {
        self.current_reservation_spots = current_reservation_spots;
    }
}

#[repr(C)]
#[cfg_attr(feature = "serde-feature", derive(Serialize, Deserialize))]
#[derive(BorshSerialize, BorshDeserialize, PartialEq, Eq, Debug, Clone)]
pub struct Reservation {
    pub address: Pubkey,
    pub spots_remaining: u64,
    pub total_spots: u64,
}

// Legacy Reservation List with u8s
#[repr(C)]
#[cfg_attr(feature = "serde-feature", derive(Serialize, Deserialize))]
#[derive(BorshSerialize, BorshDeserialize, PartialEq, Eq, Debug, Clone, ShankAccount)]
pub struct ReservationListV1 {
    pub key: Key,
    /// Present for reverse lookups
    pub master_edition: Pubkey,

    /// What supply counter was on master_edition when this reservation was created.
    pub supply_snapshot: Option<u64>,
    pub reservations: Vec<ReservationV1>,
}

impl TokenMetadataAccount for ReservationListV1 {
    fn key() -> Key {
        Key::ReservationListV1
    }

    fn size() -> usize {
        MAX_RESERVATION_LIST_V1_SIZE
    }
}

impl ReservationList for ReservationListV1 {
    fn master_edition(&self) -> Pubkey {
        self.master_edition
    }

    fn supply_snapshot(&self) -> Option<u64> {
        self.supply_snapshot
    }

    fn reservations(&self) -> Vec<Reservation> {
        self.reservations
            .iter()
            .map(|r| Reservation {
                address: r.address,
                spots_remaining: r.spots_remaining as u64,
                total_spots: r.total_spots as u64,
            })
            .collect()
    }

    fn set_master_edition(&mut self, key: Pubkey) {
        self.master_edition = key
    }

    fn set_supply_snapshot(&mut self, supply: Option<u64>) {
        self.supply_snapshot = supply;
    }

    fn add_reservation(&mut self, reservation: Reservation, _: u64, _: u64) -> ProgramResult {
        self.reservations = vec![ReservationV1 {
            address: reservation.address,
            spots_remaining: reservation.spots_remaining as u8,
            total_spots: reservation.total_spots as u8,
        }];

        Ok(())
    }

    fn set_reservations(&mut self, reservations: Vec<Reservation>) -> ProgramResult {
        self.reservations = reservations
            .iter()
            .map(|r| ReservationV1 {
                address: r.address,
                spots_remaining: r.spots_remaining as u8,
                total_spots: r.total_spots as u8,
            })
            .collect();
        Ok(())
    }

    fn save(&self, account: &AccountInfo) -> ProgramResult {
        BorshSerialize::serialize(self, &mut *account.data.borrow_mut())?;
        Ok(())
    }

    fn total_reservation_spots(&self) -> u64 {
        self.reservations.iter().map(|r| r.total_spots as u64).sum()
    }

    fn set_total_reservation_spots(&mut self, _: u64) {}

    fn current_reservation_spots(&self) -> u64 {
        self.reservations.iter().map(|r| r.total_spots as u64).sum()
    }

    fn set_current_reservation_spots(&mut self, _: u64) {}
}

#[repr(C)]
#[cfg_attr(feature = "serde-feature", derive(Serialize, Deserialize))]
#[derive(BorshSerialize, BorshDeserialize, PartialEq, Eq, Debug, Clone)]
pub struct ReservationV1 {
    pub address: Pubkey,
    pub spots_remaining: u8,
    pub total_spots: u8,
}

#[repr(C)]
#[cfg_attr(feature = "serde-feature", derive(Serialize, Deserialize))]
#[derive(BorshSerialize, BorshDeserialize, PartialEq, Eq, Debug, Clone, ShankAccount)]
pub struct EditionMarker {
    pub key: Key,
    pub ledger: [u8; 31],
}

impl Default for EditionMarker {
    fn default() -> Self {
        Self {
            key: Key::EditionMarker,
            ledger: [0; 31],
        }
    }
}

impl TokenMetadataAccount for EditionMarker {
    fn key() -> Key {
        Key::EditionMarker
    }

    fn size() -> usize {
        MAX_EDITION_MARKER_SIZE
    }
}

impl EditionMarker {
    fn get_edition_offset_from_starting_index(edition: u64) -> Result<usize, ProgramError> {
        Ok(edition
            .checked_rem(EDITION_MARKER_BIT_SIZE)
            .ok_or(MetadataError::NumericalOverflowError)? as usize)
    }

    fn get_index(offset_from_start: usize) -> Result<usize, ProgramError> {
        let index = offset_from_start
            .checked_div(8)
            .ok_or(MetadataError::NumericalOverflowError)?;

        // With only EDITION_MARKER_BIT_SIZE bits, or 31 bytes, we have a max constraint here.
        if index > 30 {
            return Err(MetadataError::InvalidEditionIndex.into());
        }

        Ok(index)
    }

    fn get_offset_from_right(offset_from_start: usize) -> Result<u32, ProgramError> {
        // We're saying the left hand side of a u8 is the 0th index so to get a 1 in that 0th index
        // you need to shift a 1 over 8 spots from the right hand side. To do that you actually
        // need not 00000001 but 10000000 which you can get by simply multiplying 1 by 2^7, 128 and then ORing
        // it with the current value.
        Ok(7 - offset_from_start
            .checked_rem(8)
            .ok_or(MetadataError::NumericalOverflowError)? as u32)
    }

    pub fn get_index_and_mask(edition: u64) -> Result<(usize, u8), ProgramError> {
        // How many editions off we are from edition at 0th index
        let offset_from_start = EditionMarker::get_edition_offset_from_starting_index(edition)?;

        // How many whole u8s we are from the u8 at the 0th index, which basically dividing by 8
        let index = EditionMarker::get_index(offset_from_start)?;

        // what position in the given u8 bitset are we (remainder math)
        let my_position_in_index_starting_from_right =
            EditionMarker::get_offset_from_right(offset_from_start)?;

        Ok((
            index,
            u8::pow(2, my_position_in_index_starting_from_right as u32),
        ))
    }

    pub fn edition_taken(&self, edition: u64) -> Result<bool, ProgramError> {
        let (index, mask) = EditionMarker::get_index_and_mask(edition)?;

        // apply mask with bitwise and with a 1 to determine if it is set or not
        let applied_mask = self.ledger[index] & mask;

        // What remains should not equal 0.
        Ok(applied_mask != 0)
    }

    pub fn insert_edition(&mut self, edition: u64) -> ProgramResult {
        let (index, mask) = EditionMarker::get_index_and_mask(edition)?;
        // bitwise or a 1 into our position in that position
        self.ledger[index] |= mask;
        Ok(())
    }
}

<<<<<<< HEAD
pub const ESCROW_PREFIX: &str = "escrow";
=======
pub const ESCROW_POSTFIX: &str = "escrow";
>>>>>>> 1071e64d

#[repr(C)]
#[cfg_attr(feature = "serde-feature", derive(Serialize, Deserialize))]
#[derive(BorshSerialize, BorshDeserialize, PartialEq, Eq, Debug, Clone, Copy)]
pub enum EscrowAuthority {
    TokenOwner,
    Creator(Pubkey),
}

impl EscrowAuthority {
    pub fn to_seeds(&self) -> Vec<&[u8]> {
        match self {
            EscrowAuthority::TokenOwner => vec![&[0]],
            EscrowAuthority::Creator(creator) => vec![&[1], creator.as_ref()],
        }
    }
}

#[repr(C)]
#[cfg_attr(feature = "serde-feature", derive(Serialize, Deserialize))]
#[derive(BorshSerialize, BorshDeserialize, PartialEq, Eq, Debug, Clone, ShankAccount)]
pub struct TokenOwnedEscrow {
    pub key: Key,
    pub base_token: Pubkey,
    pub authority: EscrowAuthority,
    pub bump: u8,
}

impl TokenMetadataAccount for TokenOwnedEscrow {
    fn key() -> Key {
        Key::TokenOwnedEscrow
    }

    fn size() -> usize {
        0
    }

    fn is_correct_account_type(data: &[u8], data_type: Key, _data_size: usize) -> bool {
        let key: Option<Key> = Key::from_u8(data[0]);
        match key {
            Some(key) => key == data_type || key == Key::Uninitialized,
            None => false,
        }
    }
}<|MERGE_RESOLUTION|>--- conflicted
+++ resolved
@@ -942,11 +942,7 @@
     }
 }
 
-<<<<<<< HEAD
-pub const ESCROW_PREFIX: &str = "escrow";
-=======
 pub const ESCROW_POSTFIX: &str = "escrow";
->>>>>>> 1071e64d
 
 #[repr(C)]
 #[cfg_attr(feature = "serde-feature", derive(Serialize, Deserialize))]

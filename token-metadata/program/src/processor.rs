--- conflicted
+++ resolved
@@ -159,11 +159,7 @@
             msg!("Instruction: Convert Master Edition V1 to V2");
             process_convert_master_edition_v1_to_v2(program_id, accounts)
         }
-<<<<<<< HEAD
-        MetadataInstruction::DeprecatedMintNewEditionFromMasterEditionViaVaultProxy(args) => {
-=======
         MetadataInstruction::MintNewEditionFromMasterEditionViaVaultProxy(args) => {
->>>>>>> a24f9029
             msg!("Instruction: Mint New Edition from Master Edition Via Vault Proxy, deprecated as of 1.4.0.");
             process_deprecated_mint_new_edition_from_master_edition_via_vault_proxy(
                 program_id,

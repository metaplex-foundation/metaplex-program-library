use crate::{
    assertions::{
        collection::{
            assert_collection_update_is_valid, assert_collection_verify_is_valid,
            assert_has_collection_authority,
        },
        uses::process_use_authority_validation,
    },
    deprecated_processor::{
        process_deprecated_create_metadata_accounts, process_deprecated_update_metadata_accounts,
    },
    error::MetadataError,
    instruction::MetadataInstruction,
    state::{
        CollectionAuthorityRecord, DataV2, Key, MasterEditionV1, MasterEditionV2, Metadata,
        TokenStandard, UseAuthorityRecord, UseMethod, Uses, BURN, COLLECTION_AUTHORITY,
        COLLECTION_AUTHORITY_RECORD_SIZE, EDITION, MAX_MASTER_EDITION_LEN, PREFIX, USER,
        USE_AUTHORITY_RECORD_SIZE,
    },
    utils::{
        assert_currently_holding, assert_data_valid, assert_derivation, assert_initialized,
        assert_mint_authority_matches_mint, assert_owned_by, assert_signer,
        assert_token_program_matches_package, assert_update_authority_is_correct,
        create_or_allocate_account_raw, get_owner_from_token_account,
        process_create_metadata_accounts_logic,
        process_mint_new_edition_from_master_edition_via_token_logic, puff_out_data_fields,
        spl_token_burn, transfer_mint_authority, CreateMetadataAccountsLogicArgs,
        MintNewEditionFromMasterEditionViaTokenLogicArgs, TokenBurnParams,
    },
};
use arrayref::array_ref;
use borsh::{BorshDeserialize, BorshSerialize};
use mpl_token_vault::{error::VaultError, state::VaultState};
use solana_program::{
    account_info::{next_account_info, AccountInfo},
    entrypoint::ProgramResult,
    msg,
    program::{invoke, invoke_signed},
    program_error::ProgramError,
    pubkey::Pubkey,
};
use spl_token::{
    instruction::{approve, revoke},
    state::{Account, Mint},
};

pub fn process_instruction<'a>(
    program_id: &'a Pubkey,
    accounts: &'a [AccountInfo<'a>],
    input: &[u8],
) -> ProgramResult {
    let instruction = MetadataInstruction::try_from_slice(input)?;
    match instruction {
        MetadataInstruction::CreateMetadataAccount(args) => {
            msg!("(Deprecated as of 1.1.0) Instruction: Create Metadata Accounts");
            process_deprecated_create_metadata_accounts(
                program_id,
                accounts,
                args.data,
                false,
                args.is_mutable,
            )
        }
        MetadataInstruction::UpdateMetadataAccount(args) => {
            msg!("(Deprecated as of 1.1.0) Instruction: Update Metadata Accounts");
            process_deprecated_update_metadata_accounts(
                program_id,
                accounts,
                args.data,
                args.update_authority,
                args.primary_sale_happened,
            )
        }
        MetadataInstruction::CreateMetadataAccountV2(args) => {
            msg!("Instruction: Create Metadata Accounts v2");
            process_create_metadata_accounts_v2(
                program_id,
                accounts,
                args.data,
                false,
                args.is_mutable,
            )
        }
        MetadataInstruction::UpdateMetadataAccountV2(args) => {
            msg!("Instruction: Update Metadata Accounts v2");
            process_update_metadata_accounts_v2(
                program_id,
                accounts,
                args.data,
                args.update_authority,
                args.primary_sale_happened,
                args.is_mutable,
            )
        }
        MetadataInstruction::DeprecatedCreateMasterEdition(args) => {
            msg!("Instruction: Deprecated Create Master Edition, Removed in 1.1.0");
            Err(MetadataError::Removed.into())
        }
        MetadataInstruction::DeprecatedMintNewEditionFromMasterEditionViaPrintingToken => {
            msg!("Instruction: Deprecated Mint New Edition from Master Edition Via Token, Removed in 1.1.0");
            Err(MetadataError::Removed.into())
        }
        MetadataInstruction::UpdatePrimarySaleHappenedViaToken => {
            msg!("Instruction: Update primary sale via token");
            process_update_primary_sale_happened_via_token(program_id, accounts)
        }
        MetadataInstruction::DeprecatedSetReservationList(args) => {
            msg!("Instruction: Deprecated Set Reservation List, Removed in 1.1.0");
            Err(MetadataError::Removed.into())
        }
        MetadataInstruction::DeprecatedCreateReservationList => {
            msg!("Instruction: Deprecated Create Reservation List, Removed in 1.1.0");
            Err(MetadataError::Removed.into())
        }
        MetadataInstruction::SignMetadata => {
            msg!("Instruction: Sign Metadata");
            process_sign_metadata(program_id, accounts)
        }
        MetadataInstruction::DeprecatedMintPrintingTokensViaToken(args) => {
            msg!("Instruction: Deprecated Mint Printing Tokens Via Token, Removed in 1.1.0");
            Err(MetadataError::Removed.into())
        }
        MetadataInstruction::DeprecatedMintPrintingTokens(args) => {
            msg!("Instruction: Deprecated Mint Printing Tokens, Removed in 1.1.0");
            Err(MetadataError::Removed.into())
        }
        MetadataInstruction::CreateMasterEdition(args) => {
            msg!("(Deprecated as of 1.1.0, please use V3 Create Master Edition)\n V2 Create Master Edition");
            process_create_master_edition(program_id, accounts, args.max_supply)
        }
        MetadataInstruction::CreateMasterEditionV3(args) => {
            msg!("V3 Create Master Edition");
            process_create_master_edition(program_id, accounts, args.max_supply)
        }
        MetadataInstruction::MintNewEditionFromMasterEditionViaToken(args) => {
            msg!("Instruction: Mint New Edition from Master Edition Via Token");
            process_mint_new_edition_from_master_edition_via_token(
                program_id,
                accounts,
                args.edition,
                false,
            )
        }
        MetadataInstruction::ConvertMasterEditionV1ToV2 => {
            msg!("Instruction: Convert Master Edition V1 to V2");
            process_convert_master_edition_v1_to_v2(program_id, accounts)
        }
        MetadataInstruction::MintNewEditionFromMasterEditionViaVaultProxy(args) => {
            msg!("Instruction: Mint New Edition from Master Edition Via Vault Proxy");
            process_mint_new_edition_from_master_edition_via_vault_proxy(
                program_id,
                accounts,
                args.edition,
            )
        }
        MetadataInstruction::PuffMetadata => {
            msg!("Instruction: Puff Metadata");
            process_puff_metadata_account(program_id, accounts)
        }
        MetadataInstruction::VerifyCollection => {
            msg!("Instruction: Verify Collection");
            verify_collection(program_id, accounts)
        }
        MetadataInstruction::UnverifyCollection => {
            msg!("Instruction: Unverify Collection");
            unverify_collection(program_id, accounts)
        }
        MetadataInstruction::Utilize(args) => {
            msg!("Instruction: Use/Utilize Token");
            process_utilize(program_id, accounts, args.number_of_uses)
        }
        MetadataInstruction::ApproveUseAuthority(args) => {
            msg!("Instruction: Approve Use Authority");
            process_approve_use_authority(program_id, accounts, args.number_of_uses)
        }
        MetadataInstruction::RevokeUseAuthority => {
            msg!("Instruction: Revoke Use Authority");
            process_revoke_use_authority(program_id, accounts)
        }
        MetadataInstruction::ApproveCollectionAuthority => {
            msg!("Instruction: Approve Collection Authority");
            process_approve_collection_authority(program_id, accounts)
        }
        MetadataInstruction::RevokeCollectionAuthority => {
            msg!("Instruction: Revoke Collection Authority");
            process_revoke_collection_authority(program_id, accounts)
        }
    }
}

pub fn process_create_metadata_accounts_v2<'a>(
    program_id: &'a Pubkey,
    accounts: &'a [AccountInfo<'a>],
    data: DataV2,
    allow_direct_creator_writes: bool,
    is_mutable: bool,
) -> ProgramResult {
    let account_info_iter = &mut accounts.iter();
    let metadata_account_info = next_account_info(account_info_iter)?;
    let mint_info = next_account_info(account_info_iter)?;
    let mint_authority_info = next_account_info(account_info_iter)?;
    let payer_account_info = next_account_info(account_info_iter)?;
    let update_authority_info = next_account_info(account_info_iter)?;
    let system_account_info = next_account_info(account_info_iter)?;
    let rent_info = next_account_info(account_info_iter)?;

    process_create_metadata_accounts_logic(
        &program_id,
        CreateMetadataAccountsLogicArgs {
            metadata_account_info,
            mint_info,
            mint_authority_info,
            payer_account_info,
            update_authority_info,
            system_account_info,
            rent_info,
        },
        data,
        allow_direct_creator_writes,
        is_mutable,
        false,
        true,
    )
}

// Update existing account instruction
pub fn process_update_metadata_accounts_v2(
    program_id: &Pubkey,
    accounts: &[AccountInfo],
    optional_data: Option<DataV2>,
    update_authority: Option<Pubkey>,
    primary_sale_happened: Option<bool>,
    is_mutable: Option<bool>,
) -> ProgramResult {
    let account_info_iter = &mut accounts.iter();

    let metadata_account_info = next_account_info(account_info_iter)?;
    let update_authority_info = next_account_info(account_info_iter)?;
    let mut metadata = Metadata::from_account_info(metadata_account_info)?;

    assert_owned_by(metadata_account_info, program_id)?;
    assert_update_authority_is_correct(&metadata, update_authority_info)?;

    if let Some(data) = optional_data {
        if metadata.is_mutable {
            let compatible_data = data.to_v1();
            assert_data_valid(
                &compatible_data,
                update_authority_info.key,
                &metadata,
                false,
                update_authority_info.is_signer,
                true,
            )?;
            metadata.data = compatible_data;
            assert_collection_update_is_valid(&metadata.collection, &data.collection)?;
            metadata.collection = data.collection;
        } else {
            return Err(MetadataError::DataIsImmutable.into());
        }
    }

    if let Some(val) = update_authority {
        metadata.update_authority = val;
    }

    if let Some(val) = primary_sale_happened {
        if val {
            metadata.primary_sale_happened = val
        } else {
            return Err(MetadataError::PrimarySaleCanOnlyBeFlippedToTrue.into());
        }
    }

    if let Some(val) = is_mutable {
        if !val {
            metadata.is_mutable = val
        } else {
            return Err(MetadataError::IsMutableCanOnlyBeFlippedToFalse.into());
        }
    }

    puff_out_data_fields(&mut metadata);

    metadata.serialize(&mut *metadata_account_info.data.borrow_mut())?;
    Ok(())
}
pub fn process_update_primary_sale_happened_via_token(
    program_id: &Pubkey,
    accounts: &[AccountInfo],
) -> ProgramResult {
    let account_info_iter = &mut accounts.iter();

    let metadata_account_info = next_account_info(account_info_iter)?;
    let owner_info = next_account_info(account_info_iter)?;
    let token_account_info = next_account_info(account_info_iter)?;

    let token_account: Account = assert_initialized(token_account_info)?;
    let mut metadata = Metadata::from_account_info(metadata_account_info)?;

    assert_owned_by(metadata_account_info, program_id)?;
    assert_owned_by(token_account_info, &spl_token::id())?;

    if !owner_info.is_signer {
        return Err(ProgramError::MissingRequiredSignature);
    }

    if token_account.owner != *owner_info.key {
        return Err(MetadataError::OwnerMismatch.into());
    }

    if token_account.amount == 0 {
        return Err(MetadataError::NoBalanceInAccountForAuthorization.into());
    }

    if token_account.mint != metadata.mint {
        return Err(MetadataError::MintMismatch.into());
    }

    metadata.primary_sale_happened = true;
    metadata.serialize(&mut *metadata_account_info.data.borrow_mut())?;

    Ok(())
}

pub fn process_sign_metadata(program_id: &Pubkey, accounts: &[AccountInfo]) -> ProgramResult {
    let account_info_iter = &mut accounts.iter();

    let metadata_info = next_account_info(account_info_iter)?;
    let creator_info = next_account_info(account_info_iter)?;

    assert_signer(creator_info)?;
    assert_owned_by(metadata_info, program_id)?;

    let mut metadata = Metadata::from_account_info(metadata_info)?;

    if let Some(creators) = &mut metadata.data.creators {
        let mut found = false;
        for creator in creators {
            if creator.address == *creator_info.key {
                creator.verified = true;
                found = true;
                break;
            }
        }
        if !found {
            return Err(MetadataError::CreatorNotFound.into());
        }
    } else {
        return Err(MetadataError::NoCreatorsPresentOnMetadata.into());
    }
    metadata.serialize(&mut *metadata_info.data.borrow_mut())?;

    Ok(())
}

/// Create master edition
pub fn process_create_master_edition(
    program_id: &Pubkey,
    accounts: &[AccountInfo],
    max_supply: Option<u64>,
) -> ProgramResult {
    let account_info_iter = &mut accounts.iter();

    let edition_account_info = next_account_info(account_info_iter)?;
    let mint_info = next_account_info(account_info_iter)?;
    let update_authority_info = next_account_info(account_info_iter)?;
    let mint_authority_info = next_account_info(account_info_iter)?;
    let payer_account_info = next_account_info(account_info_iter)?;
    let metadata_account_info = next_account_info(account_info_iter)?;
    let token_program_info = next_account_info(account_info_iter)?;
    let system_account_info = next_account_info(account_info_iter)?;
    let rent_info = next_account_info(account_info_iter)?;

    let metadata = Metadata::from_account_info(metadata_account_info)?;
    let mint: Mint = assert_initialized(mint_info)?;

    let bump_seed = assert_derivation(
        program_id,
        edition_account_info,
        &[
            PREFIX.as_bytes(),
            program_id.as_ref(),
            &mint_info.key.as_ref(),
            EDITION.as_bytes(),
        ],
    )?;

    assert_token_program_matches_package(token_program_info)?;
    assert_mint_authority_matches_mint(&mint.mint_authority, mint_authority_info)?;
    assert_owned_by(metadata_account_info, program_id)?;
    assert_owned_by(mint_info, &spl_token::id())?;

    if metadata.mint != *mint_info.key {
        return Err(MetadataError::MintMismatch.into());
    }

    if mint.decimals != 0 {
        return Err(MetadataError::EditionMintDecimalsShouldBeZero.into());
    }

    assert_update_authority_is_correct(&metadata, update_authority_info)?;

    if mint.supply != 1 {
        return Err(MetadataError::EditionsMustHaveExactlyOneToken.into());
    }

    let edition_authority_seeds = &[
        PREFIX.as_bytes(),
        program_id.as_ref(),
        &mint_info.key.as_ref(),
        EDITION.as_bytes(),
        &[bump_seed],
    ];

    create_or_allocate_account_raw(
        *program_id,
        edition_account_info,
        rent_info,
        system_account_info,
        payer_account_info,
        MAX_MASTER_EDITION_LEN,
        edition_authority_seeds,
    )?;

    let mut edition = MasterEditionV2::from_account_info(edition_account_info)?;

    edition.key = Key::MasterEditionV2;
    edition.supply = 0;
    edition.max_supply = max_supply;
    edition.serialize(&mut *edition_account_info.data.borrow_mut())?;
    if metadata_account_info.is_writable {
        let mut metadata_mut = Metadata::from_account_info(metadata_account_info)?;
        metadata_mut.token_standard = Some(TokenStandard::NonFungible);
        metadata_mut.serialize(&mut *metadata_account_info.data.borrow_mut())?;
    }

    // While you can't mint any more of your master record, you can
    // mint as many limited editions as you like within your max supply.
    transfer_mint_authority(
        edition_account_info.key,
        edition_account_info,
        mint_info,
        mint_authority_info,
        token_program_info,
    )?;

    Ok(())
}

pub fn process_mint_new_edition_from_master_edition_via_token<'a>(
    program_id: &'a Pubkey,
    accounts: &'a [AccountInfo<'a>],
    edition: u64,
    ignore_owner_signer: bool,
) -> ProgramResult {
    let account_info_iter = &mut accounts.iter();

    let new_metadata_account_info = next_account_info(account_info_iter)?;
    let new_edition_account_info = next_account_info(account_info_iter)?;
    let master_edition_account_info = next_account_info(account_info_iter)?;
    let mint_info = next_account_info(account_info_iter)?;
    let edition_marker_info = next_account_info(account_info_iter)?;
    let mint_authority_info = next_account_info(account_info_iter)?;
    let payer_account_info = next_account_info(account_info_iter)?;
    let owner_account_info = next_account_info(account_info_iter)?;
    let token_account_info = next_account_info(account_info_iter)?;
    let update_authority_info = next_account_info(account_info_iter)?;
    let master_metadata_account_info = next_account_info(account_info_iter)?;
    let token_program_account_info = next_account_info(account_info_iter)?;
    let system_account_info = next_account_info(account_info_iter)?;
    let rent_info = next_account_info(account_info_iter)?;

    process_mint_new_edition_from_master_edition_via_token_logic(
        &program_id,
        MintNewEditionFromMasterEditionViaTokenLogicArgs {
            new_metadata_account_info,
            new_edition_account_info,
            master_edition_account_info,
            mint_info,
            edition_marker_info,
            mint_authority_info,
            payer_account_info,
            owner_account_info,
            token_account_info,
            update_authority_info,
            master_metadata_account_info,
            token_program_account_info,
            system_account_info,
            rent_info,
        },
        edition,
        ignore_owner_signer,
    )
}

pub fn process_convert_master_edition_v1_to_v2(
    program_id: &Pubkey,
    accounts: &[AccountInfo],
) -> ProgramResult {
    let account_info_iter = &mut accounts.iter();
    let master_edition_info = next_account_info(account_info_iter)?;
    let one_time_printing_auth_mint_info = next_account_info(account_info_iter)?;
    let printing_mint_info = next_account_info(account_info_iter)?;

    assert_owned_by(master_edition_info, program_id)?;
    assert_owned_by(one_time_printing_auth_mint_info, &spl_token::id())?;
    assert_owned_by(printing_mint_info, &spl_token::id())?;
    let master_edition: MasterEditionV1 = MasterEditionV1::from_account_info(master_edition_info)?;
    let printing_mint: Mint = assert_initialized(printing_mint_info)?;
    let auth_mint: Mint = assert_initialized(one_time_printing_auth_mint_info)?;
    if master_edition.one_time_printing_authorization_mint != *one_time_printing_auth_mint_info.key
    {
        return Err(MetadataError::OneTimePrintingAuthMintMismatch.into());
    }

    if master_edition.printing_mint != *printing_mint_info.key {
        return Err(MetadataError::PrintingMintMismatch.into());
    }

    if printing_mint.supply != 0 {
        return Err(MetadataError::PrintingMintSupplyMustBeZeroForConversion.into());
    }

    if auth_mint.supply != 0 {
        return Err(MetadataError::OneTimeAuthMintSupplyMustBeZeroForConversion.into());
    }

    MasterEditionV2 {
        key: Key::MasterEditionV2,
        supply: master_edition.supply,
        max_supply: master_edition.max_supply,
    }
    .serialize(&mut *master_edition_info.data.borrow_mut())?;

    Ok(())
}

pub fn process_mint_new_edition_from_master_edition_via_vault_proxy<'a>(
    program_id: &'a Pubkey,
    accounts: &'a [AccountInfo<'a>],
    edition: u64,
) -> ProgramResult {
    let account_info_iter = &mut accounts.iter();

    let new_metadata_account_info = next_account_info(account_info_iter)?;
    let new_edition_account_info = next_account_info(account_info_iter)?;
    let master_edition_account_info = next_account_info(account_info_iter)?;
    let mint_info = next_account_info(account_info_iter)?;
    let edition_marker_info = next_account_info(account_info_iter)?;
    let mint_authority_info = next_account_info(account_info_iter)?;
    let payer_info = next_account_info(account_info_iter)?;
    let vault_authority_info = next_account_info(account_info_iter)?;
    let store_info = next_account_info(account_info_iter)?;
    let safety_deposit_info = next_account_info(account_info_iter)?;
    let vault_info = next_account_info(account_info_iter)?;
    let update_authority_info = next_account_info(account_info_iter)?;
    let master_metadata_account_info = next_account_info(account_info_iter)?;
    let token_program_account_info = next_account_info(account_info_iter)?;
    // we cant do much here to prove that this is the right token vault program except to prove that it matches
    // the global one right now. We dont want to force people to use one vault program,
    // so there is a bit of trust involved, but the attack vector here is someone provides
    // an entirely fake vault program that claims to own token account X via it's pda but in order to spoof X's owner
    // and get a free edition. However, we check that the owner of account X is the vault account's pda, so
    // not sure how they would get away with it - they'd need to actually own that account! - J.
    let token_vault_program_info = next_account_info(account_info_iter)?;
    let system_account_info = next_account_info(account_info_iter)?;
    let rent_info = next_account_info(account_info_iter)?;

    let vault_data = vault_info.data.borrow();
    let safety_deposit_data = safety_deposit_info.data.borrow();

    // Since we're crunching out borsh for CPU units, do type checks this way
    if vault_data[0] != mpl_token_vault::state::Key::VaultV1 as u8 {
        return Err(VaultError::DataTypeMismatch.into());
    }

    if safety_deposit_data[0] != mpl_token_vault::state::Key::SafetyDepositBoxV1 as u8 {
        return Err(VaultError::DataTypeMismatch.into());
    }

    // skip deserialization to keep things cheap on CPU
    let token_program = Pubkey::new_from_array(*array_ref![vault_data, 1, 32]);
    let vault_authority = Pubkey::new_from_array(*array_ref![vault_data, 65, 32]);
    let store_on_sd = Pubkey::new_from_array(*array_ref![safety_deposit_data, 65, 32]);
    let vault_on_sd = Pubkey::new_from_array(*array_ref![safety_deposit_data, 1, 32]);

    let owner = get_owner_from_token_account(store_info)?;

    let seeds = &[
        mpl_token_vault::state::PREFIX.as_bytes(),
        token_vault_program_info.key.as_ref(),
        vault_info.key.as_ref(),
    ];
    let (authority, _) = Pubkey::find_program_address(seeds, token_vault_program_info.key);

    if owner != authority {
        return Err(MetadataError::InvalidOwner.into());
    }

    assert_signer(vault_authority_info)?;

    // Since most checks happen next level down in token program, we only need to verify
    // that the vault authority signer matches what's expected on vault to authorize
    // use of our pda authority, and that the token store is right for the safety deposit.
    // Then pass it through.
    assert_owned_by(vault_info, token_vault_program_info.key)?;
    assert_owned_by(safety_deposit_info, token_vault_program_info.key)?;
    assert_owned_by(store_info, token_program_account_info.key)?;

    if &token_program != token_program_account_info.key {
        return Err(VaultError::TokenProgramProvidedDoesNotMatchVault.into());
    }

    if !vault_authority_info.is_signer {
        return Err(VaultError::AuthorityIsNotSigner.into());
    }
    if *vault_authority_info.key != vault_authority {
        return Err(VaultError::AuthorityDoesNotMatch.into());
    }

    if vault_data[195] != VaultState::Combined as u8 {
        return Err(VaultError::VaultShouldBeCombined.into());
    }

    if vault_on_sd != *vault_info.key {
        return Err(VaultError::SafetyDepositBoxVaultMismatch.into());
    }

    if *store_info.key != store_on_sd {
        return Err(VaultError::StoreDoesNotMatchSafetyDepositBox.into());
    }

    let args = MintNewEditionFromMasterEditionViaTokenLogicArgs {
        new_metadata_account_info,
        new_edition_account_info,
        master_edition_account_info,
        mint_info,
        edition_marker_info,
        mint_authority_info,
        payer_account_info: payer_info,
        owner_account_info: vault_authority_info,
        token_account_info: store_info,
        update_authority_info,
        master_metadata_account_info,
        token_program_account_info,
        system_account_info,
        rent_info,
    };

    process_mint_new_edition_from_master_edition_via_token_logic(program_id, args, edition, true)
}

/// Puff out the variable length fields to a fixed length on a metadata
/// account in a permissionless way.
pub fn process_puff_metadata_account(
    program_id: &Pubkey,
    accounts: &[AccountInfo],
) -> ProgramResult {
    let account_info_iter = &mut accounts.iter();

    let metadata_account_info = next_account_info(account_info_iter)?;
    let mut metadata = Metadata::from_account_info(metadata_account_info)?;

    assert_owned_by(metadata_account_info, program_id)?;

    puff_out_data_fields(&mut metadata);

    let edition_seeds = &[
        PREFIX.as_bytes(),
        program_id.as_ref(),
        metadata.mint.as_ref(),
        EDITION.as_bytes(),
    ];
    let (_, edition_bump_seed) = Pubkey::find_program_address(edition_seeds, program_id);
    metadata.edition_nonce = Some(edition_bump_seed);

    metadata.serialize(&mut *metadata_account_info.data.borrow_mut())?;
    Ok(())
}

pub fn verify_collection(program_id: &Pubkey, accounts: &[AccountInfo]) -> ProgramResult {
    let account_info_iter = &mut accounts.iter();
    let metadata_info = next_account_info(account_info_iter)?;
    let collection_authority_info = next_account_info(account_info_iter)?;
    let payer_info = next_account_info(account_info_iter)?;
    let collection_mint = next_account_info(account_info_iter)?;
    let collection_info = next_account_info(account_info_iter)?;
    let edition_account_info = next_account_info(account_info_iter)?;
    let using_delegated_collection_authority = accounts.len() == 7;
    assert_signer(collection_authority_info)?;
    assert_signer(payer_info)?;

    assert_owned_by(metadata_info, program_id)?;
    assert_owned_by(collection_info, program_id)?;
    assert_owned_by(collection_mint, &spl_token::id())?;
    assert_owned_by(edition_account_info, program_id)?;

    let mut metadata = Metadata::from_account_info(metadata_info)?;
    let collection_data = Metadata::from_account_info(collection_info)?;
    assert_collection_verify_is_valid(
        &metadata,
        &collection_data,
        collection_mint,
        edition_account_info,
    )?;
    if using_delegated_collection_authority {
        let collection_authority_record = next_account_info(account_info_iter)?;
        assert_has_collection_authority(
            collection_authority_info,
            &collection_data,
            collection_mint.key,
            Some(collection_authority_record),
        )?;
    } else {
        assert_has_collection_authority(
            collection_authority_info,
            &collection_data,
            collection_mint.key,
            None,
        )?;
    }
    if let Some(collection) = &mut metadata.collection {
        collection.verified = true;
    }
    metadata.serialize(&mut *metadata_info.data.borrow_mut())?;
    Ok(())
}

pub fn unverify_collection(program_id: &Pubkey, accounts: &[AccountInfo]) -> ProgramResult {
    let account_info_iter = &mut accounts.iter();
    let metadata_info = next_account_info(account_info_iter)?;
    let collection_authority_info = next_account_info(account_info_iter)?;
    let collection_mint = next_account_info(account_info_iter)?;
    let collection_info = next_account_info(account_info_iter)?;
    let edition_account_info = next_account_info(account_info_iter)?;
    let using_delegated_collection_authority = accounts.len() == 6;

    assert_signer(collection_authority_info)?;
    assert_owned_by(metadata_info, program_id)?;
    assert_owned_by(collection_info, program_id)?;
    assert_owned_by(collection_mint, &spl_token::id())?;
    assert_owned_by(edition_account_info, program_id)?;

    let mut metadata = Metadata::from_account_info(metadata_info)?;
    let collection_data = Metadata::from_account_info(collection_info)?;
    assert_collection_verify_is_valid(
        &metadata,
        &collection_data,
        collection_mint,
        edition_account_info,
    )?;
    if using_delegated_collection_authority {
        let collection_authority_record = next_account_info(account_info_iter)?;
        assert_has_collection_authority(
            collection_authority_info,
            &collection_data,
            collection_mint.key,
            Some(collection_authority_record),
        )?;
    } else {
        assert_has_collection_authority(
            collection_authority_info,
            &collection_data,
            collection_mint.key,
            None,
        )?;
    }
    if let Some(collection) = &mut metadata.collection {
        collection.verified = false;
    }
    metadata.serialize(&mut *metadata_info.data.borrow_mut())?;
    Ok(())
}

pub fn process_approve_use_authority(
    program_id: &Pubkey,
    accounts: &[AccountInfo],
    number_of_uses: u64,
) -> ProgramResult {
    let account_info_iter = &mut accounts.iter();
    let use_authority_record_info = next_account_info(account_info_iter)?;
    let owner_info = next_account_info(account_info_iter)?;
    let payer = next_account_info(account_info_iter)?;
    let user_info = next_account_info(account_info_iter)?;
    let token_account_info = next_account_info(account_info_iter)?;
    let metadata_info = next_account_info(account_info_iter)?;
    let mint_info = next_account_info(account_info_iter)?;
    let program_as_burner = next_account_info(account_info_iter)?;
    let token_program_account_info = next_account_info(account_info_iter)?;
    let system_account_info = next_account_info(account_info_iter)?;
    let rent_info = next_account_info(account_info_iter)?;
    let metadata = Metadata::from_account_info(metadata_info)?;
    if metadata.uses.is_none() {
        return Err(MetadataError::Unusable.into());
    }
    if *token_program_account_info.key != spl_token::id() {
        return Err(MetadataError::InvalidTokenProgram.into());
    }
    assert_signer(&owner_info)?;
    assert_signer(&payer)?;
    assert_currently_holding(
        program_id,
        owner_info,
        metadata_info,
        &metadata,
        mint_info,
        token_account_info,
    )?;

    let bump_seed = process_use_authority_validation(
        program_id,
        use_authority_record_info,
        user_info,
        mint_info,
        true,
    )?;

    let metadata_uses = metadata.uses.unwrap();
    let use_authority_seeds = &[
        PREFIX.as_bytes(),
        program_id.as_ref(),
        &mint_info.key.as_ref(),
        USER.as_bytes(),
        &user_info.key.as_ref(),
        &[bump_seed],
    ];

    create_or_allocate_account_raw(
        *program_id,
        use_authority_record_info,
        rent_info,
        system_account_info,
        payer,
        USE_AUTHORITY_RECORD_SIZE,
        use_authority_seeds,
    )?;
    if number_of_uses > metadata_uses.remaining {
        return Err(MetadataError::NotEnoughUses.into());
    }
    if metadata_uses.use_method == UseMethod::Burn {
        invoke(
            &approve(
                &token_program_account_info.key,
                &token_account_info.key,
                &program_as_burner.key,
                &owner_info.key,
                &[],
                1,
            )
            .unwrap(),
            &[
                token_program_account_info.clone(),
                token_account_info.clone(),
                program_as_burner.clone(),
                owner_info.clone(),
            ],
        )?;
    }
    let mut record = UseAuthorityRecord::from_account_info(use_authority_record_info)?;
    record.key = Key::UseAuthorityRecord;
    record.allowed_uses = number_of_uses;
    record.serialize(&mut *use_authority_record_info.data.borrow_mut())?;
    Ok(())
}

pub fn process_revoke_use_authority(
    program_id: &Pubkey,
    accounts: &[AccountInfo],
) -> ProgramResult {
    let account_info_iter = &mut accounts.iter();
    let use_authority_record_info = next_account_info(account_info_iter)?;
    let owner_info = next_account_info(account_info_iter)?;
    let user_info = next_account_info(account_info_iter)?;
    let token_account_info = next_account_info(account_info_iter)?;
    let mint_info = next_account_info(account_info_iter)?;
    let metadata_info = next_account_info(account_info_iter)?;
    let token_program_account_info = next_account_info(account_info_iter)?;
    let metadata = Metadata::from_account_info(metadata_info)?;
    if metadata.uses.is_none() {
        return Err(MetadataError::Unusable.into());
    }
    if *token_program_account_info.key != spl_token::id() {
        return Err(MetadataError::InvalidTokenProgram.into());
    }
    assert_signer(&owner_info)?;
    assert_currently_holding(
        program_id,
        owner_info,
        metadata_info,
        &metadata,
        mint_info,
        token_account_info,
    )?;
    process_use_authority_validation(
        program_id,
        use_authority_record_info,
        user_info,
        mint_info,
        false,
    )?;
    let metadata_uses = metadata.uses.unwrap();
    if metadata_uses.use_method == UseMethod::Burn {
        invoke(
            &revoke(
                &token_program_account_info.key,
                &token_account_info.key,
                &owner_info.key,
                &[],
            )
            .unwrap(),
            &[
                token_program_account_info.clone(),
                token_account_info.clone(),
                owner_info.clone(),
            ],
        )?;
    }
    let lamports = use_authority_record_info.lamports();
    **use_authority_record_info.lamports.borrow_mut() = 0;
    **owner_info.lamports.borrow_mut() = owner_info
        .lamports()
        .checked_add(lamports)
        .ok_or(MetadataError::NumericalOverflowError)?;
    Ok(())
}

pub fn process_utilize(
    program_id: &Pubkey,
    accounts: &[AccountInfo],
    number_of_uses: u64,
) -> ProgramResult {
    let account_info_iter = &mut accounts.iter();
    let metadata_info = next_account_info(account_info_iter)?;
    let token_account_info = next_account_info(account_info_iter)?;
    let mint_info = next_account_info(account_info_iter)?;
    let user_info = next_account_info(account_info_iter)?;
    let owner_info = next_account_info(account_info_iter)?;
    let token_program_account_info = next_account_info(account_info_iter)?;
    let _ata_program_account_info = next_account_info(account_info_iter)?;
    let _system_account_info = next_account_info(account_info_iter)?;
    let _rent_info = next_account_info(account_info_iter)?;
    let metadata = Metadata::from_account_info(metadata_info)?;
    let approved_authority_is_using = accounts.len() == 11;
    if metadata.uses.is_none() {
        return Err(MetadataError::Unusable.into());
    }
    if *token_program_account_info.key != spl_token::id() {
        return Err(MetadataError::InvalidTokenProgram.into());
    }
<<<<<<< HEAD
=======
    assert_signer(&user_info)?;
>>>>>>> aa065840
    assert_currently_holding(
        program_id,
        owner_info,
        metadata_info,
        &metadata,
        mint_info,
        token_account_info,
    )?;
    let mut metadata = Metadata::from_account_info(metadata_info)?;
    let metadata_uses = metadata.uses.unwrap();
    let must_burn = metadata_uses.use_method == UseMethod::Burn;
    if number_of_uses > metadata_uses.total || number_of_uses > metadata_uses.remaining {
        return Err(MetadataError::NotEnoughUses.into());
    }
    let remaining_uses = metadata_uses
        .remaining
        .checked_sub(number_of_uses)
        .ok_or(MetadataError::NotEnoughUses)?;
    metadata.uses = Some(Uses {
        use_method: metadata_uses.use_method,
        total: metadata_uses.total,
        remaining: remaining_uses,
    });
    if approved_authority_is_using {
        let use_authority_record_info = next_account_info(account_info_iter)?;
        process_use_authority_validation(
            program_id,
            use_authority_record_info,
            user_info,
            mint_info,
            false,
        )?;
        msg!("{:?}", use_authority_record_info);
        assert_owned_by(use_authority_record_info, program_id)?;
        let mut record = UseAuthorityRecord::from_account_info(use_authority_record_info)?;
        record.allowed_uses = record
            .allowed_uses
            .checked_sub(number_of_uses)
            .ok_or(MetadataError::NotEnoughUses)?;
        record.serialize(&mut *use_authority_record_info.data.borrow_mut())?;
    }
    metadata.serialize(&mut *metadata_info.data.borrow_mut())?;
    if remaining_uses <= 0 && must_burn {
        msg!("Need to burn");
        if approved_authority_is_using {
            let burn_path = &[PREFIX.as_bytes(), program_id.as_ref(), BURN.as_bytes()];
            let burn_authority_info = next_account_info(account_info_iter)?;
            let burn_bump_ref = &[
                PREFIX.as_bytes(),
                program_id.as_ref(),
                BURN.as_bytes(),
                &[assert_derivation(
                    &program_id,
                    burn_authority_info,
                    burn_path,
                )?],
            ];
            spl_token_burn(TokenBurnParams {
                mint: mint_info.clone(),
                amount: 1,
                authority: burn_authority_info.clone(),
                token_program: token_program_account_info.clone(),
                source: token_account_info.clone(),
                authority_signer_seeds: Some(burn_bump_ref),
            })?;
        } else {
            spl_token_burn(TokenBurnParams {
                mint: mint_info.clone(),
                amount: 1,
                authority: owner_info.clone(),
                token_program: token_program_account_info.clone(),
                source: token_account_info.clone(),
                authority_signer_seeds: None,
            })?;
        }
    }
    Ok(())
}

pub fn process_approve_collection_authority(
    program_id: &Pubkey,
    accounts: &[AccountInfo],
) -> ProgramResult {
    let account_info_iter = &mut accounts.iter();
    let collection_authority_record = next_account_info(account_info_iter)?;
    let new_collection_authority = next_account_info(account_info_iter)?;
    let update_authority = next_account_info(account_info_iter)?;
    let payer = next_account_info(account_info_iter)?;
    let metadata_info = next_account_info(account_info_iter)?;
    let mint_info = next_account_info(account_info_iter)?;
    let system_account_info = next_account_info(account_info_iter)?;
    let rent_info = next_account_info(account_info_iter)?;

    let metadata = Metadata::from_account_info(metadata_info)?;
    assert_owned_by(metadata_info, program_id)?;
    assert_owned_by(mint_info, &spl_token::id())?;
    assert_signer(&update_authority)?;
    assert_signer(&payer)?;
    if metadata.update_authority != *update_authority.key {
        return Err(MetadataError::UpdateAuthorityIncorrect.into());
    }
    if metadata.mint != *mint_info.key {
        return Err(MetadataError::MintMismatch.into());
    }
    let collection_authority_info_empty = collection_authority_record.try_data_is_empty()?;
    if !collection_authority_info_empty {
        return Err(MetadataError::CollectionAuthorityRecordAlreadyExists.into());
    }
    let collection_authority_path = Vec::from([
        PREFIX.as_bytes(),
        program_id.as_ref(),
        &mint_info.key.as_ref(),
        COLLECTION_AUTHORITY.as_bytes(),
        &new_collection_authority.key.as_ref(),
    ]);
    let collection_authority_bump_seed = &[assert_derivation(
        program_id,
        collection_authority_record,
        &collection_authority_path,
    )?];
    let mut collection_authority_seeds = collection_authority_path.clone();
    collection_authority_seeds.push(collection_authority_bump_seed);
    create_or_allocate_account_raw(
        *program_id,
        collection_authority_record,
        rent_info,
        system_account_info,
        payer,
        COLLECTION_AUTHORITY_RECORD_SIZE,
        &collection_authority_seeds,
    )?;

    let mut record = CollectionAuthorityRecord::from_account_info(collection_authority_record)?;
    record.key = Key::CollectionAuthorityRecord;
    record.serialize(&mut *collection_authority_record.data.borrow_mut())?;
    Ok(())
}

pub fn process_revoke_collection_authority(
    program_id: &Pubkey,
    accounts: &[AccountInfo],
) -> ProgramResult {
    let account_info_iter = &mut accounts.iter();
    let collection_authority_record = next_account_info(account_info_iter)?;
    let new_collection_authority = next_account_info(account_info_iter)?;
    let update_authority = next_account_info(account_info_iter)?;
    let metadata_info = next_account_info(account_info_iter)?;
    let mint_info = next_account_info(account_info_iter)?;
    let metadata = Metadata::from_account_info(metadata_info)?;
    assert_owned_by(metadata_info, program_id)?;
    assert_owned_by(mint_info, &spl_token::id())?;
    assert_signer(&update_authority)?;
    if metadata.update_authority != *update_authority.key {
        return Err(MetadataError::UpdateAuthorityIncorrect.into());
    }
    if metadata.mint != *mint_info.key {
        return Err(MetadataError::MintMismatch.into());
    }
    let collection_authority_info_empty = collection_authority_record.try_data_is_empty()?;
    if collection_authority_info_empty {
        return Err(MetadataError::CollectionAuthorityDoesNotExist.into());
    }
    assert_has_collection_authority(
        new_collection_authority,
        &metadata,
        &mint_info.key,
        Some(collection_authority_record),
    )?;
    let lamports = **collection_authority_record.lamports.borrow();
    **collection_authority_record.lamports.borrow_mut() = 0;
    **update_authority.lamports.borrow_mut() = lamports;
    let mut data = collection_authority_record.try_borrow_mut_data()?;
    data[0] = 0;
    Ok(())
}<|MERGE_RESOLUTION|>--- conflicted
+++ resolved
@@ -948,10 +948,8 @@
     if *token_program_account_info.key != spl_token::id() {
         return Err(MetadataError::InvalidTokenProgram.into());
     }
-<<<<<<< HEAD
-=======
+
     assert_signer(&user_info)?;
->>>>>>> aa065840
     assert_currently_holding(
         program_id,
         owner_info,

--- conflicted
+++ resolved
@@ -4,32 +4,22 @@
 use mpl_token_metadata::state::{UseMethod, Uses};
 use num_traits::FromPrimitive;
 use solana_program_test::*;
-<<<<<<< HEAD
 use solana_sdk::{
     instruction::InstructionError, signature::Signer, transaction::Transaction,
     transaction::TransactionError, transport::TransportError,
 };
 
-=======
-use solana_sdk::{signature::Signer, transaction::Transaction};
->>>>>>> aa065840
 use utils::*;
 
 mod uses {
     use mpl_token_metadata::{
-<<<<<<< HEAD
         error::MetadataError,
-        pda::{find_program_as_burner_account, find_use_authority_account},
-    };
-    use solana_sdk::signature::Keypair;
-=======
         pda::{find_program_as_burner_account, find_use_authority_account},
         state::{Key, UseAuthorityRecord},
     };
     use solana_program::{borsh::try_from_slice_unchecked, program_pack::Pack};
     use solana_sdk::signature::Keypair;
     use spl_token::state::Account;
->>>>>>> aa065840
 
     use super::*;
     #[tokio::test]
@@ -379,6 +369,10 @@
         airdrop(&mut context, &use_authority.pubkey(), 10_000_000_000)
             .await
             .unwrap();
+
+        airdrop(&mut context, &test_meta.token.pubkey(), 10_000_000_000)
+            .await
+            .unwrap();
         let (record, _) =
             find_use_authority_account(&test_meta.mint.pubkey(), &use_authority.pubkey());
         let (burner, _) = find_program_as_burner_account();
@@ -394,19 +388,21 @@
             burner,
             1,
         );
-
         let approvetx = Transaction::new_signed_with_payer(
             &[approveix],
             Some(&context.payer.pubkey()),
             &[&context.payer],
             context.last_blockhash,
         );
-
         context
             .banks_client
             .process_transaction(approvetx)
             .await
             .unwrap();
+        let account = get_account(&mut context, &record).await;
+        let record_acct: UseAuthorityRecord = try_from_slice_unchecked(&account.data).unwrap();
+        assert_eq!(record_acct.key, Key::UseAuthorityRecord);
+        assert_eq!(record_acct.allowed_uses, 1);
 
         let utilize_ix = mpl_token_metadata::instruction::utilize(
             mpl_token_metadata::id(),
@@ -431,93 +427,6 @@
             .process_transaction(utilize)
             .await
             .unwrap();
-    }
-
-    #[tokio::test]
-    async fn success_delegated_and_burn() {
-        let mut context = program_test().start_with_context().await;
-        let use_authority = Keypair::new();
-
-        let test_meta = Metadata::new();
-        test_meta
-            .create_v2(
-                &mut context,
-                "Test".to_string(),
-                "TST".to_string(),
-                "uri".to_string(),
-                None,
-                10,
-                false,
-                None,
-                Some(Uses {
-                    use_method: UseMethod::Burn,
-                    total: 1,
-                    remaining: 1,
-                }),
-            )
-            .await
-            .unwrap();
-        airdrop(&mut context, &use_authority.pubkey(), 10_000_000_000)
-            .await
-            .unwrap();
-
-        airdrop(&mut context, &test_meta.token.pubkey(), 10_000_000_000)
-            .await
-            .unwrap();
-        let (record, _) =
-            find_use_authority_account(&test_meta.mint.pubkey(), &use_authority.pubkey());
-        let (burner, _) = find_program_as_burner_account();
-        let approveix = mpl_token_metadata::instruction::approve_use_authority(
-            mpl_token_metadata::id(),
-            record,
-            use_authority.pubkey(),
-            context.payer.pubkey(),
-            context.payer.pubkey(),
-            test_meta.token.pubkey(),
-            test_meta.pubkey,
-            test_meta.mint.pubkey(),
-            burner,
-            1,
-        );
-        let approvetx = Transaction::new_signed_with_payer(
-            &[approveix],
-            Some(&context.payer.pubkey()),
-            &[&context.payer],
-            context.last_blockhash,
-        );
-        context
-            .banks_client
-            .process_transaction(approvetx)
-            .await
-            .unwrap();
-        let account = get_account(&mut context, &record).await;
-        let record_acct: UseAuthorityRecord = try_from_slice_unchecked(&account.data).unwrap();
-        assert_eq!(record_acct.key, Key::UseAuthorityRecord);
-        assert_eq!(record_acct.allowed_uses, 1);
-
-        let utilize_ix = mpl_token_metadata::instruction::utilize(
-            mpl_token_metadata::id(),
-            test_meta.pubkey,
-            test_meta.token.pubkey(),
-            test_meta.mint.pubkey(),
-            Some(record),
-            use_authority.pubkey(),
-            context.payer.pubkey(),
-            Some(burner),
-            1,
-        );
-        let utilize = Transaction::new_signed_with_payer(
-            &[utilize_ix],
-            Some(&use_authority.pubkey()),
-            &[&use_authority],
-            context.last_blockhash,
-        );
-
-        context
-            .banks_client
-            .process_transaction(utilize)
-            .await
-            .unwrap();
         let token_account_after_burn = get_account(&mut context, &test_meta.token.pubkey()).await;
         let token_account_after_burn_data: Account =
             Account::unpack_from_slice(token_account_after_burn.data.as_slice()).unwrap();

--- conflicted
+++ resolved
@@ -591,8 +591,6 @@
         // asserts
 
         assert_custom_error_ix!(1, error, RuleSetError::DataIsEmpty);
-<<<<<<< HEAD
-=======
     }
 
     #[tokio::test]
@@ -638,6 +636,5 @@
             .unwrap_err();
 
         assert_custom_error_ix!(1, err, MetadataError::InvalidCloseAuthority);
->>>>>>> 4ca9348d
     }
 }
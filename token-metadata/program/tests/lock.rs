--- conflicted
+++ resolved
@@ -216,42 +216,6 @@
     }
 
     #[tokio::test]
-<<<<<<< HEAD
-    async fn non_fungible_program_delegate_lock() {
-        // Tests a delegate transferring from a system wallet to a PDA and vice versa.
-        let mut program_test = ProgramTest::new("mpl_token_metadata", mpl_token_metadata::ID, None);
-        program_test.add_program("mpl_token_auth_rules", mpl_token_auth_rules::ID, None);
-        program_test.add_program("rooster", rooster::ID, None);
-        let mut context = program_test.start_with_context().await;
-
-        // creates an NFT
-
-        let mut nft = DigitalAsset::new();
-        nft.create_and_mint(&mut context, TokenStandard::NonFungible, None, None, 1)
-            .await
-            .unwrap();
-
-        // locks the NFT in a "staking" (rooster) program
-
-        let payer = context.payer.dirty_clone();
-        airdrop(&mut context, &payer.pubkey(), LAMPORTS_PER_SOL)
-            .await
-            .unwrap();
-
-        let rooster_manager = RoosterManager::init(&mut context, payer).await.unwrap();
-
-        let token_owner = context.payer.dirty_clone();
-        let token = nft.token.unwrap();
-
-        rooster_manager
-            .lock(
-                &mut context,
-                &token_owner,
-                token,
-                nft.mint.pubkey(),
-                nft.metadata,
-                nft.master_edition.unwrap(),
-=======
     async fn locked_programmable_nonfungible_delegate_fails() {
         let mut context = program_test().start_with_context().await;
 
@@ -293,24 +257,10 @@
                     amount: 1,
                     authorization_data: None,
                 },
->>>>>>> 442b1341
-            )
-            .await
-            .unwrap();
-
-<<<<<<< HEAD
-        // asserts
-
-        let account = get_account(&mut context, &token).await;
-        let token_account = Account::unpack(&account.data).unwrap();
-
-        assert!(token_account.is_frozen());
-        assert_eq!(
-            token_account.delegate,
-            COption::Some(rooster_manager.pda()),
-        );
-        assert_eq!(token_account.delegated_amount, 1);
-=======
+            )
+            .await
+            .unwrap();
+
         // locks
 
         let payer = Keypair::from_bytes(&context.payer.to_bytes()).unwrap();
@@ -347,6 +297,5 @@
             .unwrap_err();
 
         assert_custom_error!(error, MetadataError::LockedToken);
->>>>>>> 442b1341
     }
 }
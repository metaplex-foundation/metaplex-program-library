--- conflicted
+++ resolved
@@ -1,18 +1,14 @@
 #![cfg(feature = "test-bpf")]
 pub mod utils;
 
-<<<<<<< HEAD
-=======
 use mpl_token_metadata::pda::find_collection_authority_account;
 use mpl_token_metadata::state::{
     Collection, CollectionAuthorityRecord, COLLECTION_AUTHORITY_RECORD_SIZE,
 };
 use mpl_token_metadata::state::{UseMethod, Uses};
->>>>>>> 6ce47d87
 use mpl_token_metadata::{
     error::MetadataError,
-    pda::find_collection_authority_account,
-    state::{Collection, Key, UseMethod, Uses, MAX_NAME_LENGTH, MAX_SYMBOL_LENGTH, MAX_URI_LENGTH},
+    state::{Key, MAX_NAME_LENGTH, MAX_SYMBOL_LENGTH, MAX_URI_LENGTH},
     utils::puffed_out_string,
 };
 use num_traits::FromPrimitive;

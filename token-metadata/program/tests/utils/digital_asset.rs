--- conflicted
+++ resolved
@@ -1335,7 +1335,6 @@
         Ok(())
     }
 
-<<<<<<< HEAD
     pub async fn change_update_authority(
         &self,
         context: &mut ProgramTestContext,
@@ -1378,7 +1377,8 @@
         );
 
         context.banks_client.process_transaction(tx).await
-=======
+    }
+
     pub async fn assert_token_record_closed(
         &self,
         context: &mut ProgramTestContext,
@@ -1394,7 +1394,6 @@
         assert!(token_record_account.is_none());
 
         Ok(())
->>>>>>> 3a9e2eac
     }
 }
 

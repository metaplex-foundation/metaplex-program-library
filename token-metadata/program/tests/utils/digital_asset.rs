--- conflicted
+++ resolved
@@ -3,34 +3,22 @@
     instruction::{
         self,
         builders::{
-<<<<<<< HEAD
-            CreateBuilder, DelegateBuilder, LockBuilder, MigrateBuilder, MintBuilder,
-            RevokeBuilder, TransferBuilder, UnlockBuilder, UnverifyBuilder, VerifyBuilder,
-        },
-        CreateArgs, DelegateArgs, InstructionBuilder, LockArgs, MetadataDelegateRole, MigrateArgs,
-        MintArgs, RevokeArgs, TransferArgs, UnlockArgs, VerifyArgs,
-=======
             BurnBuilder, CreateBuilder, DelegateBuilder, LockBuilder, MigrateBuilder, MintBuilder,
-            RevokeBuilder, TransferBuilder, UnlockBuilder, UpdateBuilder,
+            RevokeBuilder, TransferBuilder, UnlockBuilder, UnverifyBuilder, UpdateBuilder,
+            VerifyBuilder,
         },
         BurnArgs, CreateArgs, DelegateArgs, InstructionBuilder, LockArgs, MetadataDelegateRole,
-        MigrateArgs, MintArgs, RevokeArgs, TransferArgs, UnlockArgs, UpdateArgs,
+        MigrateArgs, MintArgs, RevokeArgs, TransferArgs, UnlockArgs, UpdateArgs, VerifyArgs,
     },
     pda::{
         find_master_edition_account, find_metadata_account, find_metadata_delegate_record_account,
         find_token_record_account,
->>>>>>> 8804f15c
     },
     processor::AuthorizationData,
     state::{
-<<<<<<< HEAD
         AssetData, Collection, CollectionDetails, Creator, Metadata, PrintSupply,
         ProgrammableConfig, TokenDelegateRole, TokenMetadataAccount, TokenRecord, TokenStandard,
-        EDITION, PREFIX,
-=======
-        AssetData, Creator, Metadata, PrintSupply, ProgrammableConfig, TokenDelegateRole,
-        TokenMetadataAccount, TokenRecord, TokenStandard, EDITION, EDITION_MARKER_BIT_SIZE, PREFIX,
->>>>>>> 8804f15c
+        EDITION, EDITION_MARKER_BIT_SIZE, PREFIX,
     },
 };
 use solana_program::{borsh::try_from_slice_unchecked, pubkey::Pubkey};
@@ -256,7 +244,6 @@
         token_standard: TokenStandard,
         authorization_rules: Option<Pubkey>,
     ) -> Result<(), BanksClientError> {
-<<<<<<< HEAD
         let creators = Some(vec![Creator {
             address: context.payer.pubkey(),
             share: 100,
@@ -265,25 +252,6 @@
 
         self.create_advanced(
             context,
-=======
-        self.create_asset(
-            context,
-            token_standard,
-            authorization_rules,
-            PrintSupply::Zero,
-        )
-        .await
-    }
-
-    pub async fn create_asset(
-        &mut self,
-        context: &mut ProgramTestContext,
-        token_standard: TokenStandard,
-        authorization_rules: Option<Pubkey>,
-        print_supply: PrintSupply,
-    ) -> Result<(), BanksClientError> {
-        let mut asset = AssetData::new(
->>>>>>> 8804f15c
             token_standard,
             String::from(DEFAULT_NAME),
             String::from(DEFAULT_SYMBOL),
@@ -293,6 +261,7 @@
             None,
             None,
             authorization_rules,
+            PrintSupply::Zero,
         )
         .await
     }
@@ -309,6 +278,7 @@
         collection: Option<Collection>,
         collection_details: Option<CollectionDetails>,
         authorization_rules: Option<Pubkey>,
+        print_supply: PrintSupply,
     ) -> Result<(), BanksClientError> {
         let mut asset = AssetData::new(token_standard, name, symbol, uri);
         asset.seller_fee_basis_points = seller_fee_basis_points;
@@ -455,7 +425,6 @@
             .await
     }
 
-<<<<<<< HEAD
     pub async fn create_and_mint_with_creators(
         &mut self,
         context: &mut ProgramTestContext,
@@ -477,6 +446,7 @@
             None,
             None,
             authorization_rules,
+            PrintSupply::Zero,
         )
         .await
         .unwrap();
@@ -507,6 +477,7 @@
             collection,
             None,
             authorization_rules,
+            PrintSupply::Zero,
         )
         .await
         .unwrap();
@@ -537,6 +508,7 @@
             None,
             collection_details,
             authorization_rules,
+            PrintSupply::Zero,
         )
         .await
         .unwrap();
@@ -544,19 +516,32 @@
         // mints tokens
         self.mint(context, authorization_rules, authorization_data, amount)
             .await
-=======
+    }
+
     pub async fn create_and_mint_nonfungible(
         &mut self,
         context: &mut ProgramTestContext,
         print_supply: PrintSupply,
     ) -> Result<(), BanksClientError> {
         // creates the metadata
-        self.create_asset(context, TokenStandard::NonFungible, None, print_supply)
-            .await
-            .unwrap();
+        self.create_advanced(
+            context,
+            TokenStandard::NonFungible,
+            String::from(DEFAULT_NAME),
+            String::from(DEFAULT_SYMBOL),
+            String::from(DEFAULT_URI),
+            500,
+            None,
+            None,
+            None,
+            None,
+            print_supply,
+        )
+        .await
+        .unwrap();
+
         // mints tokens
         self.mint(context, None, None, 1).await
->>>>>>> 8804f15c
     }
 
     pub async fn delegate(
@@ -1094,7 +1079,6 @@
 
         false
     }
-<<<<<<< HEAD
 
     pub async fn assert_creators_matches_on_chain(
         &self,
@@ -1125,9 +1109,6 @@
         let on_chain_collection_details = metadata.collection_details;
         assert_eq!(on_chain_collection_details, *collection_details);
     }
-}
-=======
->>>>>>> 8804f15c
 
     pub async fn assert_burned(
         &self,

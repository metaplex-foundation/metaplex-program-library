use mpl_token_auth_rules::{
    instruction::{builders::CreateOrUpdateBuilder, CreateOrUpdateArgs, InstructionBuilder},
    payload::Payload,
    state::{CompareOp, Rule, RuleSetV1},
};
use mpl_token_metadata::{
    processor::{AuthorizationData, DelegateScenario, TransferScenario},
    state::{Operation, PayloadKey, TokenDelegateRole},
};
use rmp_serde::Serializer;
use serde::Serialize;
use solana_program::system_program;
use solana_sdk::{
    compute_budget::ComputeBudgetInstruction,
    pubkey::Pubkey,
    signature::{Keypair, Signer},
    transaction::Transaction,
};

use crate::*;

static PROGRAM_ALLOW_LIST: [Pubkey; 3] = [
    mpl_token_auth_rules::ID,
    mpl_token_metadata::ID,
    rooster::ID,
];

macro_rules! get_primitive_rules {
    (
        $source_owned_by_sys_program:ident,
        $dest_program_allow_list:ident,
        $dest_pda_match:ident,
        $source_program_allow_list:ident,
        $source_pda_match:ident,
        $dest_owned_by_sys_program:ident,
        $authority_program_allow_list:ident,
        $authority_pda_match:ident,
        $nft_amount:ident,
        $delegate_program_allow_list:ident,
    ) => {
        let $source_owned_by_sys_program = Rule::ProgramOwned {
            program: system_program::ID,
            field: PayloadKey::Source.to_string(),
        };

        let $dest_program_allow_list = Rule::ProgramOwnedList {
            programs: PROGRAM_ALLOW_LIST.to_vec(),
            field: PayloadKey::Destination.to_string(),
        };

        let $dest_pda_match = Rule::PDAMatch {
            program: None,
            pda_field: PayloadKey::Destination.to_string(),
            seeds_field: PayloadKey::DestinationSeeds.to_string(),
        };

        let $source_program_allow_list = Rule::ProgramOwnedList {
            programs: PROGRAM_ALLOW_LIST.to_vec(),
            field: PayloadKey::Source.to_string(),
        };

        let $source_pda_match = Rule::PDAMatch {
            program: None,
            pda_field: PayloadKey::Source.to_string(),
            seeds_field: PayloadKey::SourceSeeds.to_string(),
        };

        let $dest_owned_by_sys_program = Rule::ProgramOwned {
            program: system_program::ID,
            field: PayloadKey::Destination.to_string(),
        };

        let $nft_amount = Rule::Amount {
            field: PayloadKey::Amount.to_string(),
            amount: 1,
            operator: CompareOp::Eq,
        };

<<<<<<< HEAD
        let $authority_program_allow_list = Rule::ProgramOwnedList {
            programs: PROGRAM_ALLOW_LIST.to_vec(),
            field: PayloadKey::Authority.to_string(),
        };
        let $authority_pda_match = Rule::PDAMatch {
            program: None,
            pda_field: PayloadKey::Authority.to_string(),
            seeds_field: PayloadKey::AuthoritySeeds.to_string(),
=======
        let $delegate_program_allow_list = Rule::ProgramOwnedList {
            programs: PROGRAM_ALLOW_LIST.to_vec(),
            field: PayloadKey::Delegate.to_string(),
>>>>>>> 0bde6277
        };
    };
}

pub async fn create_default_metaplex_rule_set(
    context: &mut ProgramTestContext,
    creator: Keypair,
    use_delegate_allow_list: bool,
) -> (Pubkey, AuthorizationData) {
    let name = String::from("Metaplex Royalty Enforcement");
    let (ruleset_addr, _ruleset_bump) =
        mpl_token_auth_rules::pda::find_rule_set_address(creator.pubkey(), name.clone());

    get_primitive_rules!(
        source_owned_by_sys_program,
        dest_program_allow_list,
        dest_pda_match,
        source_program_allow_list,
        source_pda_match,
        dest_owned_by_sys_program,
        authority_program_allow_list,
        authority_pda_match,
        nft_amount,
        delegate_program_allow_list,
    );

    // (source is owned by system program && dest is on allow list && destination is a PDA) ||
    // (source is on allow list && source is a PDA && dest is owned by system program)
    let transfer_rule = Rule::Any {
        rules: vec![
            Rule::All {
                rules: vec![
                    source_owned_by_sys_program,
                    dest_program_allow_list.clone(),
                    dest_pda_match,
                    nft_amount.clone(),
                ],
            },
            Rule::All {
                rules: vec![
                    source_program_allow_list,
                    source_pda_match,
                    dest_owned_by_sys_program,
                    nft_amount.clone(),
<<<<<<< HEAD
                ],
            },
            Rule::All {
                rules: vec![
                    authority_program_allow_list,
                    authority_pda_match,
                    nft_amount,
=======
>>>>>>> 0bde6277
                ],
            },
        ],
    };

    let delegate_rule = Rule::All {
        rules: vec![delegate_program_allow_list, nft_amount],
    };

    // operations

    let owner_operation = Operation::Transfer {
        scenario: TransferScenario::Holder,
    };

    let transfer_delegate_operation = Operation::Transfer {
        scenario: TransferScenario::TransferDelegate,
    };

    let sale_delegate_operation = Operation::Transfer {
        scenario: TransferScenario::SaleDelegate,
    };

    let delegate_sale_operation = Operation::Delegate {
        scenario: DelegateScenario::Token(TokenDelegateRole::Sale),
    };

    let delegate_lockedtransfer_operation = Operation::Delegate {
        scenario: DelegateScenario::Token(TokenDelegateRole::LockedTransfer),
    };

    let delegate_transfer_operation = Operation::Delegate {
        scenario: DelegateScenario::Token(TokenDelegateRole::Transfer),
    };

    let mut royalty_rule_set = RuleSetV1::new(name, creator.pubkey());
    royalty_rule_set
        .add(owner_operation.to_string(), transfer_rule.clone())
        .unwrap();
    royalty_rule_set
        .add(
            transfer_delegate_operation.to_string(),
            transfer_rule.clone(),
        )
        .unwrap();
    royalty_rule_set
        .add(sale_delegate_operation.to_string(), transfer_rule.clone())
        .unwrap();

    if use_delegate_allow_list {
        royalty_rule_set
            .add(delegate_sale_operation.to_string(), delegate_rule.clone())
            .unwrap();
        royalty_rule_set
            .add(
                delegate_lockedtransfer_operation.to_string(),
                delegate_rule.clone(),
            )
            .unwrap();
        royalty_rule_set
            .add(delegate_transfer_operation.to_string(), delegate_rule)
            .unwrap();
    } else {
        royalty_rule_set
            .add(delegate_sale_operation.to_string(), Rule::Pass.clone())
            .unwrap();
        royalty_rule_set
            .add(
                delegate_lockedtransfer_operation.to_string(),
                Rule::Pass.clone(),
            )
            .unwrap();
        royalty_rule_set
            .add(delegate_transfer_operation.to_string(), Rule::Pass.clone())
            .unwrap();
    }

    // Serialize the RuleSet using RMP serde.
    let mut serialized_data = Vec::new();
    royalty_rule_set
        .serialize(&mut Serializer::new(&mut serialized_data))
        .unwrap();

    // Create a `create` instruction.
    let create_ix = CreateOrUpdateBuilder::new()
        .rule_set_pda(ruleset_addr)
        .payer(creator.pubkey())
        .build(CreateOrUpdateArgs::V1 {
            serialized_rule_set: serialized_data,
        })
        .unwrap()
        .instruction();

    let compute_ix = ComputeBudgetInstruction::set_compute_unit_limit(400_000);

    // Add it to a transaction.
    let create_tx = Transaction::new_signed_with_payer(
        &[compute_ix, create_ix],
        Some(&creator.pubkey()),
        &[&creator],
        context.last_blockhash,
    );

    // Process the transaction.
    context
        .banks_client
        .process_transaction(create_tx)
        .await
        .expect("creation should succeed");

    // Client can add additional rules to the Payload but does not need to in this case.
    let payload = Payload::new();
    let auth_data = AuthorizationData { payload };

    (ruleset_addr, auth_data)
}<|MERGE_RESOLUTION|>--- conflicted
+++ resolved
@@ -76,7 +76,6 @@
             operator: CompareOp::Eq,
         };
 
-<<<<<<< HEAD
         let $authority_program_allow_list = Rule::ProgramOwnedList {
             programs: PROGRAM_ALLOW_LIST.to_vec(),
             field: PayloadKey::Authority.to_string(),
@@ -85,11 +84,11 @@
             program: None,
             pda_field: PayloadKey::Authority.to_string(),
             seeds_field: PayloadKey::AuthoritySeeds.to_string(),
-=======
+        };
+
         let $delegate_program_allow_list = Rule::ProgramOwnedList {
             programs: PROGRAM_ALLOW_LIST.to_vec(),
             field: PayloadKey::Delegate.to_string(),
->>>>>>> 0bde6277
         };
     };
 }
@@ -134,16 +133,13 @@
                     source_pda_match,
                     dest_owned_by_sys_program,
                     nft_amount.clone(),
-<<<<<<< HEAD
                 ],
             },
             Rule::All {
                 rules: vec![
                     authority_program_allow_list,
                     authority_pda_match,
-                    nft_amount,
-=======
->>>>>>> 0bde6277
+                    nft_amount.clone(),
                 ],
             },
         ],

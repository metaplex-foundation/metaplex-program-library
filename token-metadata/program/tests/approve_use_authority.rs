#![cfg(feature = "test-bpf")]
mod utils;

use mpl_token_metadata::state::{UseAuthorityRecord, UseMethod, Uses};

use mpl_token_metadata::error::MetadataError;
use mpl_token_metadata::pda::find_use_authority_account;
use num_traits::FromPrimitive;
use solana_program_test::*;
use solana_sdk::{
    instruction::InstructionError,
    signature::{Keypair, Signer},
    transaction::{Transaction, TransactionError},
    transport::TransportError,
};
use utils::*;
mod approve_use_authority {

    use mpl_token_metadata::{pda::find_program_as_burner_account, state::Key};
    use solana_program::{borsh::try_from_slice_unchecked, program_pack::Pack};
    use spl_token::state::Account;

    use super::*;
    #[tokio::test]
    async fn success() {
        let mut context = program_test().start_with_context().await;
        let use_authority = Keypair::new();

        let test_meta = Metadata::new();
        test_meta
            .create_v2(
                &mut context,
                "Test".to_string(),
                "TST".to_string(),
                "uri".to_string(),
                None,
                10,
                false,
                None,
                Some(Uses {
                    use_method: UseMethod::Single,
                    total: 1,
                    remaining: 1,
                }),
            )
            .await
            .unwrap();

        let (record, _) =
            find_use_authority_account(&test_meta.mint.pubkey(), &use_authority.pubkey());
        let (burner, _) = find_program_as_burner_account();

        let ix = mpl_token_metadata::instruction::approve_use_authority(
            mpl_token_metadata::id(),
            record,
            use_authority.pubkey(),
            context.payer.pubkey(),
            context.payer.pubkey(),
            test_meta.token.pubkey(),
            test_meta.pubkey,
            test_meta.mint.pubkey(),
            burner,
            1,
        );

        let tx = Transaction::new_signed_with_payer(
            &[ix],
            Some(&context.payer.pubkey()),
            &[&context.payer],
            context.last_blockhash,
        );

        context.banks_client.process_transaction(tx).await.unwrap();

        let account = get_account(&mut context, &record).await;
        let record_acct: UseAuthorityRecord = try_from_slice_unchecked(&account.data).unwrap();

<<<<<<< HEAD
=======
        assert_eq!(record_acct.key, Key::UseAuthorityRecord);
>>>>>>> aa065840
        assert_eq!(record_acct.allowed_uses, 1);
    }

    #[tokio::test]
    async fn success_burn() {
        let mut context = program_test().start_with_context().await;
        let use_authority = Keypair::new();

        let test_meta = Metadata::new();
        test_meta
            .create_v2(
                &mut context,
                "Test".to_string(),
                "TST".to_string(),
                "uri".to_string(),
                None,
                10,
                false,
                None,
                Some(Uses {
                    use_method: UseMethod::Burn,
                    total: 1,
                    remaining: 1,
                }),
            )
            .await
            .unwrap();

        let (record, _) =
            find_use_authority_account(&test_meta.mint.pubkey(), &use_authority.pubkey());
        let (burner, _) = find_program_as_burner_account();

        let ix = mpl_token_metadata::instruction::approve_use_authority(
            mpl_token_metadata::id(),
            record,
            use_authority.pubkey(),
            context.payer.pubkey(),
            context.payer.pubkey(),
            test_meta.token.pubkey(),
            test_meta.pubkey,
            test_meta.mint.pubkey(),
            burner,
            1,
        );

        let tx = Transaction::new_signed_with_payer(
            &[ix],
            Some(&context.payer.pubkey()),
            &[&context.payer],
            context.last_blockhash,
        );

        context.banks_client.process_transaction(tx).await.unwrap();

        let account = get_account(&mut context, &record).await;
        let record_acct: UseAuthorityRecord = try_from_slice_unchecked(&account.data).unwrap();
        assert_eq!(record_acct.key, Key::UseAuthorityRecord);
        assert_eq!(record_acct.allowed_uses, 1);
    }

    #[tokio::test]
    async fn fail_use_must_be_some() {
        let mut context = program_test().start_with_context().await;
        let use_authority = Keypair::new();

        let test_meta = Metadata::new();
        test_meta
            .create_v2(
                &mut context,
                "Test".to_string(),
                "TST".to_string(),
                "uri".to_string(),
                None,
                10,
                false,
                None,
                None,
            )
            .await
            .unwrap();

        let (record, _) =
            find_use_authority_account(&test_meta.mint.pubkey(), &use_authority.pubkey());
        let (burner, _) = find_program_as_burner_account();

        let thing = context
            .banks_client
            .get_account(test_meta.token.pubkey())
            .await
            .unwrap()
            .unwrap();

        println!("{:?}", Account::unpack_from_slice(&thing.data).unwrap());

        let ix = mpl_token_metadata::instruction::approve_use_authority(
            mpl_token_metadata::id(),
            record,
            use_authority.pubkey(),
            context.payer.pubkey(),
            context.payer.pubkey(),
            test_meta.token.pubkey(),
            test_meta.pubkey,
            test_meta.mint.pubkey(),
            burner,
            1,
        );

        let tx = Transaction::new_signed_with_payer(
            &[ix],
            Some(&context.payer.pubkey()),
            &[&context.payer],
            context.last_blockhash,
        );

        let err = context
            .banks_client
            .process_transaction(tx)
            .await
            .unwrap_err();
        assert_custom_error!(err, MetadataError::Unusable);
    }

    #[tokio::test]
    async fn fail_already_exists() {
        let mut context = program_test().start_with_context().await;
        let use_authority = Keypair::new();

        let test_meta = Metadata::new();
        test_meta
            .create_v2(
                &mut context,
                "Test".to_string(),
                "TST".to_string(),
                "uri".to_string(),
                None,
                10,
                false,
                None,
                Some(Uses {
                    use_method: UseMethod::Single,
                    total: 1,
                    remaining: 1,
                }),
            )
            .await
            .unwrap();

        let (record, _) =
            find_use_authority_account(&test_meta.mint.pubkey(), &use_authority.pubkey());

        let (burner, _) = find_program_as_burner_account();

        let thing = context
            .banks_client
            .get_account(test_meta.token.pubkey())
            .await
            .unwrap()
            .unwrap();

        println!("{:?}", Account::unpack_from_slice(&thing.data).unwrap());

        let ix = mpl_token_metadata::instruction::approve_use_authority(
            mpl_token_metadata::id(),
            record,
            use_authority.pubkey(),
            context.payer.pubkey(),
            context.payer.pubkey(),
            test_meta.token.pubkey(),
            test_meta.pubkey,
            test_meta.mint.pubkey(),
            burner,
            1,
        );

        let tx = Transaction::new_signed_with_payer(
            &[ix],
            Some(&context.payer.pubkey()),
            &[&context.payer],
            context.last_blockhash,
        );
        context.banks_client.process_transaction(tx).await.unwrap();

        let ix2 = mpl_token_metadata::instruction::approve_use_authority(
            mpl_token_metadata::id(),
            record,
            use_authority.pubkey(),
            context.payer.pubkey(),
            context.payer.pubkey(),
            test_meta.token.pubkey(),
            test_meta.pubkey,
            test_meta.mint.pubkey(),
            burner,
            2,
        );
        let tx2 = Transaction::new_signed_with_payer(
            &[ix2],
            Some(&context.payer.pubkey()),
            &[&context.payer],
            context.last_blockhash,
        );

        let err = context
            .banks_client
            .process_transaction(tx2)
            .await
            .unwrap_err();

        assert_custom_error!(err, MetadataError::UseAuthorityRecordAlreadyExists);
    }

    #[tokio::test]
    async fn fail_pda_does_not_match_user() {
        let mut context = program_test().start_with_context().await;
        let use_authority = Keypair::new();
        let other_user = Keypair::new();

        let test_meta = Metadata::new();
        test_meta
            .create_v2(
                &mut context,
                "Test".to_string(),
                "TST".to_string(),
                "uri".to_string(),
                None,
                10,
                false,
                None,
                Some(Uses {
                    use_method: UseMethod::Single,
                    total: 1,
                    remaining: 1,
                }),
            )
            .await
            .unwrap();

        let (record, _) =
            find_use_authority_account(&test_meta.mint.pubkey(), &other_user.pubkey());

        let (burner, _) = find_program_as_burner_account();

        let thing = context
            .banks_client
            .get_account(test_meta.token.pubkey())
            .await
            .unwrap()
            .unwrap();

        println!("{:?}", Account::unpack_from_slice(&thing.data).unwrap());

        let ix = mpl_token_metadata::instruction::approve_use_authority(
            mpl_token_metadata::id(),
            record,
            use_authority.pubkey(),
            context.payer.pubkey(),
            context.payer.pubkey(),
            test_meta.token.pubkey(),
            test_meta.pubkey,
            test_meta.mint.pubkey(),
            burner,
            1,
        );

        let tx = Transaction::new_signed_with_payer(
            &[ix],
            Some(&context.payer.pubkey()),
            &[&context.payer],
            context.last_blockhash,
        );

        let err = context
            .banks_client
            .process_transaction(tx)
            .await
            .unwrap_err();
        assert_custom_error!(err, MetadataError::DerivedKeyInvalid);
    }

    #[tokio::test]
    async fn fail_wrong_owner() {
        let mut context = program_test().start_with_context().await;
        let use_authority = Keypair::new();
        let wrong_owner = Keypair::new();

        let test_meta = Metadata::new();
        test_meta
            .create_v2(
                &mut context,
                "Test".to_string(),
                "TST".to_string(),
                "uri".to_string(),
                None,
                10,
                false,
                None,
                Some(Uses {
                    use_method: UseMethod::Single,
                    total: 1,
                    remaining: 1,
                }),
            )
            .await
            .unwrap();

        let (record, _) =
            find_use_authority_account(&test_meta.mint.pubkey(), &use_authority.pubkey());

        let (burner, _) = find_program_as_burner_account();

        let ix = mpl_token_metadata::instruction::approve_use_authority(
            mpl_token_metadata::id(),
            record,
            use_authority.pubkey(),
            wrong_owner.pubkey(),
            context.payer.pubkey(),
            test_meta.token.pubkey(),
            test_meta.pubkey,
            test_meta.mint.pubkey(),
            burner,
            1,
        );

        let tx = Transaction::new_signed_with_payer(
            &[ix],
            Some(&context.payer.pubkey()),
            &[&context.payer, &wrong_owner],
            context.last_blockhash,
        );

        let err = context
            .banks_client
            .process_transaction(tx)
            .await
            .unwrap_err();

        assert_custom_error!(err, MetadataError::InvalidOwner);
    }
}<|MERGE_RESOLUTION|>--- conflicted
+++ resolved
@@ -75,10 +75,7 @@
         let account = get_account(&mut context, &record).await;
         let record_acct: UseAuthorityRecord = try_from_slice_unchecked(&account.data).unwrap();
 
-<<<<<<< HEAD
-=======
         assert_eq!(record_acct.key, Key::UseAuthorityRecord);
->>>>>>> aa065840
         assert_eq!(record_acct.allowed_uses, 1);
     }
 

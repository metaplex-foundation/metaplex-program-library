[package]
name = "mpl-token-metadata"
version = "1.8.3"
description = "Metaplex Metadata"
authors = ["Metaplex Developers <dev@metaplex.com>"]
repository = "https://github.com/metaplex-foundation/metaplex-program-library"
license-file = "../../LICENSE"
edition = "2021"
readme = "README.md"

[features]
no-entrypoint = []
test-bpf = []
serde-feature = ["serde", "serde_with"]

[dependencies]
num-derive = "0.3"
arrayref = "0.3.6"
num-traits = "0.2"
solana-program = "1.14"
spl-token = { version = "3.2.0", features = ["no-entrypoint"] }
spl-associated-token-account = { version = "1.1.1", features = ["no-entrypoint"] }
mpl-token-auth-rules = { version = "1.1", features = ["no-entrypoint"] }
thiserror = "1.0"
borsh = "0.9.2"
shank = { version = "0.0.11" }
serde = { version = "1.0.149", optional = true }
serde_with = { version = "1.14.0", optional = true }
<<<<<<< HEAD
mpl-utils = { path="../../core/rust/utils" }
=======
mpl-utils = { version = "0.1.0", path="../../core/rust/utils" }
>>>>>>> 8e5a7b0b
mpl-token-metadata-context-derive = { version = "0.2.1", path = "../macro" }

[dev-dependencies]
rmp-serde = "1.1.1"
rooster = { git = "https://github.com/metaplex-foundation/rooster" }
solana-sdk = "1.14"
solana-program-test = "1.14"
serde = { version = "1.0.147", features = ["derive"]}

[lib]
crate-type = ["cdylib", "lib"]<|MERGE_RESOLUTION|>--- conflicted
+++ resolved
@@ -26,11 +26,7 @@
 shank = { version = "0.0.11" }
 serde = { version = "1.0.149", optional = true }
 serde_with = { version = "1.14.0", optional = true }
-<<<<<<< HEAD
-mpl-utils = { path="../../core/rust/utils" }
-=======
 mpl-utils = { version = "0.1.0", path="../../core/rust/utils" }
->>>>>>> 8e5a7b0b
 mpl-token-metadata-context-derive = { version = "0.2.1", path = "../macro" }
 
 [dev-dependencies]

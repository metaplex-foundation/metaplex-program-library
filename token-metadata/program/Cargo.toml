--- conflicted
+++ resolved
@@ -14,33 +14,18 @@
 serde-feature = ["serde", "serde_with"]
 
 [dependencies]
-<<<<<<< HEAD
-num-derive = "~0.3"
-arrayref = "~0.3.6"
-num-traits = "~0.2"
-solana-program = "~1.10.19"
-mpl-token-vault = { version = "~0.1.0", features = [ "no-entrypoint" ] }
-spl-token = { version="~3.3.0", features = [ "no-entrypoint" ] }
-spl-associated-token-account = { version = "~1.0.5", features = ["no-entrypoint"] }
-thiserror = "~1.0"
-borsh = "~0.9.2"
-shank = { version = "~0.0.4" }
-serde = { version = "~1.0.136", optional = true }
-serde_with = { version = "~1.12.0", optional = true }
-=======
 num-derive = "0.3"
 arrayref = "0.3.6"
 num-traits = "0.2"
 solana-program = "1.9.13"
 mpl-token-vault = { version = "0.1.0", features = [ "no-entrypoint" ] }
-spl-token = { version = "3.3.0", features = [ "no-entrypoint" ] }
+spl-token = { version = "3.2.0", features = [ "no-entrypoint" ] }
 spl-associated-token-account = { version = "1.0.5", features = ["no-entrypoint"] }
 thiserror = "1.0"
 borsh = "0.9.2"
 shank = { version = "0.0.2" }
 serde = { version = "1.0.136", optional = true }
 serde_with = { version = "1.12.0", optional = true }
->>>>>>> fba5b0a4
 
 [dev-dependencies]
 solana-sdk = "1.9.13"

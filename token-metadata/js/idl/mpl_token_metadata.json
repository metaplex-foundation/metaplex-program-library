{
  "version": "1.5.0",
  "name": "mpl_token_metadata",
  "instructions": [
    {
      "name": "CreateMetadataAccount",
      "accounts": [
        {
          "name": "metadata",
          "isMut": true,
          "isSigner": false,
          "desc": "Metadata key (pda of ['metadata', program id, mint id])"
        },
        {
          "name": "mint",
          "isMut": false,
          "isSigner": false,
          "desc": "Mint of token asset"
        },
        {
          "name": "mintAuthority",
          "isMut": false,
          "isSigner": true,
          "desc": "Mint authority"
        },
        {
          "name": "payer",
          "isMut": true,
          "isSigner": true,
          "desc": "payer"
        },
        {
          "name": "updateAuthority",
          "isMut": false,
          "isSigner": false,
          "desc": "update authority info"
        },
        {
          "name": "systemProgram",
          "isMut": false,
          "isSigner": false,
          "desc": "System program"
        },
        {
          "name": "rent",
          "isMut": false,
          "isSigner": false,
          "desc": "Rent info"
        }
      ],
      "args": [
        {
          "name": "createMetadataAccountArgs",
          "type": {
            "defined": "CreateMetadataAccountArgs"
          }
        }
      ],
      "discriminant": {
        "type": "u8",
        "value": 0
      }
    },
    {
      "name": "UpdateMetadataAccount",
      "accounts": [
        {
          "name": "metadata",
          "isMut": true,
          "isSigner": false,
          "desc": "Metadata account"
        },
        {
          "name": "updateAuthority",
          "isMut": false,
          "isSigner": true,
          "desc": "Update authority key"
        }
      ],
      "args": [
        {
          "name": "updateMetadataAccountArgs",
          "type": {
            "defined": "UpdateMetadataAccountArgs"
          }
        }
      ],
      "discriminant": {
        "type": "u8",
        "value": 1
      }
    },
    {
      "name": "DeprecatedCreateMasterEdition",
      "accounts": [
        {
          "name": "edition",
          "isMut": true,
          "isSigner": false,
          "desc": "Unallocated edition V1 account with address as pda of ['metadata', program id, mint, 'edition']"
        },
        {
          "name": "mint",
          "isMut": true,
          "isSigner": false,
          "desc": "Metadata mint"
        },
        {
          "name": "printingMint",
          "isMut": true,
          "isSigner": false,
          "desc": "Printing mint - A mint you control that can mint tokens that can be exchanged for limited editions of your master edition via the MintNewEditionFromMasterEditionViaToken endpoint"
        },
        {
          "name": "oneTimePrintingAuthorizationMint",
          "isMut": true,
          "isSigner": false,
          "desc": "One time authorization printing mint - A mint you control that prints tokens that gives the bearer permission to mint any number of tokens from the printing mint one time via an endpoint with the token-metadata program for your metadata. Also burns the token."
        },
        {
          "name": "updateAuthority",
          "isMut": false,
          "isSigner": true,
          "desc": "Current Update authority key"
        },
        {
          "name": "printingMintAuthority",
          "isMut": false,
          "isSigner": true,
          "desc": "Printing mint authority - THIS WILL TRANSFER AUTHORITY AWAY FROM THIS KEY."
        },
        {
          "name": "mintAuthority",
          "isMut": false,
          "isSigner": true,
          "desc": "Mint authority on the metadata's mint - THIS WILL TRANSFER AUTHORITY AWAY FROM THIS KEY"
        },
        {
          "name": "metadata",
          "isMut": false,
          "isSigner": false,
          "desc": "Metadata account"
        },
        {
          "name": "payer",
          "isMut": false,
          "isSigner": true,
          "desc": "payer"
        },
        {
          "name": "tokenProgram",
          "isMut": false,
          "isSigner": false,
          "desc": "Token program"
        },
        {
          "name": "systemProgram",
          "isMut": false,
          "isSigner": false,
          "desc": "System program"
        },
        {
          "name": "rent",
          "isMut": false,
          "isSigner": false,
          "desc": "Rent info"
        },
        {
          "name": "oneTimePrintingAuthorizationMintAuthority",
          "isMut": false,
          "isSigner": true,
          "desc": "One time authorization printing mint authority - must be provided if using max supply. THIS WILL TRANSFER AUTHORITY AWAY FROM THIS KEY."
        }
      ],
      "args": [
        {
          "name": "createMasterEditionArgs",
          "type": {
            "defined": "CreateMasterEditionArgs"
          }
        }
      ],
      "discriminant": {
        "type": "u8",
        "value": 2
      }
    },
    {
      "name": "DeprecatedMintNewEditionFromMasterEditionViaPrintingToken",
      "accounts": [
        {
          "name": "metadata",
          "isMut": true,
          "isSigner": false,
          "desc": "New Metadata key (pda of ['metadata', program id, mint id])"
        },
        {
          "name": "edition",
          "isMut": true,
          "isSigner": false,
          "desc": "New Edition V1 (pda of ['metadata', program id, mint id, 'edition'])"
        },
        {
          "name": "masterEdition",
          "isMut": true,
          "isSigner": false,
          "desc": "Master Record Edition V1 (pda of ['metadata', program id, master metadata mint id, 'edition'])"
        },
        {
          "name": "mint",
          "isMut": true,
          "isSigner": false,
          "desc": "Mint of new token - THIS WILL TRANSFER AUTHORITY AWAY FROM THIS KEY"
        },
        {
          "name": "mintAuthority",
          "isMut": false,
          "isSigner": true,
          "desc": "Mint authority of new mint"
        },
        {
          "name": "printingMint",
          "isMut": true,
          "isSigner": false,
          "desc": "Printing Mint of master record edition"
        },
        {
          "name": "masterTokenAccount",
          "isMut": true,
          "isSigner": false,
          "desc": "Token account containing Printing mint token to be transferred"
        },
        {
          "name": "editionMarker",
          "isMut": true,
          "isSigner": false,
          "desc": "Edition pda to mark creation - will be checked for pre-existence. (pda of ['metadata', program id, master mint id, edition_number])"
        },
        {
          "name": "burnAuthority",
          "isMut": false,
          "isSigner": true,
          "desc": "Burn authority for this token"
        },
        {
          "name": "payer",
          "isMut": false,
          "isSigner": true,
          "desc": "payer"
        },
        {
          "name": "masterUpdateAuthority",
          "isMut": false,
          "isSigner": false,
          "desc": "update authority info for new metadata account"
        },
        {
          "name": "masterMetadata",
          "isMut": false,
          "isSigner": false,
          "desc": "Master record metadata account"
        },
        {
          "name": "tokenProgram",
          "isMut": false,
          "isSigner": false,
          "desc": "Token program"
        },
        {
          "name": "systemProgram",
          "isMut": false,
          "isSigner": false,
          "desc": "System program"
        },
        {
          "name": "rent",
          "isMut": false,
          "isSigner": false,
          "desc": "Rent info"
        },
        {
          "name": "reservationList",
          "isMut": true,
          "isSigner": false,
          "desc": "Reservation List - If present, and you are on this list, you can get an edition number given by your position on the list.",
          "optional": true
        }
      ],
      "args": [],
      "discriminant": {
        "type": "u8",
        "value": 3
      }
    },
    {
      "name": "UpdatePrimarySaleHappenedViaToken",
      "accounts": [
        {
          "name": "metadata",
          "isMut": true,
          "isSigner": false,
          "desc": "Metadata key (pda of ['metadata', program id, mint id])"
        },
        {
          "name": "owner",
          "isMut": false,
          "isSigner": true,
          "desc": "Owner on the token account"
        },
        {
          "name": "token",
          "isMut": false,
          "isSigner": false,
          "desc": "Account containing tokens from the metadata's mint"
        }
      ],
      "args": [],
      "discriminant": {
        "type": "u8",
        "value": 4
      }
    },
    {
      "name": "DeprecatedSetReservationList",
      "accounts": [
        {
          "name": "masterEdition",
          "isMut": true,
          "isSigner": false,
          "desc": "Master Edition V1 key (pda of ['metadata', program id, mint id, 'edition'])"
        },
        {
          "name": "reservationList",
          "isMut": true,
          "isSigner": false,
          "desc": "PDA for ReservationList of ['metadata', program id, master edition key, 'reservation', resource-key]"
        },
        {
          "name": "resource",
          "isMut": false,
          "isSigner": true,
          "desc": "The resource you tied the reservation list too"
        }
      ],
      "args": [
        {
          "name": "setReservationListArgs",
          "type": {
            "defined": "SetReservationListArgs"
          }
        }
      ],
      "discriminant": {
        "type": "u8",
        "value": 5
      }
    },
    {
      "name": "DeprecatedCreateReservationList",
      "accounts": [
        {
          "name": "reservationList",
          "isMut": true,
          "isSigner": false,
          "desc": "PDA for ReservationList of ['metadata', program id, master edition key, 'reservation', resource-key]"
        },
        {
          "name": "payer",
          "isMut": false,
          "isSigner": true,
          "desc": "Payer"
        },
        {
          "name": "updateAuthority",
          "isMut": false,
          "isSigner": true,
          "desc": "Update authority"
        },
        {
          "name": "masterEdition",
          "isMut": false,
          "isSigner": false,
          "desc": " Master Edition V1 key (pda of ['metadata', program id, mint id, 'edition'])"
        },
        {
          "name": "resource",
          "isMut": false,
          "isSigner": false,
          "desc": "A resource you wish to tie the reservation list to. This is so your later visitors who come to redeem can derive your reservation list PDA with something they can easily get at. You choose what this should be."
        },
        {
          "name": "metadata",
          "isMut": false,
          "isSigner": false,
          "desc": "Metadata key (pda of ['metadata', program id, mint id])"
        },
        {
          "name": "systemProgram",
          "isMut": false,
          "isSigner": false,
          "desc": "System program"
        },
        {
          "name": "rent",
          "isMut": false,
          "isSigner": false,
          "desc": "Rent info"
        }
      ],
      "args": [],
      "discriminant": {
        "type": "u8",
        "value": 6
      }
    },
    {
      "name": "SignMetadata",
      "accounts": [
        {
          "name": "metadata",
          "isMut": true,
          "isSigner": false,
          "desc": "Metadata (pda of ['metadata', program id, mint id])"
        },
        {
          "name": "creator",
          "isMut": false,
          "isSigner": true,
          "desc": "Creator"
        }
      ],
      "args": [],
      "discriminant": {
        "type": "u8",
        "value": 7
      }
    },
    {
      "name": "DeprecatedMintPrintingTokensViaToken",
      "accounts": [
        {
          "name": "destination",
          "isMut": true,
          "isSigner": false,
          "desc": "Destination account"
        },
        {
          "name": "token",
          "isMut": true,
          "isSigner": false,
          "desc": "Token account containing one time authorization token"
        },
        {
          "name": "oneTimePrintingAuthorizationMint",
          "isMut": true,
          "isSigner": false,
          "desc": "One time authorization mint"
        },
        {
          "name": "printingMint",
          "isMut": true,
          "isSigner": false,
          "desc": "Printing mint"
        },
        {
          "name": "burnAuthority",
          "isMut": false,
          "isSigner": true,
          "desc": "Burn authority"
        },
        {
          "name": "metadata",
          "isMut": false,
          "isSigner": false,
          "desc": "Metadata key (pda of ['metadata', program id, mint id])"
        },
        {
          "name": "masterEdition",
          "isMut": false,
          "isSigner": false,
          "desc": "Master Edition V1 key (pda of ['metadata', program id, mint id, 'edition'])"
        },
        {
          "name": "tokenProgram",
          "isMut": false,
          "isSigner": false,
          "desc": "Token program"
        },
        {
          "name": "rent",
          "isMut": false,
          "isSigner": false,
          "desc": "Rent"
        }
      ],
      "args": [
        {
          "name": "mintPrintingTokensViaTokenArgs",
          "type": {
            "defined": "MintPrintingTokensViaTokenArgs"
          }
        }
      ],
      "discriminant": {
        "type": "u8",
        "value": 8
      }
    },
    {
      "name": "DeprecatedMintPrintingTokens",
      "accounts": [
        {
          "name": "destination",
          "isMut": true,
          "isSigner": false,
          "desc": "Destination account"
        },
        {
          "name": "printingMint",
          "isMut": true,
          "isSigner": false,
          "desc": "Printing mint"
        },
        {
          "name": "updateAuthority",
          "isMut": false,
          "isSigner": true,
          "desc": "Update authority"
        },
        {
          "name": "metadata",
          "isMut": false,
          "isSigner": false,
          "desc": "Metadata key (pda of ['metadata', program id, mint id])"
        },
        {
          "name": "masterEdition",
          "isMut": false,
          "isSigner": false,
          "desc": "Master Edition V1 key (pda of ['metadata', program id, mint id, 'edition'])"
        },
        {
          "name": "tokenProgram",
          "isMut": false,
          "isSigner": false,
          "desc": "Token program"
        },
        {
          "name": "rent",
          "isMut": false,
          "isSigner": false,
          "desc": "Rent"
        }
      ],
      "args": [
        {
          "name": "mintPrintingTokensViaTokenArgs",
          "type": {
            "defined": "MintPrintingTokensViaTokenArgs"
          }
        }
      ],
      "discriminant": {
        "type": "u8",
        "value": 9
      }
    },
    {
      "name": "CreateMasterEdition",
      "accounts": [
        {
          "name": "edition",
          "isMut": true,
          "isSigner": false,
          "desc": "Unallocated edition V2 account with address as pda of ['metadata', program id, mint, 'edition']"
        },
        {
          "name": "mint",
          "isMut": true,
          "isSigner": false,
          "desc": "Metadata mint"
        },
        {
          "name": "updateAuthority",
          "isMut": false,
          "isSigner": true,
          "desc": "Update authority"
        },
        {
          "name": "mintAuthority",
          "isMut": false,
          "isSigner": true,
          "desc": "Mint authority on the metadata's mint - THIS WILL TRANSFER AUTHORITY AWAY FROM THIS KEY"
        },
        {
          "name": "payer",
          "isMut": true,
          "isSigner": true,
          "desc": "payer"
        },
        {
          "name": "metadata",
          "isMut": false,
          "isSigner": false,
          "desc": "Metadata account"
        },
        {
          "name": "tokenProgram",
          "isMut": false,
          "isSigner": false,
          "desc": "Token program"
        },
        {
          "name": "systemProgram",
          "isMut": false,
          "isSigner": false,
          "desc": "System program"
        },
        {
          "name": "rent",
          "isMut": false,
          "isSigner": false,
          "desc": "Rent info"
        }
      ],
      "args": [
        {
          "name": "createMasterEditionArgs",
          "type": {
            "defined": "CreateMasterEditionArgs"
          }
        }
      ],
      "discriminant": {
        "type": "u8",
        "value": 10
      }
    },
    {
      "name": "MintNewEditionFromMasterEditionViaToken",
      "accounts": [
        {
          "name": "newMetadata",
          "isMut": true,
          "isSigner": false,
          "desc": "New Metadata key (pda of ['metadata', program id, mint id])"
        },
        {
          "name": "newEdition",
          "isMut": true,
          "isSigner": false,
          "desc": "New Edition (pda of ['metadata', program id, mint id, 'edition'])"
        },
        {
          "name": "masterEdition",
          "isMut": true,
          "isSigner": false,
          "desc": "Master Record Edition V2 (pda of ['metadata', program id, master metadata mint id, 'edition'])"
        },
        {
          "name": "newMint",
          "isMut": true,
          "isSigner": false,
          "desc": "Mint of new token - THIS WILL TRANSFER AUTHORITY AWAY FROM THIS KEY"
        },
        {
          "name": "editionMarkPda",
          "isMut": true,
          "isSigner": false,
          "desc": "Edition pda to mark creation - will be checked for pre-existence. (pda of ['metadata', program id, master metadata mint id, 'edition', edition_number]) where edition_number is NOT the edition number you pass in args but actually edition_number = floor(edition/EDITION_MARKER_BIT_SIZE)."
        },
        {
          "name": "newMintAuthority",
          "isMut": false,
          "isSigner": true,
          "desc": "Mint authority of new mint"
        },
        {
          "name": "payer",
          "isMut": true,
          "isSigner": true,
          "desc": "payer"
        },
        {
          "name": "tokenAccountOwner",
          "isMut": false,
          "isSigner": true,
          "desc": "owner of token account containing master token (#8)"
        },
        {
          "name": "tokenAccount",
          "isMut": false,
          "isSigner": false,
          "desc": "token account containing token from master metadata mint"
        },
        {
          "name": "newMetadataUpdateAuthority",
          "isMut": false,
          "isSigner": false,
          "desc": "Update authority info for new metadata"
        },
        {
          "name": "metadata",
          "isMut": false,
          "isSigner": false,
          "desc": "Master record metadata account"
        },
        {
          "name": "tokenProgram",
          "isMut": false,
          "isSigner": false,
          "desc": "Token program"
        },
        {
          "name": "systemProgram",
          "isMut": false,
          "isSigner": false,
          "desc": "System program"
        },
        {
          "name": "rent",
          "isMut": false,
          "isSigner": false,
          "desc": "Rent info",
          "optional": true
        }
      ],
      "args": [
        {
          "name": "mintNewEditionFromMasterEditionViaTokenArgs",
          "type": {
            "defined": "MintNewEditionFromMasterEditionViaTokenArgs"
          }
        }
      ],
      "discriminant": {
        "type": "u8",
        "value": 11
      }
    },
    {
      "name": "ConvertMasterEditionV1ToV2",
      "accounts": [
        {
          "name": "masterEdition",
          "isMut": true,
          "isSigner": false,
          "desc": "Master Record Edition V1 (pda of ['metadata', program id, master metadata mint id, 'edition'])"
        },
        {
          "name": "oneTimeAuth",
          "isMut": true,
          "isSigner": false,
          "desc": "One time authorization mint"
        },
        {
          "name": "printingMint",
          "isMut": true,
          "isSigner": false,
          "desc": "Printing mint"
        }
      ],
      "args": [],
      "discriminant": {
        "type": "u8",
        "value": 12
      }
    },
    {
      "name": "MintNewEditionFromMasterEditionViaVaultProxy",
      "accounts": [
        {
          "name": "newMetadata",
          "isMut": true,
          "isSigner": false,
          "desc": "New Metadata key (pda of ['metadata', program id, mint id])"
        },
        {
          "name": "newEdition",
          "isMut": true,
          "isSigner": false,
          "desc": "New Edition (pda of ['metadata', program id, mint id, 'edition'])"
        },
        {
          "name": "masterEdition",
          "isMut": true,
          "isSigner": false,
          "desc": "Master Record Edition V2 (pda of ['metadata', program id, master metadata mint id, 'edition']"
        },
        {
          "name": "newMint",
          "isMut": true,
          "isSigner": false,
          "desc": "Mint of new token - THIS WILL TRANSFER AUTHORITY AWAY FROM THIS KEY"
        },
        {
          "name": "editionMarkPda",
          "isMut": true,
          "isSigner": false,
          "desc": "Edition pda to mark creation - will be checked for pre-existence. (pda of ['metadata', program id, master metadata mint id, 'edition', edition_number]) where edition_number is NOT the edition number you pass in args but actually edition_number = floor(edition/EDITION_MARKER_BIT_SIZE)."
        },
        {
          "name": "newMintAuthority",
          "isMut": false,
          "isSigner": true,
          "desc": "Mint authority of new mint"
        },
        {
          "name": "payer",
          "isMut": true,
          "isSigner": true,
          "desc": "payer"
        },
        {
          "name": "vaultAuthority",
          "isMut": false,
          "isSigner": true,
          "desc": "Vault authority"
        },
        {
          "name": "safetyDepositStore",
          "isMut": false,
          "isSigner": false,
          "desc": "Safety deposit token store account"
        },
        {
          "name": "safetyDepositBox",
          "isMut": false,
          "isSigner": false,
          "desc": "Safety deposit box"
        },
        {
          "name": "vault",
          "isMut": false,
          "isSigner": false,
          "desc": "Vault"
        },
        {
          "name": "newMetadataUpdateAuthority",
          "isMut": false,
          "isSigner": false,
          "desc": "Update authority info for new metadata"
        },
        {
          "name": "metadata",
          "isMut": false,
          "isSigner": false,
          "desc": "Master record metadata account"
        },
        {
          "name": "tokenProgram",
          "isMut": false,
          "isSigner": false,
          "desc": "Token program"
        },
        {
          "name": "tokenVaultProgram",
          "isMut": false,
          "isSigner": false,
          "desc": "Token vault program"
        },
        {
          "name": "systemProgram",
          "isMut": false,
          "isSigner": false,
          "desc": "System program"
        },
        {
          "name": "rent",
          "isMut": false,
          "isSigner": false,
          "desc": "Rent info",
          "optional": true
        }
      ],
      "args": [
        {
          "name": "mintNewEditionFromMasterEditionViaTokenArgs",
          "type": {
            "defined": "MintNewEditionFromMasterEditionViaTokenArgs"
          }
        }
      ],
      "discriminant": {
        "type": "u8",
        "value": 13
      }
    },
    {
      "name": "PuffMetadata",
      "accounts": [
        {
          "name": "metadata",
          "isMut": true,
          "isSigner": false,
          "desc": "Metadata account"
        }
      ],
      "args": [],
      "discriminant": {
        "type": "u8",
        "value": 14
      }
    },
    {
      "name": "UpdateMetadataAccountV2",
      "accounts": [
        {
          "name": "metadata",
          "isMut": true,
          "isSigner": false,
          "desc": "Metadata account"
        },
        {
          "name": "updateAuthority",
          "isMut": false,
          "isSigner": true,
          "desc": "Update authority key"
        }
      ],
      "args": [
        {
          "name": "updateMetadataAccountArgsV2",
          "type": {
            "defined": "UpdateMetadataAccountArgsV2"
          }
        }
      ],
      "discriminant": {
        "type": "u8",
        "value": 15
      }
    },
    {
      "name": "CreateMetadataAccountV2",
      "accounts": [
        {
          "name": "metadata",
          "isMut": true,
          "isSigner": false,
          "desc": "Metadata key (pda of ['metadata', program id, mint id])"
        },
        {
          "name": "mint",
          "isMut": false,
          "isSigner": false,
          "desc": "Mint of token asset"
        },
        {
          "name": "mintAuthority",
          "isMut": false,
          "isSigner": true,
          "desc": "Mint authority"
        },
        {
          "name": "payer",
          "isMut": true,
          "isSigner": true,
          "desc": "payer"
        },
        {
          "name": "updateAuthority",
          "isMut": false,
          "isSigner": false,
          "desc": "update authority info"
        },
        {
          "name": "systemProgram",
          "isMut": false,
          "isSigner": false,
          "desc": "System program"
        },
        {
          "name": "rent",
          "isMut": false,
          "isSigner": false,
          "desc": "Rent info",
          "optional": true
        }
      ],
      "args": [
        {
          "name": "createMetadataAccountArgsV2",
          "type": {
            "defined": "CreateMetadataAccountArgsV2"
          }
        }
      ],
      "discriminant": {
        "type": "u8",
        "value": 16
      }
    },
    {
      "name": "CreateMasterEditionV3",
      "accounts": [
        {
          "name": "edition",
          "isMut": true,
          "isSigner": false,
          "desc": "Unallocated edition V2 account with address as pda of ['metadata', program id, mint, 'edition']"
        },
        {
          "name": "mint",
          "isMut": true,
          "isSigner": false,
          "desc": "Metadata mint"
        },
        {
          "name": "updateAuthority",
          "isMut": false,
          "isSigner": true,
          "desc": "Update authority"
        },
        {
          "name": "mintAuthority",
          "isMut": false,
          "isSigner": true,
          "desc": "Mint authority on the metadata's mint - THIS WILL TRANSFER AUTHORITY AWAY FROM THIS KEY"
        },
        {
          "name": "payer",
          "isMut": true,
          "isSigner": true,
          "desc": "payer"
        },
        {
          "name": "metadata",
          "isMut": true,
          "isSigner": false,
          "desc": "Metadata account"
        },
        {
          "name": "tokenProgram",
          "isMut": false,
          "isSigner": false,
          "desc": "Token program"
        },
        {
          "name": "systemProgram",
          "isMut": false,
          "isSigner": false,
          "desc": "System program"
        },
        {
          "name": "rent",
          "isMut": false,
          "isSigner": false,
          "desc": "Rent info",
          "optional": true
        }
      ],
      "args": [
        {
          "name": "createMasterEditionArgs",
          "type": {
            "defined": "CreateMasterEditionArgs"
          }
        }
      ],
      "discriminant": {
        "type": "u8",
        "value": 17
      }
    },
    {
      "name": "VerifyCollection",
      "accounts": [
        {
          "name": "metadata",
          "isMut": true,
          "isSigner": false,
          "desc": "Metadata account"
        },
        {
          "name": "collectionAuthority",
          "isMut": true,
          "isSigner": true,
          "desc": "Collection Update authority"
        },
        {
          "name": "payer",
          "isMut": true,
          "isSigner": true,
          "desc": "payer"
        },
        {
          "name": "collectionMint",
          "isMut": false,
          "isSigner": false,
          "desc": "Mint of the Collection"
        },
        {
          "name": "collection",
          "isMut": false,
          "isSigner": false,
          "desc": "Metadata Account of the Collection"
        },
        {
          "name": "collectionMasterEditionAccount",
          "isMut": false,
          "isSigner": false,
          "desc": "MasterEdition2 Account of the Collection Token"
        }
      ],
      "args": [],
      "discriminant": {
        "type": "u8",
        "value": 18
      }
    },
    {
      "name": "Utilize",
      "accounts": [
        {
          "name": "metadata",
          "isMut": true,
          "isSigner": false,
          "desc": "Metadata account"
        },
        {
          "name": "tokenAccount",
          "isMut": true,
          "isSigner": false,
          "desc": "Token Account Of NFT"
        },
        {
          "name": "mint",
          "isMut": true,
          "isSigner": false,
          "desc": "Mint of the Metadata"
        },
        {
          "name": "useAuthority",
          "isMut": true,
          "isSigner": true,
          "desc": "A Use Authority / Can be the current Owner of the NFT"
        },
        {
          "name": "owner",
          "isMut": false,
          "isSigner": false,
          "desc": "Owner"
        },
        {
          "name": "tokenProgram",
          "isMut": false,
          "isSigner": false,
          "desc": "Token program"
        },
        {
          "name": "ataProgram",
          "isMut": false,
          "isSigner": false,
          "desc": "Associated Token program"
        },
        {
          "name": "systemProgram",
          "isMut": false,
          "isSigner": false,
          "desc": "System program"
        },
        {
          "name": "rent",
          "isMut": false,
          "isSigner": false,
          "desc": "Rent info"
        },
        {
          "name": "useAuthorityRecord",
          "isMut": true,
          "isSigner": false,
          "desc": "Use Authority Record PDA If present the program Assumes a delegated use authority",
          "optional": true
        },
        {
          "name": "burner",
          "isMut": false,
          "isSigner": false,
          "desc": "Program As Signer (Burner)",
          "optional": true
        }
      ],
      "args": [
        {
          "name": "utilizeArgs",
          "type": {
            "defined": "UtilizeArgs"
          }
        }
      ],
      "discriminant": {
        "type": "u8",
        "value": 19
      }
    },
    {
      "name": "ApproveUseAuthority",
      "accounts": [
        {
          "name": "useAuthorityRecord",
          "isMut": true,
          "isSigner": false,
          "desc": "Use Authority Record PDA"
        },
        {
          "name": "owner",
          "isMut": true,
          "isSigner": true,
          "desc": "Owner"
        },
        {
          "name": "payer",
          "isMut": true,
          "isSigner": true,
          "desc": "Payer"
        },
        {
          "name": "user",
          "isMut": false,
          "isSigner": false,
          "desc": "A Use Authority"
        },
        {
          "name": "ownerTokenAccount",
          "isMut": true,
          "isSigner": false,
          "desc": "Owned Token Account Of Mint"
        },
        {
          "name": "metadata",
          "isMut": false,
          "isSigner": false,
          "desc": "Metadata account"
        },
        {
          "name": "mint",
          "isMut": false,
          "isSigner": false,
          "desc": "Mint of Metadata"
        },
        {
          "name": "burner",
          "isMut": false,
          "isSigner": false,
          "desc": "Program As Signer (Burner)"
        },
        {
          "name": "tokenProgram",
          "isMut": false,
          "isSigner": false,
          "desc": "Token program"
        },
        {
          "name": "systemProgram",
          "isMut": false,
          "isSigner": false,
          "desc": "System program"
        },
        {
          "name": "rent",
          "isMut": false,
          "isSigner": false,
          "desc": "Rent info",
          "optional": true
        }
      ],
      "args": [
        {
          "name": "approveUseAuthorityArgs",
          "type": {
            "defined": "ApproveUseAuthorityArgs"
          }
        }
      ],
      "discriminant": {
        "type": "u8",
        "value": 20
      }
    },
    {
      "name": "RevokeUseAuthority",
      "accounts": [
        {
          "name": "useAuthorityRecord",
          "isMut": true,
          "isSigner": false,
          "desc": "Use Authority Record PDA"
        },
        {
          "name": "owner",
          "isMut": true,
          "isSigner": true,
          "desc": "Owner"
        },
        {
          "name": "user",
          "isMut": false,
          "isSigner": false,
          "desc": "A Use Authority"
        },
        {
          "name": "ownerTokenAccount",
          "isMut": true,
          "isSigner": false,
          "desc": "Owned Token Account Of Mint"
        },
        {
          "name": "mint",
          "isMut": false,
          "isSigner": false,
          "desc": "Mint of Metadata"
        },
        {
          "name": "metadata",
          "isMut": false,
          "isSigner": false,
          "desc": "Metadata account"
        },
        {
          "name": "tokenProgram",
          "isMut": false,
          "isSigner": false,
          "desc": "Token program"
        },
        {
          "name": "systemProgram",
          "isMut": false,
          "isSigner": false,
          "desc": "System program"
        },
        {
          "name": "rent",
          "isMut": false,
          "isSigner": false,
          "desc": "Rent info",
          "optional": true
        }
      ],
      "args": [],
      "discriminant": {
        "type": "u8",
        "value": 21
      }
    },
    {
      "name": "UnverifyCollection",
      "accounts": [
        {
          "name": "metadata",
          "isMut": true,
          "isSigner": false,
          "desc": "Metadata account"
        },
        {
          "name": "collectionAuthority",
          "isMut": true,
          "isSigner": true,
          "desc": "Collection Authority"
        },
        {
          "name": "collectionMint",
          "isMut": false,
          "isSigner": false,
          "desc": "Mint of the Collection"
        },
        {
          "name": "collection",
          "isMut": false,
          "isSigner": false,
          "desc": "Metadata Account of the Collection"
        },
        {
          "name": "collectionMasterEditionAccount",
          "isMut": false,
          "isSigner": false,
          "desc": "MasterEdition2 Account of the Collection Token"
        },
        {
          "name": "collectionAuthorityRecord",
          "isMut": false,
          "isSigner": false,
          "desc": "Collection Authority Record PDA",
          "optional": true
        }
      ],
      "args": [],
      "discriminant": {
        "type": "u8",
        "value": 22
      }
    },
    {
      "name": "ApproveCollectionAuthority",
      "accounts": [
        {
          "name": "collectionAuthorityRecord",
          "isMut": true,
          "isSigner": false,
          "desc": "Collection Authority Record PDA"
        },
        {
          "name": "newCollectionAuthority",
          "isMut": false,
          "isSigner": false,
          "desc": "A Collection Authority"
        },
        {
          "name": "updateAuthority",
          "isMut": true,
          "isSigner": true,
          "desc": "Update Authority of Collection NFT"
        },
        {
          "name": "payer",
          "isMut": true,
          "isSigner": true,
          "desc": "Payer"
        },
        {
          "name": "metadata",
          "isMut": false,
          "isSigner": false,
          "desc": "Collection Metadata account"
        },
        {
          "name": "mint",
          "isMut": false,
          "isSigner": false,
          "desc": "Mint of Collection Metadata"
        },
        {
          "name": "systemProgram",
          "isMut": false,
          "isSigner": false,
          "desc": "System program"
        },
        {
          "name": "rent",
          "isMut": false,
          "isSigner": false,
          "desc": "Rent info",
          "optional": true
        }
      ],
      "args": [],
      "discriminant": {
        "type": "u8",
        "value": 23
      }
    },
    {
      "name": "RevokeCollectionAuthority",
      "accounts": [
        {
          "name": "collectionAuthorityRecord",
          "isMut": true,
          "isSigner": false,
          "desc": "Collection Authority Record PDA"
        },
        {
          "name": "delegateAuthority",
          "isMut": true,
          "isSigner": false,
          "desc": "Delegated Collection Authority"
        },
        {
          "name": "revokeAuthority",
          "isMut": true,
          "isSigner": true,
          "desc": "Update Authority, or Delegated Authority, of Collection NFT"
        },
        {
          "name": "metadata",
          "isMut": false,
          "isSigner": false,
          "desc": "Metadata account"
        },
        {
          "name": "mint",
          "isMut": false,
          "isSigner": false,
          "desc": "Mint of Metadata"
        }
      ],
      "args": [],
      "discriminant": {
        "type": "u8",
        "value": 24
      }
    },
    {
      "name": "SetAndVerifyCollection",
      "accounts": [
        {
          "name": "metadata",
          "isMut": true,
          "isSigner": false,
          "desc": "Metadata account"
        },
        {
          "name": "collectionAuthority",
          "isMut": true,
          "isSigner": true,
          "desc": "Collection Update authority"
        },
        {
          "name": "payer",
          "isMut": true,
          "isSigner": true,
          "desc": "Payer"
        },
        {
          "name": "updateAuthority",
          "isMut": false,
          "isSigner": false,
          "desc": "Update Authority of Collection NFT and NFT"
        },
        {
          "name": "collectionMint",
          "isMut": false,
          "isSigner": false,
          "desc": "Mint of the Collection"
        },
        {
          "name": "collection",
          "isMut": false,
          "isSigner": false,
          "desc": "Metadata Account of the Collection"
        },
        {
          "name": "collectionMasterEditionAccount",
          "isMut": false,
          "isSigner": false,
          "desc": "MasterEdition2 Account of the Collection Token"
        },
        {
          "name": "collectionAuthorityRecord",
          "isMut": false,
          "isSigner": false,
          "desc": "Collection Authority Record PDA",
          "optional": true
        }
      ],
      "args": [],
      "discriminant": {
        "type": "u8",
        "value": 25
      }
    },
    {
      "name": "FreezeDelegatedAccount",
      "accounts": [
        {
          "name": "delegate",
          "isMut": true,
          "isSigner": true,
          "desc": "Delegate"
        },
        {
          "name": "tokenAccount",
          "isMut": true,
          "isSigner": false,
          "desc": "Token account to freeze"
        },
        {
          "name": "edition",
          "isMut": false,
          "isSigner": false,
          "desc": "Edition"
        },
        {
          "name": "mint",
          "isMut": false,
          "isSigner": false,
          "desc": "Token mint"
        },
        {
          "name": "tokenProgram",
          "isMut": false,
          "isSigner": false,
          "desc": "Token Program"
        }
      ],
      "args": [],
      "discriminant": {
        "type": "u8",
        "value": 26
      }
    },
    {
      "name": "ThawDelegatedAccount",
      "accounts": [
        {
          "name": "delegate",
          "isMut": true,
          "isSigner": true,
          "desc": "Delegate"
        },
        {
          "name": "tokenAccount",
          "isMut": true,
          "isSigner": false,
          "desc": "Token account to thaw"
        },
        {
          "name": "edition",
          "isMut": false,
          "isSigner": false,
          "desc": "Edition"
        },
        {
          "name": "mint",
          "isMut": false,
          "isSigner": false,
          "desc": "Token mint"
        },
        {
          "name": "tokenProgram",
          "isMut": false,
          "isSigner": false,
          "desc": "Token Program"
        }
      ],
      "args": [],
      "discriminant": {
        "type": "u8",
        "value": 27
      }
    },
    {
      "name": "RemoveCreatorVerification",
      "accounts": [
        {
          "name": "metadata",
          "isMut": true,
          "isSigner": false,
          "desc": "Metadata (pda of ['metadata', program id, mint id])"
        },
        {
          "name": "creator",
          "isMut": false,
          "isSigner": true,
          "desc": "Creator"
        }
      ],
      "args": [],
      "discriminant": {
        "type": "u8",
        "value": 28
      }
    },
    {
      "name": "BurnNft",
      "accounts": [
        {
          "name": "metadata",
          "isMut": true,
          "isSigner": false,
          "desc": "Metadata (pda of ['metadata', program id, mint id])"
        },
        {
          "name": "owner",
          "isMut": true,
          "isSigner": true,
          "desc": "NFT owner"
        },
        {
          "name": "mint",
          "isMut": true,
          "isSigner": false,
          "desc": "Mint of the NFT"
        },
        {
          "name": "tokenAccount",
          "isMut": true,
          "isSigner": false,
          "desc": "Token account to close"
        },
        {
          "name": "masterEditionAccount",
          "isMut": true,
          "isSigner": false,
          "desc": "MasterEdition2 of the NFT"
        },
        {
          "name": "splTokenProgram",
          "isMut": false,
          "isSigner": false,
          "desc": "SPL Token Program"
        },
        {
          "name": "collectionMetadata",
          "isMut": true,
          "isSigner": false,
          "desc": "Metadata of the Collection",
          "optional": true
        }
      ],
      "args": [],
      "discriminant": {
        "type": "u8",
        "value": 29
      }
    },
    {
      "name": "VerifySizedCollectionItem",
      "accounts": [
        {
          "name": "metadata",
          "isMut": true,
          "isSigner": false,
          "desc": "Metadata account"
        },
        {
          "name": "collectionAuthority",
          "isMut": false,
          "isSigner": true,
          "desc": "Collection Update authority"
        },
        {
          "name": "payer",
          "isMut": true,
          "isSigner": true,
          "desc": "payer"
        },
        {
          "name": "collectionMint",
          "isMut": false,
          "isSigner": false,
          "desc": "Mint of the Collection"
        },
        {
          "name": "collection",
          "isMut": true,
          "isSigner": false,
          "desc": "Metadata Account of the Collection"
        },
        {
          "name": "collectionMasterEditionAccount",
          "isMut": false,
          "isSigner": false,
          "desc": "MasterEdition2 Account of the Collection Token"
        },
        {
          "name": "collectionAuthorityRecord",
          "isMut": false,
          "isSigner": false,
          "desc": "Collection Authority Record PDA",
          "optional": true
        }
      ],
      "args": [],
      "discriminant": {
        "type": "u8",
        "value": 30
      }
    },
    {
      "name": "UnverifySizedCollectionItem",
      "accounts": [
        {
          "name": "metadata",
          "isMut": true,
          "isSigner": false,
          "desc": "Metadata account"
        },
        {
          "name": "collectionAuthority",
          "isMut": false,
          "isSigner": true,
          "desc": "Collection Authority"
        },
        {
          "name": "payer",
          "isMut": true,
          "isSigner": true,
          "desc": "payer"
        },
        {
          "name": "collectionMint",
          "isMut": false,
          "isSigner": false,
          "desc": "Mint of the Collection"
        },
        {
          "name": "collection",
          "isMut": true,
          "isSigner": false,
          "desc": "Metadata Account of the Collection"
        },
        {
          "name": "collectionMasterEditionAccount",
          "isMut": false,
          "isSigner": false,
          "desc": "MasterEdition2 Account of the Collection Token"
        },
        {
          "name": "collectionAuthorityRecord",
          "isMut": false,
          "isSigner": false,
          "desc": "Collection Authority Record PDA",
          "optional": true
        }
      ],
      "args": [],
      "discriminant": {
        "type": "u8",
        "value": 31
      }
    },
    {
      "name": "SetAndVerifySizedCollectionItem",
      "accounts": [
        {
          "name": "metadata",
          "isMut": true,
          "isSigner": false,
          "desc": "Metadata account"
        },
        {
          "name": "collectionAuthority",
          "isMut": false,
          "isSigner": true,
          "desc": "Collection Update authority"
        },
        {
          "name": "payer",
          "isMut": true,
          "isSigner": true,
          "desc": "payer"
        },
        {
          "name": "updateAuthority",
          "isMut": false,
          "isSigner": false,
          "desc": "Update Authority of Collection NFT and NFT"
        },
        {
          "name": "collectionMint",
          "isMut": false,
          "isSigner": false,
          "desc": "Mint of the Collection"
        },
        {
          "name": "collection",
          "isMut": true,
          "isSigner": false,
          "desc": "Metadata Account of the Collection"
        },
        {
          "name": "collectionMasterEditionAccount",
          "isMut": true,
          "isSigner": false,
          "desc": "MasterEdition2 Account of the Collection Token"
        },
        {
          "name": "collectionAuthorityRecord",
          "isMut": false,
          "isSigner": false,
          "desc": "Collection Authority Record PDA",
          "optional": true
        }
      ],
      "args": [],
      "discriminant": {
        "type": "u8",
        "value": 32
      }
    },
    {
      "name": "CreateMetadataAccountV3",
      "accounts": [
        {
          "name": "metadata",
          "isMut": true,
          "isSigner": false,
          "desc": "Metadata key (pda of ['metadata', program id, mint id])"
        },
        {
          "name": "mint",
          "isMut": false,
          "isSigner": false,
          "desc": "Mint of token asset"
        },
        {
          "name": "mintAuthority",
          "isMut": false,
          "isSigner": true,
          "desc": "Mint authority"
        },
        {
          "name": "payer",
          "isMut": true,
          "isSigner": true,
          "desc": "payer"
        },
        {
          "name": "updateAuthority",
          "isMut": false,
          "isSigner": false,
          "desc": "update authority info"
        },
        {
          "name": "systemProgram",
          "isMut": false,
          "isSigner": false,
          "desc": "System program"
        },
        {
          "name": "rent",
          "isMut": false,
          "isSigner": false,
          "desc": "Rent info",
          "optional": true
        }
      ],
      "args": [
        {
          "name": "createMetadataAccountArgsV3",
          "type": {
            "defined": "CreateMetadataAccountArgsV3"
          }
        }
      ],
      "discriminant": {
        "type": "u8",
        "value": 33
      }
    },
    {
      "name": "SetCollectionSize",
      "accounts": [
        {
          "name": "collectionMetadata",
          "isMut": true,
          "isSigner": false,
          "desc": "Collection Metadata account"
        },
        {
          "name": "collectionAuthority",
          "isMut": true,
          "isSigner": true,
          "desc": "Collection Update authority"
        },
        {
          "name": "collectionMint",
          "isMut": false,
          "isSigner": false,
          "desc": "Mint of the Collection"
        },
        {
          "name": "collectionAuthorityRecord",
          "isMut": false,
          "isSigner": false,
          "desc": "Collection Authority Record PDA",
          "optional": true
        }
      ],
      "args": [
        {
          "name": "setCollectionSizeArgs",
          "type": {
            "defined": "SetCollectionSizeArgs"
          }
        }
      ],
      "discriminant": {
        "type": "u8",
        "value": 34
      }
    },
    {
      "name": "SetTokenStandard",
      "accounts": [
        {
          "name": "metadata",
          "isMut": true,
          "isSigner": false,
          "desc": "Metadata account"
        },
        {
          "name": "updateAuthority",
          "isMut": true,
          "isSigner": true,
          "desc": "Metadata update authority"
        },
        {
          "name": "mint",
          "isMut": false,
          "isSigner": false,
          "desc": "Mint account"
        },
        {
          "name": "edition",
          "isMut": false,
          "isSigner": false,
          "desc": "Edition account",
          "optional": true
        }
      ],
      "args": [],
      "discriminant": {
        "type": "u8",
        "value": 35
      }
    },
    {
      "name": "BubblegumSetCollectionSize",
      "accounts": [
        {
          "name": "collectionMetadata",
          "isMut": true,
          "isSigner": false,
          "desc": "Collection Metadata account"
        },
        {
          "name": "collectionAuthority",
          "isMut": true,
          "isSigner": true,
          "desc": "Collection Update authority"
        },
        {
          "name": "collectionMint",
          "isMut": false,
          "isSigner": false,
          "desc": "Mint of the Collection"
        },
        {
          "name": "bubblegumSigner",
          "isMut": false,
          "isSigner": true,
          "desc": "Signing PDA of Bubblegum program"
        },
        {
          "name": "collectionAuthorityRecord",
          "isMut": false,
          "isSigner": false,
          "desc": "Collection Authority Record PDA",
          "optional": true
        }
      ],
      "args": [
        {
          "name": "setCollectionSizeArgs",
          "type": {
            "defined": "SetCollectionSizeArgs"
          }
        }
      ],
      "discriminant": {
        "type": "u8",
        "value": 36
      }
    },
    {
      "name": "BurnEditionNft",
      "accounts": [
        {
          "name": "metadata",
          "isMut": true,
          "isSigner": false,
          "desc": "Metadata (pda of ['metadata', program id, mint id])"
        },
        {
          "name": "owner",
          "isMut": true,
          "isSigner": true,
          "desc": "NFT owner"
        },
        {
          "name": "printEditionMint",
          "isMut": true,
          "isSigner": false,
          "desc": "Mint of the print edition NFT"
        },
        {
          "name": "masterEditionMint",
          "isMut": false,
          "isSigner": false,
          "desc": "Mint of the original/master NFT"
        },
        {
          "name": "printEditionTokenAccount",
          "isMut": true,
          "isSigner": false,
          "desc": "Token account the print edition NFT is in"
        },
        {
          "name": "masterEditionTokenAccount",
          "isMut": false,
          "isSigner": false,
          "desc": "Token account the Master Edition NFT is in"
        },
        {
          "name": "masterEditionAccount",
          "isMut": true,
          "isSigner": false,
          "desc": "MasterEdition2 of the original NFT"
        },
        {
          "name": "printEditionAccount",
          "isMut": true,
          "isSigner": false,
          "desc": "Print Edition account of the NFT"
        },
        {
          "name": "editionMarkerAccount",
          "isMut": true,
          "isSigner": false,
          "desc": "Edition Marker PDA of the NFT"
        },
        {
          "name": "splTokenProgram",
          "isMut": false,
          "isSigner": false,
          "desc": "SPL Token Program"
        }
      ],
      "args": [],
      "discriminant": {
        "type": "u8",
        "value": 37
      }
    },
    {
      "name": "CreateEscrowAccount",
      "accounts": [
        {
          "name": "escrow",
          "isMut": true,
          "isSigner": false,
          "desc": "Escrow account"
        },
        {
          "name": "metadata",
          "isMut": false,
          "isSigner": false,
          "desc": "Metadata account"
        },
        {
          "name": "mint",
          "isMut": false,
          "isSigner": false,
          "desc": "Mint account"
        },
        {
          "name": "tokenAccount",
          "isMut": false,
          "isSigner": false,
          "desc": "Token account of the token"
        },
        {
          "name": "edition",
          "isMut": false,
          "isSigner": false,
          "desc": "Edition account"
        },
        {
          "name": "payer",
          "isMut": true,
          "isSigner": true,
          "desc": "Wallet paying for the transaction and new account"
        },
        {
          "name": "systemProgram",
          "isMut": false,
          "isSigner": false,
          "desc": "System program"
        },
        {
          "name": "authority",
          "isMut": false,
          "isSigner": true,
          "desc": "Authority/creator of the escrow account",
          "optional": true
        }
      ],
      "args": [],
      "discriminant": {
        "type": "u8",
        "value": 38
      }
    },
    {
      "name": "CloseEscrowAccount",
      "accounts": [
        {
          "name": "escrow",
          "isMut": true,
          "isSigner": false,
          "desc": "Escrow account"
        },
        {
          "name": "metadata",
          "isMut": false,
          "isSigner": false,
          "desc": "Metadata account"
        },
        {
          "name": "mint",
          "isMut": false,
          "isSigner": false,
          "desc": "Mint account"
        },
        {
          "name": "tokenAccount",
          "isMut": false,
          "isSigner": false,
          "desc": "Token account"
        },
        {
          "name": "edition",
          "isMut": false,
          "isSigner": false,
          "desc": "Edition account"
        },
        {
          "name": "payer",
          "isMut": true,
          "isSigner": true,
          "desc": "Wallet paying for the transaction and new account"
        },
        {
          "name": "systemProgram",
          "isMut": false,
          "isSigner": false,
          "desc": "System program"
        }
      ],
      "args": [],
      "discriminant": {
        "type": "u8",
        "value": 39
      }
    },
    {
      "name": "TransferOutOfEscrow",
      "accounts": [
        {
          "name": "escrow",
          "isMut": false,
          "isSigner": false,
          "desc": "Escrow account"
        },
        {
          "name": "payer",
          "isMut": true,
          "isSigner": true,
          "desc": "Wallet paying for the transaction and new account"
        },
        {
          "name": "attributeMint",
          "isMut": false,
          "isSigner": false,
          "desc": "Mint account for the new attribute"
        },
        {
          "name": "attributeSrc",
          "isMut": true,
          "isSigner": false,
          "desc": "Token account source for the new attribute"
        },
        {
          "name": "attributeDst",
          "isMut": true,
          "isSigner": false,
          "desc": "Token account, owned by TM, destination for the new attribute"
        },
        {
          "name": "escrowMint",
          "isMut": false,
          "isSigner": false,
          "desc": "Mint account that the escrow is attached"
        },
        {
          "name": "escrowAccount",
          "isMut": false,
          "isSigner": false,
          "desc": "Token account that holds the token the escrow is attached to"
        },
        {
          "name": "systemProgram",
          "isMut": false,
          "isSigner": false,
          "desc": "System program"
        },
        {
          "name": "ataProgram",
          "isMut": false,
          "isSigner": false,
          "desc": "Associated Token program"
        },
        {
          "name": "tokenProgram",
          "isMut": false,
          "isSigner": false,
          "desc": "Token program"
        },
        {
          "name": "rent",
          "isMut": false,
          "isSigner": false,
          "desc": "Rent info"
        },
        {
          "name": "authority",
          "isMut": false,
          "isSigner": true,
          "desc": "Authority/creator of the escrow account",
          "optional": true
        }
      ],
      "args": [
        {
          "name": "transferOutOfEscrowArgs",
          "type": {
            "defined": "TransferOutOfEscrowArgs"
          }
        }
      ],
      "discriminant": {
        "type": "u8",
        "value": 40
      }
    }
  ],
  "accounts": [
    {
      "name": "UseAuthorityRecord",
      "type": {
        "kind": "struct",
        "fields": [
          {
            "name": "key",
            "type": {
              "defined": "Key"
            }
          },
          {
            "name": "allowedUses",
            "type": "u64"
          },
          {
            "name": "bump",
            "type": "u8"
          }
        ]
      }
    },
    {
      "name": "CollectionAuthorityRecord",
      "type": {
        "kind": "struct",
        "fields": [
          {
            "name": "key",
            "type": {
              "defined": "Key"
            }
          },
          {
            "name": "bump",
            "type": "u8"
          }
        ]
      }
    },
    {
      "name": "Metadata",
      "type": {
        "kind": "struct",
        "fields": [
          {
            "name": "key",
            "type": {
              "defined": "Key"
            }
          },
          {
            "name": "updateAuthority",
            "type": "publicKey"
          },
          {
            "name": "mint",
            "type": "publicKey"
          },
          {
            "name": "data",
            "type": {
              "defined": "Data"
            }
          },
          {
            "name": "primarySaleHappened",
            "type": "bool"
          },
          {
            "name": "isMutable",
            "type": "bool"
          },
          {
            "name": "editionNonce",
            "type": {
              "option": "u8"
            }
          },
          {
            "name": "tokenStandard",
            "type": {
              "option": {
                "defined": "TokenStandard"
              }
            }
          },
          {
            "name": "collection",
            "type": {
              "option": {
                "defined": "Collection"
              }
            }
          },
          {
            "name": "uses",
            "type": {
              "option": {
                "defined": "Uses"
              }
            }
          },
          {
            "name": "collectionDetails",
            "type": {
              "option": {
                "defined": "CollectionDetails"
              }
            }
          }
        ]
      }
    },
    {
      "name": "MasterEditionV2",
      "type": {
        "kind": "struct",
        "fields": [
          {
            "name": "key",
            "type": {
              "defined": "Key"
            }
          },
          {
            "name": "supply",
            "type": "u64"
          },
          {
            "name": "maxSupply",
            "type": {
              "option": "u64"
            }
          }
        ]
      }
    },
    {
      "name": "MasterEditionV1",
      "type": {
        "kind": "struct",
        "fields": [
          {
            "name": "key",
            "type": {
              "defined": "Key"
            }
          },
          {
            "name": "supply",
            "type": "u64"
          },
          {
            "name": "maxSupply",
            "type": {
              "option": "u64"
            }
          },
          {
            "name": "printingMint",
            "type": "publicKey"
          },
          {
            "name": "oneTimePrintingAuthorizationMint",
            "type": "publicKey"
          }
        ]
      }
    },
    {
      "name": "Edition",
      "type": {
        "kind": "struct",
        "fields": [
          {
            "name": "key",
            "type": {
              "defined": "Key"
            }
          },
          {
            "name": "parent",
            "type": "publicKey"
          },
          {
            "name": "edition",
            "type": "u64"
          }
        ]
      }
    },
    {
      "name": "ReservationListV2",
      "type": {
        "kind": "struct",
        "fields": [
          {
            "name": "key",
            "type": {
              "defined": "Key"
            }
          },
          {
            "name": "masterEdition",
            "type": "publicKey"
          },
          {
            "name": "supplySnapshot",
            "type": {
              "option": "u64"
            }
          },
          {
            "name": "reservations",
            "type": {
              "vec": {
                "defined": "Reservation"
              }
            }
          },
          {
            "name": "totalReservationSpots",
            "type": "u64"
          },
          {
            "name": "currentReservationSpots",
            "type": "u64"
          }
        ]
      }
    },
    {
      "name": "ReservationListV1",
      "type": {
        "kind": "struct",
        "fields": [
          {
            "name": "key",
            "type": {
              "defined": "Key"
            }
          },
          {
            "name": "masterEdition",
            "type": "publicKey"
          },
          {
            "name": "supplySnapshot",
            "type": {
              "option": "u64"
            }
          },
          {
            "name": "reservations",
            "type": {
              "vec": {
                "defined": "ReservationV1"
              }
            }
          }
        ]
      }
    },
    {
      "name": "EditionMarker",
      "type": {
        "kind": "struct",
        "fields": [
          {
            "name": "key",
            "type": {
              "defined": "Key"
            }
          },
          {
            "name": "ledger",
            "type": {
              "array": [
                "u8",
                31
              ]
            }
          }
        ]
      }
    },
    {
      "name": "TokenOwnedEscrow",
      "type": {
        "kind": "struct",
        "fields": [
          {
            "name": "key",
            "type": {
              "defined": "Key"
            }
          },
          {
            "name": "baseToken",
            "type": "publicKey"
          },
          {
            "name": "authority",
            "type": {
              "defined": "EscrowAuthority"
            }
          },
          {
            "name": "bump",
            "type": "u8"
          }
        ]
      }
    }
  ],
  "types": [
    {
      "name": "MintPrintingTokensViaTokenArgs",
      "type": {
        "kind": "struct",
        "fields": [
          {
            "name": "supply",
            "type": "u64"
          }
        ]
      }
    },
    {
      "name": "SetReservationListArgs",
      "type": {
        "kind": "struct",
        "fields": [
          {
            "name": "reservations",
            "type": {
              "vec": {
                "defined": "Reservation"
              }
            }
          },
          {
            "name": "totalReservationSpots",
            "type": {
              "option": "u64"
            }
          },
          {
            "name": "offset",
            "type": "u64"
          },
          {
            "name": "totalSpotOffset",
            "type": "u64"
          }
        ]
      }
    },
    {
      "name": "UpdateMetadataAccountArgs",
      "type": {
        "kind": "struct",
        "fields": [
          {
            "name": "data",
            "type": {
              "option": {
                "defined": "Data"
              }
            }
          },
          {
            "name": "updateAuthority",
            "type": {
              "option": "publicKey"
            }
          },
          {
            "name": "primarySaleHappened",
            "type": {
              "option": "bool"
            }
          }
        ]
      }
    },
    {
      "name": "UpdateMetadataAccountArgsV2",
      "type": {
        "kind": "struct",
        "fields": [
          {
            "name": "data",
            "type": {
              "option": {
                "defined": "DataV2"
              }
            }
          },
          {
            "name": "updateAuthority",
            "type": {
              "option": "publicKey"
            }
          },
          {
            "name": "primarySaleHappened",
            "type": {
              "option": "bool"
            }
          },
          {
            "name": "isMutable",
            "type": {
              "option": "bool"
            }
          }
        ]
      }
    },
    {
      "name": "CreateMetadataAccountArgs",
      "type": {
        "kind": "struct",
        "fields": [
          {
            "name": "data",
            "type": {
              "defined": "Data"
            }
          },
          {
            "name": "isMutable",
            "type": "bool"
          }
        ]
      }
    },
    {
      "name": "CreateMetadataAccountArgsV2",
      "type": {
        "kind": "struct",
        "fields": [
          {
            "name": "data",
            "type": {
              "defined": "DataV2"
            }
          },
          {
            "name": "isMutable",
            "type": "bool"
          }
        ]
      }
    },
    {
      "name": "CreateMetadataAccountArgsV3",
      "type": {
        "kind": "struct",
        "fields": [
          {
            "name": "data",
            "type": {
              "defined": "DataV2"
            }
          },
          {
            "name": "isMutable",
            "type": "bool"
          },
          {
            "name": "collectionDetails",
            "type": {
              "option": {
                "defined": "CollectionDetails"
              }
            }
          }
        ]
      }
    },
    {
      "name": "CreateMasterEditionArgs",
      "type": {
        "kind": "struct",
        "fields": [
          {
            "name": "maxSupply",
            "type": {
              "option": "u64"
            }
          }
        ]
      }
    },
    {
      "name": "MintNewEditionFromMasterEditionViaTokenArgs",
      "type": {
        "kind": "struct",
        "fields": [
          {
            "name": "edition",
            "type": "u64"
          }
        ]
      }
    },
    {
      "name": "ApproveUseAuthorityArgs",
      "type": {
        "kind": "struct",
        "fields": [
          {
            "name": "numberOfUses",
            "type": "u64"
          }
        ]
      }
    },
    {
      "name": "UtilizeArgs",
      "type": {
        "kind": "struct",
        "fields": [
          {
            "name": "numberOfUses",
            "type": "u64"
          }
        ]
      }
    },
    {
      "name": "SetCollectionSizeArgs",
      "type": {
        "kind": "struct",
        "fields": [
          {
            "name": "size",
            "type": "u64"
          }
        ]
      }
    },
    {
      "name": "Data",
      "type": {
        "kind": "struct",
        "fields": [
          {
            "name": "name",
            "type": "string"
          },
          {
            "name": "symbol",
            "type": "string"
          },
          {
            "name": "uri",
            "type": "string"
          },
          {
            "name": "sellerFeeBasisPoints",
            "type": "u16"
          },
          {
            "name": "creators",
            "type": {
              "option": {
                "vec": {
                  "defined": "Creator"
                }
              }
            }
          }
        ]
      }
    },
    {
      "name": "DataV2",
      "type": {
        "kind": "struct",
        "fields": [
          {
            "name": "name",
            "type": "string"
          },
          {
            "name": "symbol",
            "type": "string"
          },
          {
            "name": "uri",
            "type": "string"
          },
          {
            "name": "sellerFeeBasisPoints",
            "type": "u16"
          },
          {
            "name": "creators",
            "type": {
              "option": {
                "vec": {
                  "defined": "Creator"
                }
              }
            }
          },
          {
            "name": "collection",
            "type": {
              "option": {
                "defined": "Collection"
              }
            }
          },
          {
            "name": "uses",
            "type": {
              "option": {
                "defined": "Uses"
              }
            }
          }
        ]
      }
    },
    {
      "name": "Uses",
      "type": {
        "kind": "struct",
        "fields": [
          {
            "name": "useMethod",
            "type": {
              "defined": "UseMethod"
            }
          },
          {
            "name": "remaining",
            "type": "u64"
          },
          {
            "name": "total",
            "type": "u64"
          }
        ]
      }
    },
    {
      "name": "Collection",
      "type": {
        "kind": "struct",
        "fields": [
          {
            "name": "verified",
            "type": "bool"
          },
          {
            "name": "key",
            "type": "publicKey"
          }
        ]
      }
    },
    {
      "name": "Creator",
      "type": {
        "kind": "struct",
        "fields": [
          {
            "name": "address",
            "type": "publicKey"
          },
          {
            "name": "verified",
            "type": "bool"
          },
          {
            "name": "share",
            "type": "u8"
          }
        ]
      }
    },
    {
      "name": "Reservation",
      "type": {
        "kind": "struct",
        "fields": [
          {
            "name": "address",
            "type": "publicKey"
          },
          {
            "name": "spotsRemaining",
            "type": "u64"
          },
          {
            "name": "totalSpots",
            "type": "u64"
          }
        ]
      }
    },
    {
      "name": "ReservationV1",
      "type": {
        "kind": "struct",
        "fields": [
          {
            "name": "address",
            "type": "publicKey"
          },
          {
            "name": "spotsRemaining",
            "type": "u8"
          },
          {
            "name": "totalSpots",
            "type": "u8"
          }
        ]
      }
    },
    {
      "name": "TransferOutOfEscrowArgs",
      "type": {
        "kind": "struct",
        "fields": [
          {
            "name": "amount",
            "type": "u64"
          }
        ]
      }
    },
    {
      "name": "Key",
      "type": {
        "kind": "enum",
        "variants": [
          {
            "name": "Uninitialized"
          },
          {
            "name": "EditionV1"
          },
          {
            "name": "MasterEditionV1"
          },
          {
            "name": "ReservationListV1"
          },
          {
            "name": "MetadataV1"
          },
          {
            "name": "ReservationListV2"
          },
          {
            "name": "MasterEditionV2"
          },
          {
            "name": "EditionMarker"
          },
          {
            "name": "UseAuthorityRecord"
          },
          {
            "name": "CollectionAuthorityRecord"
          },
          {
            "name": "TokenOwnedEscrow"
          },
          {
            "name": "EscrowConstraintModel"
          }
        ]
      }
    },
    {
      "name": "UseMethod",
      "type": {
        "kind": "enum",
        "variants": [
          {
            "name": "Burn"
          },
          {
            "name": "Multiple"
          },
          {
            "name": "Single"
          }
        ]
      }
    },
    {
      "name": "CollectionDetails",
      "type": {
        "kind": "enum",
        "variants": [
          {
            "name": "V1",
            "fields": [
              {
                "name": "size",
                "type": "u64"
              }
            ]
          }
        ]
      }
    },
    {
      "name": "TokenStandard",
      "type": {
        "kind": "enum",
        "variants": [
          {
            "name": "NonFungible"
          },
          {
            "name": "FungibleAsset"
          },
          {
            "name": "Fungible"
          },
          {
            "name": "NonFungibleEdition"
          }
        ]
      }
    },
    {
      "name": "EscrowAuthority",
      "type": {
        "kind": "enum",
        "variants": [
          {
            "name": "TokenOwner"
          },
          {
            "name": "Creator",
            "fields": [
              "publicKey"
            ]
          }
        ]
      }
    }
  ],
  "errors": [
    {
      "code": 0,
      "name": "InstructionUnpackError",
      "msg": "Failed to unpack instruction data"
    },
    {
      "code": 1,
      "name": "InstructionPackError",
      "msg": "Failed to pack instruction data"
    },
    {
      "code": 2,
      "name": "NotRentExempt",
      "msg": "Lamport balance below rent-exempt threshold"
    },
    {
      "code": 3,
      "name": "AlreadyInitialized",
      "msg": "Already initialized"
    },
    {
      "code": 4,
      "name": "Uninitialized",
      "msg": "Uninitialized"
    },
    {
      "code": 5,
      "name": "InvalidMetadataKey",
      "msg": " Metadata's key must match seed of ['metadata', program id, mint] provided"
    },
    {
      "code": 6,
      "name": "InvalidEditionKey",
      "msg": "Edition's key must match seed of ['metadata', program id, name, 'edition'] provided"
    },
    {
      "code": 7,
      "name": "UpdateAuthorityIncorrect",
      "msg": "Update Authority given does not match"
    },
    {
      "code": 8,
      "name": "UpdateAuthorityIsNotSigner",
      "msg": "Update Authority needs to be signer to update metadata"
    },
    {
      "code": 9,
      "name": "NotMintAuthority",
      "msg": "You must be the mint authority and signer on this transaction"
    },
    {
      "code": 10,
      "name": "InvalidMintAuthority",
      "msg": "Mint authority provided does not match the authority on the mint"
    },
    {
      "code": 11,
      "name": "NameTooLong",
      "msg": "Name too long"
    },
    {
      "code": 12,
      "name": "SymbolTooLong",
      "msg": "Symbol too long"
    },
    {
      "code": 13,
      "name": "UriTooLong",
      "msg": "URI too long"
    },
    {
      "code": 14,
      "name": "UpdateAuthorityMustBeEqualToMetadataAuthorityAndSigner",
      "msg": "Update authority must be equivalent to the metadata's authority and also signer of this transaction"
    },
    {
      "code": 15,
      "name": "MintMismatch",
      "msg": "Mint given does not match mint on Metadata"
    },
    {
      "code": 16,
      "name": "EditionsMustHaveExactlyOneToken",
      "msg": "Editions must have exactly one token"
    },
    {
      "code": 17,
      "name": "MaxEditionsMintedAlready",
      "msg": "Maximum editions printed already"
    },
    {
      "code": 18,
      "name": "TokenMintToFailed",
      "msg": "Token mint to failed"
    },
    {
      "code": 19,
      "name": "MasterRecordMismatch",
      "msg": "The master edition record passed must match the master record on the edition given"
    },
    {
      "code": 20,
      "name": "DestinationMintMismatch",
      "msg": "The destination account does not have the right mint"
    },
    {
      "code": 21,
      "name": "EditionAlreadyMinted",
      "msg": "An edition can only mint one of its kind!"
    },
    {
      "code": 22,
      "name": "PrintingMintDecimalsShouldBeZero",
      "msg": "Printing mint decimals should be zero"
    },
    {
      "code": 23,
      "name": "OneTimePrintingAuthorizationMintDecimalsShouldBeZero",
      "msg": "OneTimePrintingAuthorization mint decimals should be zero"
    },
    {
      "code": 24,
      "name": "EditionMintDecimalsShouldBeZero",
      "msg": "EditionMintDecimalsShouldBeZero"
    },
    {
      "code": 25,
      "name": "TokenBurnFailed",
      "msg": "Token burn failed"
    },
    {
      "code": 26,
      "name": "TokenAccountOneTimeAuthMintMismatch",
      "msg": "The One Time authorization mint does not match that on the token account!"
    },
    {
      "code": 27,
      "name": "DerivedKeyInvalid",
      "msg": "Derived key invalid"
    },
    {
      "code": 28,
      "name": "PrintingMintMismatch",
      "msg": "The Printing mint does not match that on the master edition!"
    },
    {
      "code": 29,
      "name": "OneTimePrintingAuthMintMismatch",
      "msg": "The One Time Printing Auth mint does not match that on the master edition!"
    },
    {
      "code": 30,
      "name": "TokenAccountMintMismatch",
      "msg": "The mint of the token account does not match the Printing mint!"
    },
    {
      "code": 31,
      "name": "TokenAccountMintMismatchV2",
      "msg": "The mint of the token account does not match the master metadata mint!"
    },
    {
      "code": 32,
      "name": "NotEnoughTokens",
      "msg": "Not enough tokens to mint a limited edition"
    },
    {
      "code": 33,
      "name": "PrintingMintAuthorizationAccountMismatch",
      "msg": "The mint on your authorization token holding account does not match your Printing mint!"
    },
    {
      "code": 34,
      "name": "AuthorizationTokenAccountOwnerMismatch",
      "msg": "The authorization token account has a different owner than the update authority for the master edition!"
    },
    {
      "code": 35,
      "name": "Disabled",
      "msg": "This feature is currently disabled."
    },
    {
      "code": 36,
      "name": "CreatorsTooLong",
      "msg": "Creators list too long"
    },
    {
      "code": 37,
      "name": "CreatorsMustBeAtleastOne",
      "msg": "Creators must be at least one if set"
    },
    {
      "code": 38,
      "name": "MustBeOneOfCreators",
      "msg": "If using a creators array, you must be one of the creators listed"
    },
    {
      "code": 39,
      "name": "NoCreatorsPresentOnMetadata",
      "msg": "This metadata does not have creators"
    },
    {
      "code": 40,
      "name": "CreatorNotFound",
      "msg": "This creator address was not found"
    },
    {
      "code": 41,
      "name": "InvalidBasisPoints",
      "msg": "Basis points cannot be more than 10000"
    },
    {
      "code": 42,
      "name": "PrimarySaleCanOnlyBeFlippedToTrue",
      "msg": "Primary sale can only be flipped to true and is immutable"
    },
    {
      "code": 43,
      "name": "OwnerMismatch",
      "msg": "Owner does not match that on the account given"
    },
    {
      "code": 44,
      "name": "NoBalanceInAccountForAuthorization",
      "msg": "This account has no tokens to be used for authorization"
    },
    {
      "code": 45,
      "name": "ShareTotalMustBe100",
      "msg": "Share total must equal 100 for creator array"
    },
    {
      "code": 46,
      "name": "ReservationExists",
      "msg": "This reservation list already exists!"
    },
    {
      "code": 47,
      "name": "ReservationDoesNotExist",
      "msg": "This reservation list does not exist!"
    },
    {
      "code": 48,
      "name": "ReservationNotSet",
      "msg": "This reservation list exists but was never set with reservations"
    },
    {
      "code": 49,
      "name": "ReservationAlreadyMade",
      "msg": "This reservation list has already been set!"
    },
    {
      "code": 50,
      "name": "BeyondMaxAddressSize",
      "msg": "Provided more addresses than max allowed in single reservation"
    },
    {
      "code": 51,
      "name": "NumericalOverflowError",
      "msg": "NumericalOverflowError"
    },
    {
      "code": 52,
      "name": "ReservationBreachesMaximumSupply",
      "msg": "This reservation would go beyond the maximum supply of the master edition!"
    },
    {
      "code": 53,
      "name": "AddressNotInReservation",
      "msg": "Address not in reservation!"
    },
    {
      "code": 54,
      "name": "CannotVerifyAnotherCreator",
      "msg": "You cannot unilaterally verify another creator, they must sign"
    },
    {
      "code": 55,
      "name": "CannotUnverifyAnotherCreator",
      "msg": "You cannot unilaterally unverify another creator"
    },
    {
      "code": 56,
      "name": "SpotMismatch",
      "msg": "In initial reservation setting, spots remaining should equal total spots"
    },
    {
      "code": 57,
      "name": "IncorrectOwner",
      "msg": "Incorrect account owner"
    },
    {
      "code": 58,
      "name": "PrintingWouldBreachMaximumSupply",
      "msg": "printing these tokens would breach the maximum supply limit of the master edition"
    },
    {
      "code": 59,
      "name": "DataIsImmutable",
      "msg": "Data is immutable"
    },
    {
      "code": 60,
      "name": "DuplicateCreatorAddress",
      "msg": "No duplicate creator addresses"
    },
    {
      "code": 61,
      "name": "ReservationSpotsRemainingShouldMatchTotalSpotsAtStart",
      "msg": "Reservation spots remaining should match total spots when first being created"
    },
    {
      "code": 62,
      "name": "InvalidTokenProgram",
      "msg": "Invalid token program"
    },
    {
      "code": 63,
      "name": "DataTypeMismatch",
      "msg": "Data type mismatch"
    },
    {
      "code": 64,
      "name": "BeyondAlottedAddressSize",
      "msg": "Beyond alotted address size in reservation!"
    },
    {
      "code": 65,
      "name": "ReservationNotComplete",
      "msg": "The reservation has only been partially alotted"
    },
    {
      "code": 66,
      "name": "TriedToReplaceAnExistingReservation",
      "msg": "You cannot splice over an existing reservation!"
    },
    {
      "code": 67,
      "name": "InvalidOperation",
      "msg": "Invalid operation"
    },
    {
      "code": 68,
      "name": "InvalidOwner",
      "msg": "Invalid Owner"
    },
    {
      "code": 69,
      "name": "PrintingMintSupplyMustBeZeroForConversion",
      "msg": "Printing mint supply must be zero for conversion"
    },
    {
      "code": 70,
      "name": "OneTimeAuthMintSupplyMustBeZeroForConversion",
      "msg": "One Time Auth mint supply must be zero for conversion"
    },
    {
      "code": 71,
      "name": "InvalidEditionIndex",
      "msg": "You tried to insert one edition too many into an edition mark pda"
    },
    {
      "code": 72,
      "name": "ReservationArrayShouldBeSizeOne",
      "msg": "In the legacy system the reservation needs to be of size one for cpu limit reasons"
    },
    {
      "code": 73,
      "name": "IsMutableCanOnlyBeFlippedToFalse",
      "msg": "Is Mutable can only be flipped to false"
    },
    {
      "code": 74,
      "name": "CollectionCannotBeVerifiedInThisInstruction",
      "msg": "Cannont Verify Collection in this Instruction"
    },
    {
      "code": 75,
      "name": "Removed",
      "msg": "This instruction was deprecated in a previous release and is now removed"
    },
    {
      "code": 76,
      "name": "MustBeBurned",
      "msg": "This token use method is burn and there are no remaining uses, it must be burned"
    },
    {
      "code": 77,
      "name": "InvalidUseMethod",
      "msg": "This use method is invalid"
    },
    {
      "code": 78,
      "name": "CannotChangeUseMethodAfterFirstUse",
      "msg": "Cannot Change Use Method after the first use"
    },
    {
      "code": 79,
      "name": "CannotChangeUsesAfterFirstUse",
      "msg": "Cannot Change Remaining or Available uses after the first use"
    },
    {
      "code": 80,
      "name": "CollectionNotFound",
      "msg": "Collection Not Found on Metadata"
    },
    {
      "code": 81,
      "name": "InvalidCollectionUpdateAuthority",
      "msg": "Collection Update Authority is invalid"
    },
    {
      "code": 82,
      "name": "CollectionMustBeAUniqueMasterEdition",
      "msg": "Collection Must Be a Unique Master Edition v2"
    },
    {
      "code": 83,
      "name": "UseAuthorityRecordAlreadyExists",
      "msg": "The Use Authority Record Already Exists, to modify it Revoke, then Approve"
    },
    {
      "code": 84,
      "name": "UseAuthorityRecordAlreadyRevoked",
      "msg": "The Use Authority Record is empty or already revoked"
    },
    {
      "code": 85,
      "name": "Unusable",
      "msg": "This token has no uses"
    },
    {
      "code": 86,
      "name": "NotEnoughUses",
      "msg": "There are not enough Uses left on this token."
    },
    {
      "code": 87,
      "name": "CollectionAuthorityRecordAlreadyExists",
      "msg": "This Collection Authority Record Already Exists."
    },
    {
      "code": 88,
      "name": "CollectionAuthorityDoesNotExist",
      "msg": "This Collection Authority Record Does Not Exist."
    },
    {
      "code": 89,
      "name": "InvalidUseAuthorityRecord",
      "msg": "This Use Authority Record is invalid."
    },
    {
      "code": 90,
      "name": "InvalidCollectionAuthorityRecord",
      "msg": "This Collection Authority Record is invalid."
    },
    {
      "code": 91,
      "name": "InvalidFreezeAuthority",
      "msg": "Metadata does not match the freeze authority on the mint"
    },
    {
      "code": 92,
      "name": "InvalidDelegate",
      "msg": "All tokens in this account have not been delegated to this user."
    },
    {
      "code": 93,
      "name": "CannotAdjustVerifiedCreator",
      "msg": "Creator can not be adjusted once they are verified."
    },
    {
      "code": 94,
      "name": "CannotRemoveVerifiedCreator",
      "msg": "Verified creators cannot be removed."
    },
    {
      "code": 95,
      "name": "CannotWipeVerifiedCreators",
      "msg": "Can not wipe verified creators."
    },
    {
      "code": 96,
      "name": "NotAllowedToChangeSellerFeeBasisPoints",
      "msg": "Not allowed to change seller fee basis points."
    },
    {
      "code": 97,
      "name": "EditionOverrideCannotBeZero",
      "msg": "Edition override cannot be zero"
    },
    {
      "code": 98,
      "name": "InvalidUser",
      "msg": "Invalid User"
    },
    {
      "code": 99,
      "name": "RevokeCollectionAuthoritySignerIncorrect",
      "msg": "Revoke Collection Authority signer is incorrect"
    },
    {
      "code": 100,
      "name": "TokenCloseFailed",
      "msg": "Token close failed"
    },
    {
      "code": 101,
      "name": "UnsizedCollection",
      "msg": "Can't use this function on unsized collection"
    },
    {
      "code": 102,
      "name": "SizedCollection",
      "msg": "Can't use this function on a sized collection"
    },
    {
      "code": 103,
      "name": "MissingCollectionMetadata",
      "msg": "Can't burn a verified member of a collection w/o providing collection metadata account"
    },
    {
      "code": 104,
      "name": "NotAMemberOfCollection",
      "msg": "This NFT is not a member of the specified collection."
    },
    {
      "code": 105,
      "name": "NotVerifiedMemberOfCollection",
      "msg": "This NFT is not a verified member of the specified collection."
    },
    {
      "code": 106,
      "name": "NotACollectionParent",
      "msg": "This NFT is not a collection parent NFT."
    },
    {
      "code": 107,
      "name": "CouldNotDetermineTokenStandard",
      "msg": "Could not determine a TokenStandard type."
    },
    {
      "code": 108,
      "name": "MissingEditionAccount",
      "msg": "This mint account has an edition but none was provided."
    },
    {
      "code": 109,
      "name": "NotAMasterEdition",
      "msg": "This edition is not a Master Edition"
    },
    {
      "code": 110,
      "name": "MasterEditionHasPrints",
      "msg": "This Master Edition has existing prints"
    },
    {
      "code": 111,
      "name": "BorshDeserializationError",
      "msg": "Borsh Deserialization Error"
    },
    {
      "code": 112,
      "name": "CannotUpdateVerifiedCollection",
      "msg": "Cannot update a verified colleciton in this command"
    },
    {
      "code": 113,
      "name": "CollectionMasterEditionAccountInvalid",
      "msg": "Edition account doesnt match collection "
    },
    {
      "code": 114,
      "name": "AlreadyVerified",
      "msg": "Item is already verified."
    },
    {
      "code": 115,
      "name": "AlreadyUnverified",
      "msg": "Item is already unverified."
    },
    {
      "code": 116,
      "name": "NotAPrintEdition",
      "msg": "This edition is not a Print Edition"
    },
    {
      "code": 117,
      "name": "InvalidMasterEdition",
      "msg": "Invalid Master Edition"
    },
    {
      "code": 118,
      "name": "InvalidPrintEdition",
      "msg": "Invalid Print Edition"
    },
    {
      "code": 119,
      "name": "InvalidEditionMarker",
      "msg": "Invalid Edition Marker"
    },
    {
      "code": 120,
      "name": "ReservationListDeprecated",
      "msg": "Reservation List is Deprecated"
    },
    {
      "code": 121,
      "name": "PrintEditionDoesNotMatchMasterEdition",
      "msg": "Print Edition does not match Master Edition"
    },
    {
      "code": 122,
      "name": "EditionNumberGreaterThanMaxSupply",
      "msg": "Edition Number greater than max supply"
    },
    {
      "code": 123,
      "name": "MustUnverify",
      "msg": "Must unverify before migrating collections."
    },
    {
      "code": 124,
      "name": "InvalidEscrowBumpSeed",
      "msg": "Invalid Escrow Account Bump Seed"
    },
    {
      "code": 125,
      "name": "MustBeEscrowAuthority",
      "msg": "Must Escrow Authority"
    },
    {
      "code": 126,
      "name": "InvalidSystemProgram",
      "msg": "Invalid System Program"
    },
    {
      "code": 127,
      "name": "MustBeNonFungible",
      "msg": "Must be a Non Fungible Token"
<<<<<<< HEAD
=======
    },
    {
      "code": 124,
      "name": "NoFreezeAuthoritySet",
      "msg": "Cannot create NFT with no Freeze Authority."
>>>>>>> 1071e64d
    }
  ],
  "metadata": {
    "origin": "shank",
    "address": "metaqbxxUerdq28cj1RbAWkYQm3ybzjb6a8bt518x1s",
    "binaryVersion": "0.0.9",
    "libVersion": "0.0.9"
  }
}<|MERGE_RESOLUTION|>--- conflicted
+++ resolved
@@ -3821,14 +3821,11 @@
       "code": 127,
       "name": "MustBeNonFungible",
       "msg": "Must be a Non Fungible Token"
-<<<<<<< HEAD
-=======
     },
     {
       "code": 124,
       "name": "NoFreezeAuthoritySet",
       "msg": "Cannot create NFT with no Freeze Authority."
->>>>>>> 1071e64d
     }
   ],
   "metadata": {

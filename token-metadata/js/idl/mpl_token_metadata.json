{
  "version": "1.5.0",
  "name": "mpl_token_metadata",
  "instructions": [
    {
      "name": "CreateMetadataAccount",
      "accounts": [
        {
          "name": "metadata",
          "isMut": true,
          "isSigner": false,
          "desc": "Metadata key (pda of ['metadata', program id, mint id])"
        },
        {
          "name": "mint",
          "isMut": false,
          "isSigner": false,
          "desc": "Mint of token asset"
        },
        {
          "name": "mintAuthority",
          "isMut": false,
          "isSigner": true,
          "desc": "Mint authority"
        },
        {
          "name": "payer",
          "isMut": true,
          "isSigner": true,
          "desc": "payer"
        },
        {
          "name": "updateAuthority",
          "isMut": false,
          "isSigner": false,
          "desc": "update authority info"
        },
        {
          "name": "systemProgram",
          "isMut": false,
          "isSigner": false,
          "desc": "System program"
        },
        {
          "name": "rent",
          "isMut": false,
          "isSigner": false,
          "desc": "Rent info"
        }
      ],
      "args": [
        {
          "name": "createMetadataAccountArgs",
          "type": {
            "defined": "CreateMetadataAccountArgs"
          }
        }
      ],
      "discriminant": {
        "type": "u8",
        "value": 0
      }
    },
    {
      "name": "UpdateMetadataAccount",
      "accounts": [
        {
          "name": "metadata",
          "isMut": true,
          "isSigner": false,
          "desc": "Metadata account"
        },
        {
          "name": "updateAuthority",
          "isMut": false,
          "isSigner": true,
          "desc": "Update authority key"
        }
      ],
      "args": [
        {
          "name": "updateMetadataAccountArgs",
          "type": {
            "defined": "UpdateMetadataAccountArgs"
          }
        }
      ],
      "discriminant": {
        "type": "u8",
        "value": 1
      }
    },
    {
      "name": "DeprecatedCreateMasterEdition",
      "accounts": [
        {
          "name": "edition",
          "isMut": true,
          "isSigner": false,
          "desc": "Unallocated edition V1 account with address as pda of ['metadata', program id, mint, 'edition']"
        },
        {
          "name": "mint",
          "isMut": true,
          "isSigner": false,
          "desc": "Metadata mint"
        },
        {
          "name": "printingMint",
          "isMut": true,
          "isSigner": false,
          "desc": "Printing mint - A mint you control that can mint tokens that can be exchanged for limited editions of your master edition via the MintNewEditionFromMasterEditionViaToken endpoint"
        },
        {
          "name": "oneTimePrintingAuthorizationMint",
          "isMut": true,
          "isSigner": false,
          "desc": "One time authorization printing mint - A mint you control that prints tokens that gives the bearer permission to mint any number of tokens from the printing mint one time via an endpoint with the token-metadata program for your metadata. Also burns the token."
        },
        {
          "name": "updateAuthority",
          "isMut": false,
          "isSigner": true,
          "desc": "Current Update authority key"
        },
        {
          "name": "printingMintAuthority",
          "isMut": false,
          "isSigner": true,
          "desc": "Printing mint authority - THIS WILL TRANSFER AUTHORITY AWAY FROM THIS KEY."
        },
        {
          "name": "mintAuthority",
          "isMut": false,
          "isSigner": true,
          "desc": "Mint authority on the metadata's mint - THIS WILL TRANSFER AUTHORITY AWAY FROM THIS KEY"
        },
        {
          "name": "metadata",
          "isMut": false,
          "isSigner": false,
          "desc": "Metadata account"
        },
        {
          "name": "payer",
          "isMut": false,
          "isSigner": true,
          "desc": "payer"
        },
        {
          "name": "tokenProgram",
          "isMut": false,
          "isSigner": false,
          "desc": "Token program"
        },
        {
          "name": "systemProgram",
          "isMut": false,
          "isSigner": false,
          "desc": "System program"
        },
        {
          "name": "rent",
          "isMut": false,
          "isSigner": false,
          "desc": "Rent info"
        },
        {
          "name": "oneTimePrintingAuthorizationMintAuthority",
          "isMut": false,
          "isSigner": true,
          "desc": "One time authorization printing mint authority - must be provided if using max supply. THIS WILL TRANSFER AUTHORITY AWAY FROM THIS KEY."
        }
      ],
      "args": [
        {
          "name": "createMasterEditionArgs",
          "type": {
            "defined": "CreateMasterEditionArgs"
          }
        }
      ],
      "discriminant": {
        "type": "u8",
        "value": 2
      }
    },
    {
      "name": "DeprecatedMintNewEditionFromMasterEditionViaPrintingToken",
      "accounts": [
        {
          "name": "metadata",
          "isMut": true,
          "isSigner": false,
          "desc": "New Metadata key (pda of ['metadata', program id, mint id])"
        },
        {
          "name": "edition",
          "isMut": true,
          "isSigner": false,
          "desc": "New Edition V1 (pda of ['metadata', program id, mint id, 'edition'])"
        },
        {
          "name": "masterEdition",
          "isMut": true,
          "isSigner": false,
          "desc": "Master Record Edition V1 (pda of ['metadata', program id, master metadata mint id, 'edition'])"
        },
        {
          "name": "mint",
          "isMut": true,
          "isSigner": false,
          "desc": "Mint of new token - THIS WILL TRANSFER AUTHORITY AWAY FROM THIS KEY"
        },
        {
          "name": "mintAuthority",
          "isMut": false,
          "isSigner": true,
          "desc": "Mint authority of new mint"
        },
        {
          "name": "printingMint",
          "isMut": true,
          "isSigner": false,
          "desc": "Printing Mint of master record edition"
        },
        {
          "name": "masterTokenAccount",
          "isMut": true,
          "isSigner": false,
          "desc": "Token account containing Printing mint token to be transferred"
        },
        {
          "name": "editionMarker",
          "isMut": true,
          "isSigner": false,
          "desc": "Edition pda to mark creation - will be checked for pre-existence. (pda of ['metadata', program id, master mint id, edition_number])"
        },
        {
          "name": "burnAuthority",
          "isMut": false,
          "isSigner": true,
          "desc": "Burn authority for this token"
        },
        {
          "name": "payer",
          "isMut": false,
          "isSigner": true,
          "desc": "payer"
        },
        {
          "name": "masterUpdateAuthority",
          "isMut": false,
          "isSigner": false,
          "desc": "update authority info for new metadata account"
        },
        {
          "name": "masterMetadata",
          "isMut": false,
          "isSigner": false,
          "desc": "Master record metadata account"
        },
        {
          "name": "tokenProgram",
          "isMut": false,
          "isSigner": false,
          "desc": "Token program"
        },
        {
          "name": "systemProgram",
          "isMut": false,
          "isSigner": false,
          "desc": "System program"
        },
        {
          "name": "rent",
          "isMut": false,
          "isSigner": false,
          "desc": "Rent info"
        },
        {
          "name": "reservationList",
          "isMut": true,
          "isSigner": false,
          "desc": "Reservation List - If present, and you are on this list, you can get an edition number given by your position on the list.",
          "optional": true
        }
      ],
      "args": [],
      "discriminant": {
        "type": "u8",
        "value": 3
      }
    },
    {
      "name": "UpdatePrimarySaleHappenedViaToken",
      "accounts": [
        {
          "name": "metadata",
          "isMut": true,
          "isSigner": false,
          "desc": "Metadata key (pda of ['metadata', program id, mint id])"
        },
        {
          "name": "owner",
          "isMut": false,
          "isSigner": true,
          "desc": "Owner on the token account"
        },
        {
          "name": "token",
          "isMut": false,
          "isSigner": false,
          "desc": "Account containing tokens from the metadata's mint"
        }
      ],
      "args": [],
      "discriminant": {
        "type": "u8",
        "value": 4
      }
    },
    {
      "name": "DeprecatedSetReservationList",
      "accounts": [
        {
          "name": "masterEdition",
          "isMut": true,
          "isSigner": false,
          "desc": "Master Edition V1 key (pda of ['metadata', program id, mint id, 'edition'])"
        },
        {
          "name": "reservationList",
          "isMut": true,
          "isSigner": false,
          "desc": "PDA for ReservationList of ['metadata', program id, master edition key, 'reservation', resource-key]"
        },
        {
          "name": "resource",
          "isMut": false,
          "isSigner": true,
          "desc": "The resource you tied the reservation list too"
        }
      ],
      "args": [
        {
          "name": "setReservationListArgs",
          "type": {
            "defined": "SetReservationListArgs"
          }
        }
      ],
      "discriminant": {
        "type": "u8",
        "value": 5
      }
    },
    {
      "name": "DeprecatedCreateReservationList",
      "accounts": [
        {
          "name": "reservationList",
          "isMut": true,
          "isSigner": false,
          "desc": "PDA for ReservationList of ['metadata', program id, master edition key, 'reservation', resource-key]"
        },
        {
          "name": "payer",
          "isMut": false,
          "isSigner": true,
          "desc": "Payer"
        },
        {
          "name": "updateAuthority",
          "isMut": false,
          "isSigner": true,
          "desc": "Update authority"
        },
        {
          "name": "masterEdition",
          "isMut": false,
          "isSigner": false,
          "desc": " Master Edition V1 key (pda of ['metadata', program id, mint id, 'edition'])"
        },
        {
          "name": "resource",
          "isMut": false,
          "isSigner": false,
          "desc": "A resource you wish to tie the reservation list to. This is so your later visitors who come to redeem can derive your reservation list PDA with something they can easily get at. You choose what this should be."
        },
        {
          "name": "metadata",
          "isMut": false,
          "isSigner": false,
          "desc": "Metadata key (pda of ['metadata', program id, mint id])"
        },
        {
          "name": "systemProgram",
          "isMut": false,
          "isSigner": false,
          "desc": "System program"
        },
        {
          "name": "rent",
          "isMut": false,
          "isSigner": false,
          "desc": "Rent info"
        }
      ],
      "args": [],
      "discriminant": {
        "type": "u8",
        "value": 6
      }
    },
    {
      "name": "SignMetadata",
      "accounts": [
        {
          "name": "metadata",
          "isMut": true,
          "isSigner": false,
          "desc": "Metadata (pda of ['metadata', program id, mint id])"
        },
        {
          "name": "creator",
          "isMut": false,
          "isSigner": true,
          "desc": "Creator"
        }
      ],
      "args": [],
      "discriminant": {
        "type": "u8",
        "value": 7
      }
    },
    {
      "name": "DeprecatedMintPrintingTokensViaToken",
      "accounts": [
        {
          "name": "destination",
          "isMut": true,
          "isSigner": false,
          "desc": "Destination account"
        },
        {
          "name": "token",
          "isMut": true,
          "isSigner": false,
          "desc": "Token account containing one time authorization token"
        },
        {
          "name": "oneTimePrintingAuthorizationMint",
          "isMut": true,
          "isSigner": false,
          "desc": "One time authorization mint"
        },
        {
          "name": "printingMint",
          "isMut": true,
          "isSigner": false,
          "desc": "Printing mint"
        },
        {
          "name": "burnAuthority",
          "isMut": false,
          "isSigner": true,
          "desc": "Burn authority"
        },
        {
          "name": "metadata",
          "isMut": false,
          "isSigner": false,
          "desc": "Metadata key (pda of ['metadata', program id, mint id])"
        },
        {
          "name": "masterEdition",
          "isMut": false,
          "isSigner": false,
          "desc": "Master Edition V1 key (pda of ['metadata', program id, mint id, 'edition'])"
        },
        {
          "name": "tokenProgram",
          "isMut": false,
          "isSigner": false,
          "desc": "Token program"
        },
        {
          "name": "rent",
          "isMut": false,
          "isSigner": false,
          "desc": "Rent"
        }
      ],
      "args": [
        {
          "name": "mintPrintingTokensViaTokenArgs",
          "type": {
            "defined": "MintPrintingTokensViaTokenArgs"
          }
        }
      ],
      "discriminant": {
        "type": "u8",
        "value": 8
      }
    },
    {
      "name": "DeprecatedMintPrintingTokens",
      "accounts": [
        {
          "name": "destination",
          "isMut": true,
          "isSigner": false,
          "desc": "Destination account"
        },
        {
          "name": "printingMint",
          "isMut": true,
          "isSigner": false,
          "desc": "Printing mint"
        },
        {
          "name": "updateAuthority",
          "isMut": false,
          "isSigner": true,
          "desc": "Update authority"
        },
        {
          "name": "metadata",
          "isMut": false,
          "isSigner": false,
          "desc": "Metadata key (pda of ['metadata', program id, mint id])"
        },
        {
          "name": "masterEdition",
          "isMut": false,
          "isSigner": false,
          "desc": "Master Edition V1 key (pda of ['metadata', program id, mint id, 'edition'])"
        },
        {
          "name": "tokenProgram",
          "isMut": false,
          "isSigner": false,
          "desc": "Token program"
        },
        {
          "name": "rent",
          "isMut": false,
          "isSigner": false,
          "desc": "Rent"
        }
      ],
      "args": [
        {
          "name": "mintPrintingTokensViaTokenArgs",
          "type": {
            "defined": "MintPrintingTokensViaTokenArgs"
          }
        }
      ],
      "discriminant": {
        "type": "u8",
        "value": 9
      }
    },
    {
      "name": "CreateMasterEdition",
      "accounts": [
        {
          "name": "edition",
          "isMut": true,
          "isSigner": false,
          "desc": "Unallocated edition V2 account with address as pda of ['metadata', program id, mint, 'edition']"
        },
        {
          "name": "mint",
          "isMut": true,
          "isSigner": false,
          "desc": "Metadata mint"
        },
        {
          "name": "updateAuthority",
          "isMut": false,
          "isSigner": true,
          "desc": "Update authority"
        },
        {
          "name": "mintAuthority",
          "isMut": false,
          "isSigner": true,
          "desc": "Mint authority on the metadata's mint - THIS WILL TRANSFER AUTHORITY AWAY FROM THIS KEY"
        },
        {
          "name": "payer",
          "isMut": true,
          "isSigner": true,
          "desc": "payer"
        },
        {
          "name": "metadata",
          "isMut": false,
          "isSigner": false,
          "desc": "Metadata account"
        },
        {
          "name": "tokenProgram",
          "isMut": false,
          "isSigner": false,
          "desc": "Token program"
        },
        {
          "name": "systemProgram",
          "isMut": false,
          "isSigner": false,
          "desc": "System program"
        },
        {
          "name": "rent",
          "isMut": false,
          "isSigner": false,
          "desc": "Rent info"
        }
      ],
      "args": [
        {
          "name": "createMasterEditionArgs",
          "type": {
            "defined": "CreateMasterEditionArgs"
          }
        }
      ],
      "discriminant": {
        "type": "u8",
        "value": 10
      }
    },
    {
      "name": "MintNewEditionFromMasterEditionViaToken",
      "accounts": [
        {
          "name": "newMetadata",
          "isMut": true,
          "isSigner": false,
          "desc": "New Metadata key (pda of ['metadata', program id, mint id])"
        },
        {
          "name": "newEdition",
          "isMut": true,
          "isSigner": false,
          "desc": "New Edition (pda of ['metadata', program id, mint id, 'edition'])"
        },
        {
          "name": "masterEdition",
          "isMut": true,
          "isSigner": false,
          "desc": "Master Record Edition V2 (pda of ['metadata', program id, master metadata mint id, 'edition'])"
        },
        {
          "name": "newMint",
          "isMut": true,
          "isSigner": false,
          "desc": "Mint of new token - THIS WILL TRANSFER AUTHORITY AWAY FROM THIS KEY"
        },
        {
          "name": "editionMarkPda",
          "isMut": true,
          "isSigner": false,
          "desc": "Edition pda to mark creation - will be checked for pre-existence. (pda of ['metadata', program id, master metadata mint id, 'edition', edition_number]) where edition_number is NOT the edition number you pass in args but actually edition_number = floor(edition/EDITION_MARKER_BIT_SIZE)."
        },
        {
          "name": "newMintAuthority",
          "isMut": false,
          "isSigner": true,
          "desc": "Mint authority of new mint"
        },
        {
          "name": "payer",
          "isMut": true,
          "isSigner": true,
          "desc": "payer"
        },
        {
          "name": "tokenAccountOwner",
          "isMut": false,
          "isSigner": true,
          "desc": "owner of token account containing master token (#8)"
        },
        {
          "name": "tokenAccount",
          "isMut": false,
          "isSigner": false,
          "desc": "token account containing token from master metadata mint"
        },
        {
          "name": "newMetadataUpdateAuthority",
          "isMut": false,
          "isSigner": false,
          "desc": "Update authority info for new metadata"
        },
        {
          "name": "metadata",
          "isMut": false,
          "isSigner": false,
          "desc": "Master record metadata account"
        },
        {
          "name": "tokenProgram",
          "isMut": false,
          "isSigner": false,
          "desc": "Token program"
        },
        {
          "name": "systemProgram",
          "isMut": false,
          "isSigner": false,
          "desc": "System program"
        },
        {
          "name": "rent",
          "isMut": false,
          "isSigner": false,
          "desc": "Rent info",
          "optional": true
        }
      ],
      "args": [
        {
          "name": "mintNewEditionFromMasterEditionViaTokenArgs",
          "type": {
            "defined": "MintNewEditionFromMasterEditionViaTokenArgs"
          }
        }
      ],
      "discriminant": {
        "type": "u8",
        "value": 11
      }
    },
    {
      "name": "ConvertMasterEditionV1ToV2",
      "accounts": [
        {
          "name": "masterEdition",
          "isMut": true,
          "isSigner": false,
          "desc": "Master Record Edition V1 (pda of ['metadata', program id, master metadata mint id, 'edition'])"
        },
        {
          "name": "oneTimeAuth",
          "isMut": true,
          "isSigner": false,
          "desc": "One time authorization mint"
        },
        {
          "name": "printingMint",
          "isMut": true,
          "isSigner": false,
          "desc": "Printing mint"
        }
      ],
      "args": [],
      "discriminant": {
        "type": "u8",
        "value": 12
      }
    },
    {
      "name": "MintNewEditionFromMasterEditionViaVaultProxy",
      "accounts": [
        {
          "name": "newMetadata",
          "isMut": true,
          "isSigner": false,
          "desc": "New Metadata key (pda of ['metadata', program id, mint id])"
        },
        {
          "name": "newEdition",
          "isMut": true,
          "isSigner": false,
          "desc": "New Edition (pda of ['metadata', program id, mint id, 'edition'])"
        },
        {
          "name": "masterEdition",
          "isMut": true,
          "isSigner": false,
          "desc": "Master Record Edition V2 (pda of ['metadata', program id, master metadata mint id, 'edition']"
        },
        {
          "name": "newMint",
          "isMut": true,
          "isSigner": false,
          "desc": "Mint of new token - THIS WILL TRANSFER AUTHORITY AWAY FROM THIS KEY"
        },
        {
          "name": "editionMarkPda",
          "isMut": true,
          "isSigner": false,
          "desc": "Edition pda to mark creation - will be checked for pre-existence. (pda of ['metadata', program id, master metadata mint id, 'edition', edition_number]) where edition_number is NOT the edition number you pass in args but actually edition_number = floor(edition/EDITION_MARKER_BIT_SIZE)."
        },
        {
          "name": "newMintAuthority",
          "isMut": false,
          "isSigner": true,
          "desc": "Mint authority of new mint"
        },
        {
          "name": "payer",
          "isMut": true,
          "isSigner": true,
          "desc": "payer"
        },
        {
          "name": "vaultAuthority",
          "isMut": false,
          "isSigner": true,
          "desc": "Vault authority"
        },
        {
          "name": "safetyDepositStore",
          "isMut": false,
          "isSigner": false,
          "desc": "Safety deposit token store account"
        },
        {
          "name": "safetyDepositBox",
          "isMut": false,
          "isSigner": false,
          "desc": "Safety deposit box"
        },
        {
          "name": "vault",
          "isMut": false,
          "isSigner": false,
          "desc": "Vault"
        },
        {
          "name": "newMetadataUpdateAuthority",
          "isMut": false,
          "isSigner": false,
          "desc": "Update authority info for new metadata"
        },
        {
          "name": "metadata",
          "isMut": false,
          "isSigner": false,
          "desc": "Master record metadata account"
        },
        {
          "name": "tokenProgram",
          "isMut": false,
          "isSigner": false,
          "desc": "Token program"
        },
        {
          "name": "tokenVaultProgram",
          "isMut": false,
          "isSigner": false,
          "desc": "Token vault program"
        },
        {
          "name": "systemProgram",
          "isMut": false,
          "isSigner": false,
          "desc": "System program"
        },
        {
          "name": "rent",
          "isMut": false,
          "isSigner": false,
          "desc": "Rent info",
          "optional": true
        }
      ],
      "args": [
        {
          "name": "mintNewEditionFromMasterEditionViaTokenArgs",
          "type": {
            "defined": "MintNewEditionFromMasterEditionViaTokenArgs"
          }
        }
      ],
      "discriminant": {
        "type": "u8",
        "value": 13
      }
    },
    {
      "name": "PuffMetadata",
      "accounts": [
        {
          "name": "metadata",
          "isMut": true,
          "isSigner": false,
          "desc": "Metadata account"
        }
      ],
      "args": [],
      "discriminant": {
        "type": "u8",
        "value": 14
      }
    },
    {
      "name": "UpdateMetadataAccountV2",
      "accounts": [
        {
          "name": "metadata",
          "isMut": true,
          "isSigner": false,
          "desc": "Metadata account"
        },
        {
          "name": "updateAuthority",
          "isMut": false,
          "isSigner": true,
          "desc": "Update authority key"
        }
      ],
      "args": [
        {
          "name": "updateMetadataAccountArgsV2",
          "type": {
            "defined": "UpdateMetadataAccountArgsV2"
          }
        }
      ],
      "discriminant": {
        "type": "u8",
        "value": 15
      }
    },
    {
      "name": "CreateMetadataAccountV2",
      "accounts": [
        {
          "name": "metadata",
          "isMut": true,
          "isSigner": false,
          "desc": "Metadata key (pda of ['metadata', program id, mint id])"
        },
        {
          "name": "mint",
          "isMut": false,
          "isSigner": false,
          "desc": "Mint of token asset"
        },
        {
          "name": "mintAuthority",
          "isMut": false,
          "isSigner": true,
          "desc": "Mint authority"
        },
        {
          "name": "payer",
          "isMut": true,
          "isSigner": true,
          "desc": "payer"
        },
        {
          "name": "updateAuthority",
          "isMut": false,
          "isSigner": false,
          "desc": "update authority info"
        },
        {
          "name": "systemProgram",
          "isMut": false,
          "isSigner": false,
          "desc": "System program"
        },
        {
          "name": "rent",
          "isMut": false,
          "isSigner": false,
          "desc": "Rent info",
          "optional": true
        }
      ],
      "args": [
        {
          "name": "createMetadataAccountArgsV2",
          "type": {
            "defined": "CreateMetadataAccountArgsV2"
          }
        }
      ],
      "discriminant": {
        "type": "u8",
        "value": 16
      }
    },
    {
      "name": "CreateMasterEditionV3",
      "accounts": [
        {
          "name": "edition",
          "isMut": true,
          "isSigner": false,
          "desc": "Unallocated edition V2 account with address as pda of ['metadata', program id, mint, 'edition']"
        },
        {
          "name": "mint",
          "isMut": true,
          "isSigner": false,
          "desc": "Metadata mint"
        },
        {
          "name": "updateAuthority",
          "isMut": false,
          "isSigner": true,
          "desc": "Update authority"
        },
        {
          "name": "mintAuthority",
          "isMut": false,
          "isSigner": true,
          "desc": "Mint authority on the metadata's mint - THIS WILL TRANSFER AUTHORITY AWAY FROM THIS KEY"
        },
        {
          "name": "payer",
          "isMut": true,
          "isSigner": true,
          "desc": "payer"
        },
        {
          "name": "metadata",
          "isMut": true,
          "isSigner": false,
          "desc": "Metadata account"
        },
        {
          "name": "tokenProgram",
          "isMut": false,
          "isSigner": false,
          "desc": "Token program"
        },
        {
          "name": "systemProgram",
          "isMut": false,
          "isSigner": false,
          "desc": "System program"
        },
        {
          "name": "rent",
          "isMut": false,
          "isSigner": false,
          "desc": "Rent info",
          "optional": true
        }
      ],
      "args": [
        {
          "name": "createMasterEditionArgs",
          "type": {
            "defined": "CreateMasterEditionArgs"
          }
        }
      ],
      "discriminant": {
        "type": "u8",
        "value": 17
      }
    },
    {
      "name": "VerifyCollection",
      "accounts": [
        {
          "name": "metadata",
          "isMut": true,
          "isSigner": false,
          "desc": "Metadata account"
        },
        {
          "name": "collectionAuthority",
          "isMut": true,
          "isSigner": true,
          "desc": "Collection Update authority"
        },
        {
          "name": "payer",
          "isMut": true,
          "isSigner": true,
          "desc": "payer"
        },
        {
          "name": "collectionMint",
          "isMut": false,
          "isSigner": false,
          "desc": "Mint of the Collection"
        },
        {
          "name": "collection",
          "isMut": false,
          "isSigner": false,
          "desc": "Metadata Account of the Collection"
        },
        {
          "name": "collectionMasterEditionAccount",
          "isMut": false,
          "isSigner": false,
          "desc": "MasterEdition2 Account of the Collection Token"
        }
      ],
      "args": [],
      "discriminant": {
        "type": "u8",
        "value": 18
      }
    },
    {
      "name": "Utilize",
      "accounts": [
        {
          "name": "metadata",
          "isMut": true,
          "isSigner": false,
          "desc": "Metadata account"
        },
        {
          "name": "tokenAccount",
          "isMut": true,
          "isSigner": false,
          "desc": "Token Account Of NFT"
        },
        {
          "name": "mint",
          "isMut": true,
          "isSigner": false,
          "desc": "Mint of the Metadata"
        },
        {
          "name": "useAuthority",
          "isMut": true,
          "isSigner": true,
          "desc": "A Use Authority / Can be the current Owner of the NFT"
        },
        {
          "name": "owner",
          "isMut": false,
          "isSigner": false,
          "desc": "Owner"
        },
        {
          "name": "tokenProgram",
          "isMut": false,
          "isSigner": false,
          "desc": "Token program"
        },
        {
          "name": "ataProgram",
          "isMut": false,
          "isSigner": false,
          "desc": "Associated Token program"
        },
        {
          "name": "systemProgram",
          "isMut": false,
          "isSigner": false,
          "desc": "System program"
        },
        {
          "name": "rent",
          "isMut": false,
          "isSigner": false,
          "desc": "Rent info"
        },
        {
          "name": "useAuthorityRecord",
          "isMut": true,
          "isSigner": false,
          "desc": "Use Authority Record PDA If present the program Assumes a delegated use authority",
          "optional": true
        },
        {
          "name": "burner",
          "isMut": false,
          "isSigner": false,
          "desc": "Program As Signer (Burner)",
          "optional": true
        }
      ],
      "args": [
        {
          "name": "utilizeArgs",
          "type": {
            "defined": "UtilizeArgs"
          }
        }
      ],
      "discriminant": {
        "type": "u8",
        "value": 19
      }
    },
    {
      "name": "ApproveUseAuthority",
      "accounts": [
        {
          "name": "useAuthorityRecord",
          "isMut": true,
          "isSigner": false,
          "desc": "Use Authority Record PDA"
        },
        {
          "name": "owner",
          "isMut": true,
          "isSigner": true,
          "desc": "Owner"
        },
        {
          "name": "payer",
          "isMut": true,
          "isSigner": true,
          "desc": "Payer"
        },
        {
          "name": "user",
          "isMut": false,
          "isSigner": false,
          "desc": "A Use Authority"
        },
        {
          "name": "ownerTokenAccount",
          "isMut": true,
          "isSigner": false,
          "desc": "Owned Token Account Of Mint"
        },
        {
          "name": "metadata",
          "isMut": false,
          "isSigner": false,
          "desc": "Metadata account"
        },
        {
          "name": "mint",
          "isMut": false,
          "isSigner": false,
          "desc": "Mint of Metadata"
        },
        {
          "name": "burner",
          "isMut": false,
          "isSigner": false,
          "desc": "Program As Signer (Burner)"
        },
        {
          "name": "tokenProgram",
          "isMut": false,
          "isSigner": false,
          "desc": "Token program"
        },
        {
          "name": "systemProgram",
          "isMut": false,
          "isSigner": false,
          "desc": "System program"
        },
        {
          "name": "rent",
          "isMut": false,
          "isSigner": false,
          "desc": "Rent info",
          "optional": true
        }
      ],
      "args": [
        {
          "name": "approveUseAuthorityArgs",
          "type": {
            "defined": "ApproveUseAuthorityArgs"
          }
        }
      ],
      "discriminant": {
        "type": "u8",
        "value": 20
      }
    },
    {
      "name": "RevokeUseAuthority",
      "accounts": [
        {
          "name": "useAuthorityRecord",
          "isMut": true,
          "isSigner": false,
          "desc": "Use Authority Record PDA"
        },
        {
          "name": "owner",
          "isMut": true,
          "isSigner": true,
          "desc": "Owner"
        },
        {
          "name": "user",
          "isMut": false,
          "isSigner": false,
          "desc": "A Use Authority"
        },
        {
          "name": "ownerTokenAccount",
          "isMut": true,
          "isSigner": false,
          "desc": "Owned Token Account Of Mint"
        },
        {
          "name": "mint",
          "isMut": false,
          "isSigner": false,
          "desc": "Mint of Metadata"
        },
        {
          "name": "metadata",
          "isMut": false,
          "isSigner": false,
          "desc": "Metadata account"
        },
        {
          "name": "tokenProgram",
          "isMut": false,
          "isSigner": false,
          "desc": "Token program"
        },
        {
          "name": "systemProgram",
          "isMut": false,
          "isSigner": false,
          "desc": "System program"
        },
        {
          "name": "rent",
          "isMut": false,
          "isSigner": false,
          "desc": "Rent info",
          "optional": true
        }
      ],
      "args": [],
      "discriminant": {
        "type": "u8",
        "value": 21
      }
    },
    {
      "name": "UnverifyCollection",
      "accounts": [
        {
          "name": "metadata",
          "isMut": true,
          "isSigner": false,
          "desc": "Metadata account"
        },
        {
          "name": "collectionAuthority",
          "isMut": true,
          "isSigner": true,
          "desc": "Collection Authority"
        },
        {
          "name": "collectionMint",
          "isMut": false,
          "isSigner": false,
          "desc": "Mint of the Collection"
        },
        {
          "name": "collection",
          "isMut": false,
          "isSigner": false,
          "desc": "Metadata Account of the Collection"
        },
        {
          "name": "collectionMasterEditionAccount",
          "isMut": false,
          "isSigner": false,
          "desc": "MasterEdition2 Account of the Collection Token"
        },
        {
          "name": "collectionAuthorityRecord",
          "isMut": false,
          "isSigner": false,
          "desc": "Collection Authority Record PDA",
          "optional": true
        }
      ],
      "args": [],
      "discriminant": {
        "type": "u8",
        "value": 22
      }
    },
    {
      "name": "ApproveCollectionAuthority",
      "accounts": [
        {
          "name": "collectionAuthorityRecord",
          "isMut": true,
          "isSigner": false,
          "desc": "Collection Authority Record PDA"
        },
        {
          "name": "newCollectionAuthority",
          "isMut": false,
          "isSigner": false,
          "desc": "A Collection Authority"
        },
        {
          "name": "updateAuthority",
          "isMut": true,
          "isSigner": true,
          "desc": "Update Authority of Collection NFT"
        },
        {
          "name": "payer",
          "isMut": true,
          "isSigner": true,
          "desc": "Payer"
        },
        {
          "name": "metadata",
          "isMut": false,
          "isSigner": false,
          "desc": "Collection Metadata account"
        },
        {
          "name": "mint",
          "isMut": false,
          "isSigner": false,
          "desc": "Mint of Collection Metadata"
        },
        {
          "name": "systemProgram",
          "isMut": false,
          "isSigner": false,
          "desc": "System program"
        },
        {
          "name": "rent",
          "isMut": false,
          "isSigner": false,
          "desc": "Rent info",
          "optional": true
        }
      ],
      "args": [],
      "discriminant": {
        "type": "u8",
        "value": 23
      }
    },
    {
      "name": "RevokeCollectionAuthority",
      "accounts": [
        {
          "name": "collectionAuthorityRecord",
          "isMut": true,
          "isSigner": false,
          "desc": "Collection Authority Record PDA"
        },
        {
          "name": "delegateAuthority",
          "isMut": true,
          "isSigner": false,
          "desc": "Delegated Collection Authority"
        },
        {
          "name": "revokeAuthority",
          "isMut": true,
          "isSigner": true,
          "desc": "Update Authority, or Delegated Authority, of Collection NFT"
        },
        {
          "name": "metadata",
          "isMut": false,
          "isSigner": false,
          "desc": "Metadata account"
        },
        {
          "name": "mint",
          "isMut": false,
          "isSigner": false,
          "desc": "Mint of Metadata"
        }
      ],
      "args": [],
      "discriminant": {
        "type": "u8",
        "value": 24
      }
    },
    {
      "name": "SetAndVerifyCollection",
      "accounts": [
        {
          "name": "metadata",
          "isMut": true,
          "isSigner": false,
          "desc": "Metadata account"
        },
        {
          "name": "collectionAuthority",
          "isMut": true,
          "isSigner": true,
          "desc": "Collection Update authority"
        },
        {
          "name": "payer",
          "isMut": true,
          "isSigner": true,
          "desc": "Payer"
        },
        {
          "name": "updateAuthority",
          "isMut": false,
          "isSigner": false,
          "desc": "Update Authority of Collection NFT and NFT"
        },
        {
          "name": "collectionMint",
          "isMut": false,
          "isSigner": false,
          "desc": "Mint of the Collection"
        },
        {
          "name": "collection",
          "isMut": false,
          "isSigner": false,
          "desc": "Metadata Account of the Collection"
        },
        {
          "name": "collectionMasterEditionAccount",
          "isMut": false,
          "isSigner": false,
          "desc": "MasterEdition2 Account of the Collection Token"
        },
        {
          "name": "collectionAuthorityRecord",
          "isMut": false,
          "isSigner": false,
          "desc": "Collection Authority Record PDA",
          "optional": true
        }
      ],
      "args": [],
      "discriminant": {
        "type": "u8",
        "value": 25
      }
    },
    {
      "name": "FreezeDelegatedAccount",
      "accounts": [
        {
          "name": "delegate",
          "isMut": true,
          "isSigner": true,
          "desc": "Delegate"
        },
        {
          "name": "tokenAccount",
          "isMut": true,
          "isSigner": false,
          "desc": "Token account to freeze"
        },
        {
          "name": "edition",
          "isMut": false,
          "isSigner": false,
          "desc": "Edition"
        },
        {
          "name": "mint",
          "isMut": false,
          "isSigner": false,
          "desc": "Token mint"
        },
        {
          "name": "tokenProgram",
          "isMut": false,
          "isSigner": false,
          "desc": "Token Program"
        }
      ],
      "args": [],
      "discriminant": {
        "type": "u8",
        "value": 26
      }
    },
    {
      "name": "ThawDelegatedAccount",
      "accounts": [
        {
          "name": "delegate",
          "isMut": true,
          "isSigner": true,
          "desc": "Delegate"
        },
        {
          "name": "tokenAccount",
          "isMut": true,
          "isSigner": false,
          "desc": "Token account to thaw"
        },
        {
          "name": "edition",
          "isMut": false,
          "isSigner": false,
          "desc": "Edition"
        },
        {
          "name": "mint",
          "isMut": false,
          "isSigner": false,
          "desc": "Token mint"
        },
        {
          "name": "tokenProgram",
          "isMut": false,
          "isSigner": false,
          "desc": "Token Program"
        }
      ],
      "args": [],
      "discriminant": {
        "type": "u8",
        "value": 27
      }
    },
    {
      "name": "RemoveCreatorVerification",
      "accounts": [
        {
          "name": "metadata",
          "isMut": true,
          "isSigner": false,
          "desc": "Metadata (pda of ['metadata', program id, mint id])"
        },
        {
          "name": "creator",
          "isMut": false,
          "isSigner": true,
          "desc": "Creator"
        }
      ],
      "args": [],
      "discriminant": {
        "type": "u8",
        "value": 28
      }
    },
    {
      "name": "BurnNft",
      "accounts": [
        {
          "name": "metadata",
          "isMut": true,
          "isSigner": false,
          "desc": "Metadata (pda of ['metadata', program id, mint id])"
        },
        {
          "name": "owner",
          "isMut": true,
          "isSigner": true,
          "desc": "NFT owner"
        },
        {
          "name": "mint",
          "isMut": true,
          "isSigner": false,
          "desc": "Mint of the NFT"
        },
        {
          "name": "tokenAccount",
          "isMut": true,
          "isSigner": false,
          "desc": "Token account to close"
        },
        {
          "name": "masterEditionAccount",
          "isMut": true,
          "isSigner": false,
          "desc": "MasterEdition2 of the NFT"
        },
        {
          "name": "splTokenProgram",
          "isMut": false,
          "isSigner": false,
          "desc": "SPL Token Program"
        },
        {
          "name": "collectionMetadata",
          "isMut": true,
          "isSigner": false,
          "desc": "Metadata of the Collection",
          "optional": true
        }
      ],
      "args": [],
      "discriminant": {
        "type": "u8",
        "value": 29
      }
    },
    {
      "name": "VerifySizedCollectionItem",
      "accounts": [
        {
          "name": "metadata",
          "isMut": true,
          "isSigner": false,
          "desc": "Metadata account"
        },
        {
          "name": "collectionAuthority",
          "isMut": false,
          "isSigner": true,
          "desc": "Collection Update authority"
        },
        {
          "name": "payer",
          "isMut": true,
          "isSigner": true,
          "desc": "payer"
        },
        {
          "name": "collectionMint",
          "isMut": false,
          "isSigner": false,
          "desc": "Mint of the Collection"
        },
        {
          "name": "collection",
          "isMut": true,
          "isSigner": false,
          "desc": "Metadata Account of the Collection"
        },
        {
          "name": "collectionMasterEditionAccount",
          "isMut": false,
          "isSigner": false,
          "desc": "MasterEdition2 Account of the Collection Token"
        },
        {
          "name": "collectionAuthorityRecord",
          "isMut": false,
          "isSigner": false,
          "desc": "Collection Authority Record PDA",
          "optional": true
        }
      ],
      "args": [],
      "discriminant": {
        "type": "u8",
        "value": 30
      }
    },
    {
      "name": "UnverifySizedCollectionItem",
      "accounts": [
        {
          "name": "metadata",
          "isMut": true,
          "isSigner": false,
          "desc": "Metadata account"
        },
        {
          "name": "collectionAuthority",
          "isMut": false,
          "isSigner": true,
          "desc": "Collection Authority"
        },
        {
          "name": "payer",
          "isMut": true,
          "isSigner": true,
          "desc": "payer"
        },
        {
          "name": "collectionMint",
          "isMut": false,
          "isSigner": false,
          "desc": "Mint of the Collection"
        },
        {
          "name": "collection",
          "isMut": true,
          "isSigner": false,
          "desc": "Metadata Account of the Collection"
        },
        {
          "name": "collectionMasterEditionAccount",
          "isMut": false,
          "isSigner": false,
          "desc": "MasterEdition2 Account of the Collection Token"
        },
        {
          "name": "collectionAuthorityRecord",
          "isMut": false,
          "isSigner": false,
          "desc": "Collection Authority Record PDA",
          "optional": true
        }
      ],
      "args": [],
      "discriminant": {
        "type": "u8",
        "value": 31
      }
    },
    {
      "name": "SetAndVerifySizedCollectionItem",
      "accounts": [
        {
          "name": "metadata",
          "isMut": true,
          "isSigner": false,
          "desc": "Metadata account"
        },
        {
          "name": "collectionAuthority",
          "isMut": false,
          "isSigner": true,
          "desc": "Collection Update authority"
        },
        {
          "name": "payer",
          "isMut": true,
          "isSigner": true,
          "desc": "payer"
        },
        {
          "name": "updateAuthority",
          "isMut": false,
          "isSigner": false,
          "desc": "Update Authority of Collection NFT and NFT"
        },
        {
          "name": "collectionMint",
          "isMut": false,
          "isSigner": false,
          "desc": "Mint of the Collection"
        },
        {
          "name": "collection",
          "isMut": true,
          "isSigner": false,
          "desc": "Metadata Account of the Collection"
        },
        {
          "name": "collectionMasterEditionAccount",
          "isMut": true,
          "isSigner": false,
          "desc": "MasterEdition2 Account of the Collection Token"
        },
        {
          "name": "collectionAuthorityRecord",
          "isMut": false,
          "isSigner": false,
          "desc": "Collection Authority Record PDA",
          "optional": true
        }
      ],
      "args": [],
      "discriminant": {
        "type": "u8",
        "value": 32
      }
    },
    {
      "name": "CreateMetadataAccountV3",
      "accounts": [
        {
          "name": "metadata",
          "isMut": true,
          "isSigner": false,
          "desc": "Metadata key (pda of ['metadata', program id, mint id])"
        },
        {
          "name": "mint",
          "isMut": false,
          "isSigner": false,
          "desc": "Mint of token asset"
        },
        {
          "name": "mintAuthority",
          "isMut": false,
          "isSigner": true,
          "desc": "Mint authority"
        },
        {
          "name": "payer",
          "isMut": true,
          "isSigner": true,
          "desc": "payer"
        },
        {
          "name": "updateAuthority",
          "isMut": false,
          "isSigner": false,
          "desc": "update authority info"
        },
        {
          "name": "systemProgram",
          "isMut": false,
          "isSigner": false,
          "desc": "System program"
        },
        {
          "name": "rent",
          "isMut": false,
          "isSigner": false,
          "desc": "Rent info",
          "optional": true
        }
      ],
      "args": [
        {
          "name": "createMetadataAccountArgsV3",
          "type": {
            "defined": "CreateMetadataAccountArgsV3"
          }
        }
      ],
      "discriminant": {
        "type": "u8",
        "value": 33
      }
    },
    {
      "name": "SetCollectionSize",
      "accounts": [
        {
          "name": "collectionMetadata",
          "isMut": true,
          "isSigner": false,
          "desc": "Collection Metadata account"
        },
        {
          "name": "collectionAuthority",
          "isMut": true,
          "isSigner": true,
          "desc": "Collection Update authority"
        },
        {
          "name": "collectionMint",
          "isMut": false,
          "isSigner": false,
          "desc": "Mint of the Collection"
        },
        {
          "name": "collectionAuthorityRecord",
          "isMut": false,
          "isSigner": false,
          "desc": "Collection Authority Record PDA",
          "optional": true
        }
      ],
      "args": [
        {
          "name": "setCollectionSizeArgs",
          "type": {
            "defined": "SetCollectionSizeArgs"
          }
        }
      ],
      "discriminant": {
        "type": "u8",
        "value": 34
      }
    },
    {
      "name": "SetTokenStandard",
      "accounts": [
        {
          "name": "metadata",
          "isMut": true,
          "isSigner": false,
          "desc": "Metadata account"
        },
        {
          "name": "updateAuthority",
          "isMut": true,
          "isSigner": true,
          "desc": "Metadata update authority"
        },
        {
          "name": "mint",
          "isMut": false,
          "isSigner": false,
          "desc": "Mint account"
        },
        {
          "name": "edition",
          "isMut": false,
          "isSigner": false,
          "desc": "Edition account",
          "optional": true
        }
      ],
      "args": [],
      "discriminant": {
        "type": "u8",
        "value": 35
      }
    },
    {
      "name": "BubblegumSetCollectionSize",
      "accounts": [
        {
          "name": "collectionMetadata",
          "isMut": true,
          "isSigner": false,
          "desc": "Collection Metadata account"
        },
        {
          "name": "collectionAuthority",
          "isMut": true,
          "isSigner": true,
          "desc": "Collection Update authority"
        },
        {
          "name": "collectionMint",
          "isMut": false,
          "isSigner": false,
          "desc": "Mint of the Collection"
        },
        {
          "name": "bubblegumSigner",
          "isMut": false,
          "isSigner": true,
          "desc": "Signing PDA of Bubblegum program"
        },
        {
          "name": "collectionAuthorityRecord",
          "isMut": false,
          "isSigner": false,
          "desc": "Collection Authority Record PDA",
          "optional": true
        }
      ],
      "args": [
        {
          "name": "setCollectionSizeArgs",
          "type": {
            "defined": "SetCollectionSizeArgs"
          }
        }
      ],
      "discriminant": {
        "type": "u8",
        "value": 36
      }
    },
    {
      "name": "BurnEditionNft",
      "accounts": [
        {
          "name": "metadata",
          "isMut": true,
          "isSigner": false,
          "desc": "Metadata (pda of ['metadata', program id, mint id])"
        },
        {
          "name": "owner",
          "isMut": true,
          "isSigner": true,
          "desc": "NFT owner"
        },
        {
          "name": "printEditionMint",
          "isMut": true,
          "isSigner": false,
          "desc": "Mint of the print edition NFT"
        },
        {
          "name": "masterEditionMint",
          "isMut": false,
          "isSigner": false,
          "desc": "Mint of the original/master NFT"
        },
        {
          "name": "printEditionTokenAccount",
          "isMut": true,
          "isSigner": false,
          "desc": "Token account the print edition NFT is in"
        },
        {
          "name": "masterEditionTokenAccount",
          "isMut": false,
          "isSigner": false,
          "desc": "Token account the Master Edition NFT is in"
        },
        {
          "name": "masterEditionAccount",
          "isMut": true,
          "isSigner": false,
          "desc": "MasterEdition2 of the original NFT"
        },
        {
          "name": "printEditionAccount",
          "isMut": true,
          "isSigner": false,
          "desc": "Print Edition account of the NFT"
        },
        {
          "name": "editionMarkerAccount",
          "isMut": true,
          "isSigner": false,
          "desc": "Edition Marker PDA of the NFT"
        },
        {
          "name": "splTokenProgram",
          "isMut": false,
          "isSigner": false,
          "desc": "SPL Token Program"
        }
      ],
      "args": [],
      "discriminant": {
        "type": "u8",
        "value": 37
      }
    },
    {
      "name": "CreateEscrowAccount",
      "accounts": [
        {
          "name": "escrow",
          "isMut": true,
          "isSigner": false,
          "desc": "Escrow account"
        },
        {
          "name": "metadata",
          "isMut": false,
          "isSigner": false,
          "desc": "Metadata account"
        },
        {
          "name": "mint",
          "isMut": false,
          "isSigner": false,
          "desc": "Mint account"
        },
        {
          "name": "tokenAccount",
          "isMut": false,
          "isSigner": false,
          "desc": "Token account of the token"
        },
        {
          "name": "edition",
          "isMut": false,
          "isSigner": false,
          "desc": "Edition account"
        },
        {
          "name": "payer",
          "isMut": true,
          "isSigner": true,
          "desc": "Wallet paying for the transaction and new account"
        },
        {
          "name": "systemProgram",
          "isMut": false,
          "isSigner": false,
          "desc": "System program"
        },
        {
          "name": "authority",
          "isMut": false,
          "isSigner": true,
          "desc": "Authority/creator of the escrow account",
          "optional": true
        }
      ],
      "args": [],
      "discriminant": {
        "type": "u8",
        "value": 38
      }
    },
    {
      "name": "CloseEscrowAccount",
      "accounts": [
        {
          "name": "escrow",
          "isMut": true,
          "isSigner": false,
          "desc": "Escrow account"
        },
        {
          "name": "metadata",
          "isMut": false,
          "isSigner": false,
          "desc": "Metadata account"
        },
        {
          "name": "mint",
          "isMut": false,
          "isSigner": false,
          "desc": "Mint account"
        },
        {
          "name": "tokenAccount",
          "isMut": false,
          "isSigner": false,
          "desc": "Token account"
        },
        {
          "name": "edition",
          "isMut": false,
          "isSigner": false,
          "desc": "Edition account"
        },
        {
          "name": "payer",
          "isMut": true,
          "isSigner": true,
          "desc": "Wallet paying for the transaction and new account"
        },
        {
          "name": "systemProgram",
          "isMut": false,
          "isSigner": false,
          "desc": "System program"
        }
      ],
      "args": [],
      "discriminant": {
        "type": "u8",
        "value": 39
      }
    },
    {
      "name": "TransferOutOfEscrow",
      "accounts": [
        {
          "name": "escrow",
          "isMut": false,
          "isSigner": false,
          "desc": "Escrow account"
        },
        {
          "name": "payer",
          "isMut": true,
          "isSigner": true,
          "desc": "Wallet paying for the transaction and new account"
        },
        {
          "name": "attributeMint",
          "isMut": false,
          "isSigner": false,
          "desc": "Mint account for the new attribute"
        },
        {
          "name": "attributeSrc",
          "isMut": true,
          "isSigner": false,
          "desc": "Token account source for the new attribute"
        },
        {
          "name": "attributeDst",
          "isMut": true,
          "isSigner": false,
          "desc": "Token account, owned by TM, destination for the new attribute"
        },
        {
          "name": "escrowMint",
          "isMut": false,
          "isSigner": false,
          "desc": "Mint account that the escrow is attached"
        },
        {
          "name": "escrowAccount",
          "isMut": false,
          "isSigner": false,
          "desc": "Token account that holds the token the escrow is attached to"
        },
        {
          "name": "systemProgram",
          "isMut": false,
          "isSigner": false,
          "desc": "System program"
        },
        {
          "name": "ataProgram",
          "isMut": false,
          "isSigner": false,
          "desc": "Associated Token program"
        },
        {
          "name": "tokenProgram",
          "isMut": false,
          "isSigner": false,
          "desc": "Token program"
        },
        {
          "name": "rent",
          "isMut": false,
          "isSigner": false,
          "desc": "Rent info"
        },
        {
          "name": "authority",
          "isMut": false,
          "isSigner": true,
          "desc": "Authority/creator of the escrow account",
          "optional": true
        }
      ],
      "args": [
        {
          "name": "transferOutOfEscrowArgs",
          "type": {
            "defined": "TransferOutOfEscrowArgs"
          }
        }
      ],
      "discriminant": {
        "type": "u8",
        "value": 40
      }
    }
  ],
  "accounts": [
    {
      "name": "UseAuthorityRecord",
      "type": {
        "kind": "struct",
        "fields": [
          {
            "name": "key",
            "type": {
              "defined": "Key"
            }
          },
          {
            "name": "allowedUses",
            "type": "u64"
          },
          {
            "name": "bump",
            "type": "u8"
          }
        ]
      }
    },
    {
      "name": "CollectionAuthorityRecord",
      "type": {
        "kind": "struct",
        "fields": [
          {
            "name": "key",
            "type": {
              "defined": "Key"
            }
          },
          {
            "name": "bump",
            "type": "u8"
          }
        ]
      }
    },
    {
      "name": "Metadata",
      "type": {
        "kind": "struct",
        "fields": [
          {
            "name": "key",
            "type": {
              "defined": "Key"
            }
          },
          {
            "name": "updateAuthority",
            "type": "publicKey"
          },
          {
            "name": "mint",
            "type": "publicKey"
          },
          {
            "name": "data",
            "type": {
              "defined": "Data"
            }
          },
          {
            "name": "primarySaleHappened",
            "type": "bool"
          },
          {
            "name": "isMutable",
            "type": "bool"
          },
          {
            "name": "editionNonce",
            "type": {
              "option": "u8"
            }
          },
          {
            "name": "tokenStandard",
            "type": {
              "option": {
                "defined": "TokenStandard"
              }
            }
          },
          {
            "name": "collection",
            "type": {
              "option": {
                "defined": "Collection"
              }
            }
          },
          {
            "name": "uses",
            "type": {
              "option": {
                "defined": "Uses"
              }
            }
          },
          {
            "name": "collectionDetails",
            "type": {
              "option": {
                "defined": "CollectionDetails"
              }
            }
          }
        ]
      }
    },
    {
      "name": "MasterEditionV2",
      "type": {
        "kind": "struct",
        "fields": [
          {
            "name": "key",
            "type": {
              "defined": "Key"
            }
          },
          {
            "name": "supply",
            "type": "u64"
          },
          {
            "name": "maxSupply",
            "type": {
              "option": "u64"
            }
          }
        ]
      }
    },
    {
      "name": "MasterEditionV1",
      "type": {
        "kind": "struct",
        "fields": [
          {
            "name": "key",
            "type": {
              "defined": "Key"
            }
          },
          {
            "name": "supply",
            "type": "u64"
          },
          {
            "name": "maxSupply",
            "type": {
              "option": "u64"
            }
          },
          {
            "name": "printingMint",
            "type": "publicKey"
          },
          {
            "name": "oneTimePrintingAuthorizationMint",
            "type": "publicKey"
          }
        ]
      }
    },
    {
      "name": "Edition",
      "type": {
        "kind": "struct",
        "fields": [
          {
            "name": "key",
            "type": {
              "defined": "Key"
            }
          },
          {
            "name": "parent",
            "type": "publicKey"
          },
          {
            "name": "edition",
            "type": "u64"
          }
        ]
      }
    },
    {
      "name": "ReservationListV2",
      "type": {
        "kind": "struct",
        "fields": [
          {
            "name": "key",
            "type": {
              "defined": "Key"
            }
          },
          {
            "name": "masterEdition",
            "type": "publicKey"
          },
          {
            "name": "supplySnapshot",
            "type": {
              "option": "u64"
            }
          },
          {
            "name": "reservations",
            "type": {
              "vec": {
                "defined": "Reservation"
              }
            }
          },
          {
            "name": "totalReservationSpots",
            "type": "u64"
          },
          {
            "name": "currentReservationSpots",
            "type": "u64"
          }
        ]
      }
    },
    {
      "name": "ReservationListV1",
      "type": {
        "kind": "struct",
        "fields": [
          {
            "name": "key",
            "type": {
              "defined": "Key"
            }
          },
          {
            "name": "masterEdition",
            "type": "publicKey"
          },
          {
            "name": "supplySnapshot",
            "type": {
              "option": "u64"
            }
          },
          {
            "name": "reservations",
            "type": {
              "vec": {
                "defined": "ReservationV1"
              }
            }
          }
        ]
      }
    },
    {
      "name": "EditionMarker",
      "type": {
        "kind": "struct",
        "fields": [
          {
            "name": "key",
            "type": {
              "defined": "Key"
            }
          },
          {
            "name": "ledger",
            "type": {
              "array": [
                "u8",
                31
              ]
            }
          }
        ]
      }
    },
    {
      "name": "TokenOwnedEscrow",
      "type": {
        "kind": "struct",
        "fields": [
          {
            "name": "key",
            "type": {
              "defined": "Key"
            }
          },
          {
            "name": "baseToken",
            "type": "publicKey"
          },
          {
            "name": "authority",
            "type": {
              "defined": "EscrowAuthority"
            }
          },
          {
            "name": "bump",
            "type": "u8"
          }
        ]
      }
    }
  ],
  "types": [
    {
      "name": "MintPrintingTokensViaTokenArgs",
      "type": {
        "kind": "struct",
        "fields": [
          {
            "name": "supply",
            "type": "u64"
          }
        ]
      }
    },
    {
      "name": "SetReservationListArgs",
      "type": {
        "kind": "struct",
        "fields": [
          {
            "name": "reservations",
            "type": {
              "vec": {
                "defined": "Reservation"
              }
            }
          },
          {
            "name": "totalReservationSpots",
            "type": {
              "option": "u64"
            }
          },
          {
            "name": "offset",
            "type": "u64"
          },
          {
            "name": "totalSpotOffset",
            "type": "u64"
          }
        ]
      }
    },
    {
      "name": "UpdateMetadataAccountArgs",
      "type": {
        "kind": "struct",
        "fields": [
          {
            "name": "data",
            "type": {
              "option": {
                "defined": "Data"
              }
            }
          },
          {
            "name": "updateAuthority",
            "type": {
              "option": "publicKey"
            }
          },
          {
            "name": "primarySaleHappened",
            "type": {
              "option": "bool"
            }
          }
        ]
      }
    },
    {
      "name": "UpdateMetadataAccountArgsV2",
      "type": {
        "kind": "struct",
        "fields": [
          {
            "name": "data",
            "type": {
              "option": {
                "defined": "DataV2"
              }
            }
          },
          {
            "name": "updateAuthority",
            "type": {
              "option": "publicKey"
            }
          },
          {
            "name": "primarySaleHappened",
            "type": {
              "option": "bool"
            }
          },
          {
            "name": "isMutable",
            "type": {
              "option": "bool"
            }
          }
        ]
      }
    },
    {
      "name": "CreateMetadataAccountArgs",
      "type": {
        "kind": "struct",
        "fields": [
          {
            "name": "data",
            "type": {
              "defined": "Data"
            }
          },
          {
            "name": "isMutable",
            "type": "bool"
          }
        ]
      }
    },
    {
      "name": "CreateMetadataAccountArgsV2",
      "type": {
        "kind": "struct",
        "fields": [
          {
            "name": "data",
            "type": {
              "defined": "DataV2"
            }
          },
          {
            "name": "isMutable",
            "type": "bool"
          }
        ]
      }
    },
    {
      "name": "CreateMetadataAccountArgsV3",
      "type": {
        "kind": "struct",
        "fields": [
          {
            "name": "data",
            "type": {
              "defined": "DataV2"
            }
          },
          {
            "name": "isMutable",
            "type": "bool"
          },
          {
            "name": "collectionDetails",
            "type": {
              "option": {
                "defined": "CollectionDetails"
              }
            }
          }
        ]
      }
    },
    {
      "name": "CreateMasterEditionArgs",
      "type": {
        "kind": "struct",
        "fields": [
          {
            "name": "maxSupply",
            "type": {
              "option": "u64"
            }
          }
        ]
      }
    },
    {
      "name": "MintNewEditionFromMasterEditionViaTokenArgs",
      "type": {
        "kind": "struct",
        "fields": [
          {
            "name": "edition",
            "type": "u64"
          }
        ]
      }
    },
    {
      "name": "ApproveUseAuthorityArgs",
      "type": {
        "kind": "struct",
        "fields": [
          {
            "name": "numberOfUses",
            "type": "u64"
          }
        ]
      }
    },
    {
      "name": "UtilizeArgs",
      "type": {
        "kind": "struct",
        "fields": [
          {
            "name": "numberOfUses",
            "type": "u64"
          }
        ]
      }
    },
    {
      "name": "SetCollectionSizeArgs",
      "type": {
        "kind": "struct",
        "fields": [
          {
            "name": "size",
            "type": "u64"
          }
        ]
      }
    },
    {
      "name": "Data",
      "type": {
        "kind": "struct",
        "fields": [
          {
            "name": "name",
            "type": "string"
          },
          {
            "name": "symbol",
            "type": "string"
          },
          {
            "name": "uri",
            "type": "string"
          },
          {
            "name": "sellerFeeBasisPoints",
            "type": "u16"
          },
          {
            "name": "creators",
            "type": {
              "option": {
                "vec": {
                  "defined": "Creator"
                }
              }
            }
          }
        ]
      }
    },
    {
      "name": "DataV2",
      "type": {
        "kind": "struct",
        "fields": [
          {
            "name": "name",
            "type": "string"
          },
          {
            "name": "symbol",
            "type": "string"
          },
          {
            "name": "uri",
            "type": "string"
          },
          {
            "name": "sellerFeeBasisPoints",
            "type": "u16"
          },
          {
            "name": "creators",
            "type": {
              "option": {
                "vec": {
                  "defined": "Creator"
                }
              }
            }
          },
          {
            "name": "collection",
            "type": {
              "option": {
                "defined": "Collection"
              }
            }
          },
          {
            "name": "uses",
            "type": {
              "option": {
                "defined": "Uses"
              }
            }
          }
        ]
      }
    },
    {
      "name": "Uses",
      "type": {
        "kind": "struct",
        "fields": [
          {
            "name": "useMethod",
            "type": {
              "defined": "UseMethod"
            }
          },
          {
            "name": "remaining",
            "type": "u64"
          },
          {
            "name": "total",
            "type": "u64"
          }
        ]
      }
    },
    {
      "name": "Collection",
      "type": {
        "kind": "struct",
        "fields": [
          {
            "name": "verified",
            "type": "bool"
          },
          {
            "name": "key",
            "type": "publicKey"
          }
        ]
      }
    },
    {
      "name": "Creator",
      "type": {
        "kind": "struct",
        "fields": [
          {
            "name": "address",
            "type": "publicKey"
          },
          {
            "name": "verified",
            "type": "bool"
          },
          {
            "name": "share",
            "type": "u8"
          }
        ]
      }
    },
    {
      "name": "Reservation",
      "type": {
        "kind": "struct",
        "fields": [
          {
            "name": "address",
            "type": "publicKey"
          },
          {
            "name": "spotsRemaining",
            "type": "u64"
          },
          {
            "name": "totalSpots",
            "type": "u64"
          }
        ]
      }
    },
    {
      "name": "ReservationV1",
      "type": {
        "kind": "struct",
        "fields": [
          {
            "name": "address",
            "type": "publicKey"
          },
          {
            "name": "spotsRemaining",
            "type": "u8"
          },
          {
            "name": "totalSpots",
            "type": "u8"
          }
        ]
      }
    },
    {
      "name": "TransferOutOfEscrowArgs",
      "type": {
        "kind": "struct",
        "fields": [
          {
            "name": "amount",
            "type": "u64"
          }
        ]
      }
    },
    {
      "name": "Key",
      "type": {
        "kind": "enum",
        "variants": [
          {
            "name": "Uninitialized"
          },
          {
            "name": "EditionV1"
          },
          {
            "name": "MasterEditionV1"
          },
          {
            "name": "ReservationListV1"
          },
          {
            "name": "MetadataV1"
          },
          {
            "name": "ReservationListV2"
          },
          {
            "name": "MasterEditionV2"
          },
          {
            "name": "EditionMarker"
          },
          {
            "name": "UseAuthorityRecord"
          },
          {
            "name": "CollectionAuthorityRecord"
          },
          {
            "name": "TokenOwnedEscrow"
          },
          {
            "name": "EscrowConstraintModel"
          }
        ]
      }
    },
    {
      "name": "UseMethod",
      "type": {
        "kind": "enum",
        "variants": [
          {
            "name": "Burn"
          },
          {
            "name": "Multiple"
          },
          {
            "name": "Single"
          }
        ]
      }
    },
    {
      "name": "CollectionDetails",
      "type": {
        "kind": "enum",
        "variants": [
          {
            "name": "V1",
            "fields": [
              {
                "name": "size",
                "type": "u64"
              }
            ]
          }
        ]
      }
    },
    {
      "name": "TokenStandard",
      "type": {
        "kind": "enum",
        "variants": [
          {
            "name": "NonFungible"
          },
          {
            "name": "FungibleAsset"
          },
          {
            "name": "Fungible"
          },
          {
            "name": "NonFungibleEdition"
          }
        ]
      }
    },
    {
      "name": "EscrowAuthority",
      "type": {
        "kind": "enum",
        "variants": [
          {
            "name": "TokenOwner"
          },
          {
            "name": "Creator",
            "fields": [
              "publicKey"
            ]
          }
        ]
      }
    }
  ],
  "errors": [
    {
      "code": 0,
      "name": "InstructionUnpackError",
      "msg": "Failed to unpack instruction data"
    },
    {
      "code": 1,
      "name": "InstructionPackError",
      "msg": "Failed to pack instruction data"
    },
    {
      "code": 2,
      "name": "NotRentExempt",
      "msg": "Lamport balance below rent-exempt threshold"
    },
    {
      "code": 3,
      "name": "AlreadyInitialized",
      "msg": "Already initialized"
    },
    {
      "code": 4,
      "name": "Uninitialized",
      "msg": "Uninitialized"
    },
    {
      "code": 5,
      "name": "InvalidMetadataKey",
      "msg": " Metadata's key must match seed of ['metadata', program id, mint] provided"
    },
    {
      "code": 6,
      "name": "InvalidEditionKey",
      "msg": "Edition's key must match seed of ['metadata', program id, name, 'edition'] provided"
    },
    {
      "code": 7,
      "name": "UpdateAuthorityIncorrect",
      "msg": "Update Authority given does not match"
    },
    {
      "code": 8,
      "name": "UpdateAuthorityIsNotSigner",
      "msg": "Update Authority needs to be signer to update metadata"
    },
    {
      "code": 9,
      "name": "NotMintAuthority",
      "msg": "You must be the mint authority and signer on this transaction"
    },
    {
      "code": 10,
      "name": "InvalidMintAuthority",
      "msg": "Mint authority provided does not match the authority on the mint"
    },
    {
      "code": 11,
      "name": "NameTooLong",
      "msg": "Name too long"
    },
    {
      "code": 12,
      "name": "SymbolTooLong",
      "msg": "Symbol too long"
    },
    {
      "code": 13,
      "name": "UriTooLong",
      "msg": "URI too long"
    },
    {
      "code": 14,
      "name": "UpdateAuthorityMustBeEqualToMetadataAuthorityAndSigner",
      "msg": "Update authority must be equivalent to the metadata's authority and also signer of this transaction"
    },
    {
      "code": 15,
      "name": "MintMismatch",
      "msg": "Mint given does not match mint on Metadata"
    },
    {
      "code": 16,
      "name": "EditionsMustHaveExactlyOneToken",
      "msg": "Editions must have exactly one token"
    },
    {
      "code": 17,
      "name": "MaxEditionsMintedAlready",
      "msg": "Maximum editions printed already"
    },
    {
      "code": 18,
      "name": "TokenMintToFailed",
      "msg": "Token mint to failed"
    },
    {
      "code": 19,
      "name": "MasterRecordMismatch",
      "msg": "The master edition record passed must match the master record on the edition given"
    },
    {
      "code": 20,
      "name": "DestinationMintMismatch",
      "msg": "The destination account does not have the right mint"
    },
    {
      "code": 21,
      "name": "EditionAlreadyMinted",
      "msg": "An edition can only mint one of its kind!"
    },
    {
      "code": 22,
      "name": "PrintingMintDecimalsShouldBeZero",
      "msg": "Printing mint decimals should be zero"
    },
    {
      "code": 23,
      "name": "OneTimePrintingAuthorizationMintDecimalsShouldBeZero",
      "msg": "OneTimePrintingAuthorization mint decimals should be zero"
    },
    {
      "code": 24,
      "name": "EditionMintDecimalsShouldBeZero",
      "msg": "EditionMintDecimalsShouldBeZero"
    },
    {
      "code": 25,
      "name": "TokenBurnFailed",
      "msg": "Token burn failed"
    },
    {
      "code": 26,
      "name": "TokenAccountOneTimeAuthMintMismatch",
      "msg": "The One Time authorization mint does not match that on the token account!"
    },
    {
      "code": 27,
      "name": "DerivedKeyInvalid",
      "msg": "Derived key invalid"
    },
    {
      "code": 28,
      "name": "PrintingMintMismatch",
      "msg": "The Printing mint does not match that on the master edition!"
    },
    {
      "code": 29,
      "name": "OneTimePrintingAuthMintMismatch",
      "msg": "The One Time Printing Auth mint does not match that on the master edition!"
    },
    {
      "code": 30,
      "name": "TokenAccountMintMismatch",
      "msg": "The mint of the token account does not match the Printing mint!"
    },
    {
      "code": 31,
      "name": "TokenAccountMintMismatchV2",
      "msg": "The mint of the token account does not match the master metadata mint!"
    },
    {
      "code": 32,
      "name": "NotEnoughTokens",
      "msg": "Not enough tokens to mint a limited edition"
    },
    {
      "code": 33,
      "name": "PrintingMintAuthorizationAccountMismatch",
      "msg": "The mint on your authorization token holding account does not match your Printing mint!"
    },
    {
      "code": 34,
      "name": "AuthorizationTokenAccountOwnerMismatch",
      "msg": "The authorization token account has a different owner than the update authority for the master edition!"
    },
    {
      "code": 35,
      "name": "Disabled",
      "msg": "This feature is currently disabled."
    },
    {
      "code": 36,
      "name": "CreatorsTooLong",
      "msg": "Creators list too long"
    },
    {
      "code": 37,
      "name": "CreatorsMustBeAtleastOne",
      "msg": "Creators must be at least one if set"
    },
    {
      "code": 38,
      "name": "MustBeOneOfCreators",
      "msg": "If using a creators array, you must be one of the creators listed"
    },
    {
      "code": 39,
      "name": "NoCreatorsPresentOnMetadata",
      "msg": "This metadata does not have creators"
    },
    {
      "code": 40,
      "name": "CreatorNotFound",
      "msg": "This creator address was not found"
    },
    {
      "code": 41,
      "name": "InvalidBasisPoints",
      "msg": "Basis points cannot be more than 10000"
    },
    {
      "code": 42,
      "name": "PrimarySaleCanOnlyBeFlippedToTrue",
      "msg": "Primary sale can only be flipped to true and is immutable"
    },
    {
      "code": 43,
      "name": "OwnerMismatch",
      "msg": "Owner does not match that on the account given"
    },
    {
      "code": 44,
      "name": "NoBalanceInAccountForAuthorization",
      "msg": "This account has no tokens to be used for authorization"
    },
    {
      "code": 45,
      "name": "ShareTotalMustBe100",
      "msg": "Share total must equal 100 for creator array"
    },
    {
      "code": 46,
      "name": "ReservationExists",
      "msg": "This reservation list already exists!"
    },
    {
      "code": 47,
      "name": "ReservationDoesNotExist",
      "msg": "This reservation list does not exist!"
    },
    {
      "code": 48,
      "name": "ReservationNotSet",
      "msg": "This reservation list exists but was never set with reservations"
    },
    {
      "code": 49,
      "name": "ReservationAlreadyMade",
      "msg": "This reservation list has already been set!"
    },
    {
      "code": 50,
      "name": "BeyondMaxAddressSize",
      "msg": "Provided more addresses than max allowed in single reservation"
    },
    {
      "code": 51,
      "name": "NumericalOverflowError",
      "msg": "NumericalOverflowError"
    },
    {
      "code": 52,
      "name": "ReservationBreachesMaximumSupply",
      "msg": "This reservation would go beyond the maximum supply of the master edition!"
    },
    {
      "code": 53,
      "name": "AddressNotInReservation",
      "msg": "Address not in reservation!"
    },
    {
      "code": 54,
      "name": "CannotVerifyAnotherCreator",
      "msg": "You cannot unilaterally verify another creator, they must sign"
    },
    {
      "code": 55,
      "name": "CannotUnverifyAnotherCreator",
      "msg": "You cannot unilaterally unverify another creator"
    },
    {
      "code": 56,
      "name": "SpotMismatch",
      "msg": "In initial reservation setting, spots remaining should equal total spots"
    },
    {
      "code": 57,
      "name": "IncorrectOwner",
      "msg": "Incorrect account owner"
    },
    {
      "code": 58,
      "name": "PrintingWouldBreachMaximumSupply",
      "msg": "printing these tokens would breach the maximum supply limit of the master edition"
    },
    {
      "code": 59,
      "name": "DataIsImmutable",
      "msg": "Data is immutable"
    },
    {
      "code": 60,
      "name": "DuplicateCreatorAddress",
      "msg": "No duplicate creator addresses"
    },
    {
      "code": 61,
      "name": "ReservationSpotsRemainingShouldMatchTotalSpotsAtStart",
      "msg": "Reservation spots remaining should match total spots when first being created"
    },
    {
      "code": 62,
      "name": "InvalidTokenProgram",
      "msg": "Invalid token program"
    },
    {
      "code": 63,
      "name": "DataTypeMismatch",
      "msg": "Data type mismatch"
    },
    {
      "code": 64,
      "name": "BeyondAlottedAddressSize",
      "msg": "Beyond alotted address size in reservation!"
    },
    {
      "code": 65,
      "name": "ReservationNotComplete",
      "msg": "The reservation has only been partially alotted"
    },
    {
      "code": 66,
      "name": "TriedToReplaceAnExistingReservation",
      "msg": "You cannot splice over an existing reservation!"
    },
    {
      "code": 67,
      "name": "InvalidOperation",
      "msg": "Invalid operation"
    },
    {
      "code": 68,
      "name": "InvalidOwner",
      "msg": "Invalid Owner"
    },
    {
      "code": 69,
      "name": "PrintingMintSupplyMustBeZeroForConversion",
      "msg": "Printing mint supply must be zero for conversion"
    },
    {
      "code": 70,
      "name": "OneTimeAuthMintSupplyMustBeZeroForConversion",
      "msg": "One Time Auth mint supply must be zero for conversion"
    },
    {
      "code": 71,
      "name": "InvalidEditionIndex",
      "msg": "You tried to insert one edition too many into an edition mark pda"
    },
    {
      "code": 72,
      "name": "ReservationArrayShouldBeSizeOne",
      "msg": "In the legacy system the reservation needs to be of size one for cpu limit reasons"
    },
    {
      "code": 73,
      "name": "IsMutableCanOnlyBeFlippedToFalse",
      "msg": "Is Mutable can only be flipped to false"
    },
    {
      "code": 74,
      "name": "CollectionCannotBeVerifiedInThisInstruction",
      "msg": "Cannont Verify Collection in this Instruction"
    },
    {
      "code": 75,
      "name": "Removed",
      "msg": "This instruction was deprecated in a previous release and is now removed"
    },
    {
      "code": 76,
      "name": "MustBeBurned",
      "msg": "This token use method is burn and there are no remaining uses, it must be burned"
    },
    {
      "code": 77,
      "name": "InvalidUseMethod",
      "msg": "This use method is invalid"
    },
    {
      "code": 78,
      "name": "CannotChangeUseMethodAfterFirstUse",
      "msg": "Cannot Change Use Method after the first use"
    },
    {
      "code": 79,
      "name": "CannotChangeUsesAfterFirstUse",
      "msg": "Cannot Change Remaining or Available uses after the first use"
    },
    {
      "code": 80,
      "name": "CollectionNotFound",
      "msg": "Collection Not Found on Metadata"
    },
    {
      "code": 81,
      "name": "InvalidCollectionUpdateAuthority",
      "msg": "Collection Update Authority is invalid"
    },
    {
      "code": 82,
      "name": "CollectionMustBeAUniqueMasterEdition",
      "msg": "Collection Must Be a Unique Master Edition v2"
    },
    {
      "code": 83,
      "name": "UseAuthorityRecordAlreadyExists",
      "msg": "The Use Authority Record Already Exists, to modify it Revoke, then Approve"
    },
    {
      "code": 84,
      "name": "UseAuthorityRecordAlreadyRevoked",
      "msg": "The Use Authority Record is empty or already revoked"
    },
    {
      "code": 85,
      "name": "Unusable",
      "msg": "This token has no uses"
    },
    {
      "code": 86,
      "name": "NotEnoughUses",
      "msg": "There are not enough Uses left on this token."
    },
    {
      "code": 87,
      "name": "CollectionAuthorityRecordAlreadyExists",
      "msg": "This Collection Authority Record Already Exists."
    },
    {
      "code": 88,
      "name": "CollectionAuthorityDoesNotExist",
      "msg": "This Collection Authority Record Does Not Exist."
    },
    {
      "code": 89,
      "name": "InvalidUseAuthorityRecord",
      "msg": "This Use Authority Record is invalid."
    },
    {
      "code": 90,
      "name": "InvalidCollectionAuthorityRecord",
      "msg": "This Collection Authority Record is invalid."
    },
    {
      "code": 91,
      "name": "InvalidFreezeAuthority",
      "msg": "Metadata does not match the freeze authority on the mint"
    },
    {
      "code": 92,
      "name": "InvalidDelegate",
      "msg": "All tokens in this account have not been delegated to this user."
    },
    {
      "code": 93,
      "name": "CannotAdjustVerifiedCreator",
      "msg": "Creator can not be adjusted once they are verified."
    },
    {
      "code": 94,
      "name": "CannotRemoveVerifiedCreator",
      "msg": "Verified creators cannot be removed."
    },
    {
      "code": 95,
      "name": "CannotWipeVerifiedCreators",
      "msg": "Can not wipe verified creators."
    },
    {
      "code": 96,
      "name": "NotAllowedToChangeSellerFeeBasisPoints",
      "msg": "Not allowed to change seller fee basis points."
    },
    {
      "code": 97,
      "name": "EditionOverrideCannotBeZero",
      "msg": "Edition override cannot be zero"
    },
    {
      "code": 98,
      "name": "InvalidUser",
      "msg": "Invalid User"
    },
    {
      "code": 99,
      "name": "RevokeCollectionAuthoritySignerIncorrect",
      "msg": "Revoke Collection Authority signer is incorrect"
    },
    {
      "code": 100,
      "name": "TokenCloseFailed",
      "msg": "Token close failed"
    },
    {
      "code": 101,
      "name": "UnsizedCollection",
      "msg": "Can't use this function on unsized collection"
    },
    {
      "code": 102,
      "name": "SizedCollection",
      "msg": "Can't use this function on a sized collection"
    },
    {
      "code": 103,
      "name": "MissingCollectionMetadata",
      "msg": "Can't burn a verified member of a collection w/o providing collection metadata account"
    },
    {
      "code": 104,
      "name": "NotAMemberOfCollection",
      "msg": "This NFT is not a member of the specified collection."
    },
    {
      "code": 105,
      "name": "NotVerifiedMemberOfCollection",
      "msg": "This NFT is not a verified member of the specified collection."
    },
    {
      "code": 106,
      "name": "NotACollectionParent",
      "msg": "This NFT is not a collection parent NFT."
    },
    {
      "code": 107,
      "name": "CouldNotDetermineTokenStandard",
      "msg": "Could not determine a TokenStandard type."
    },
    {
      "code": 108,
      "name": "MissingEditionAccount",
      "msg": "This mint account has an edition but none was provided."
    },
    {
      "code": 109,
      "name": "NotAMasterEdition",
      "msg": "This edition is not a Master Edition"
    },
    {
      "code": 110,
      "name": "MasterEditionHasPrints",
      "msg": "This Master Edition has existing prints"
    },
    {
      "code": 111,
      "name": "BorshDeserializationError",
      "msg": "Borsh Deserialization Error"
    },
    {
      "code": 112,
      "name": "CannotUpdateVerifiedCollection",
      "msg": "Cannot update a verified colleciton in this command"
    },
    {
      "code": 113,
      "name": "CollectionMasterEditionAccountInvalid",
      "msg": "Edition account doesnt match collection "
    },
    {
      "code": 114,
      "name": "AlreadyVerified",
      "msg": "Item is already verified."
    },
    {
      "code": 115,
      "name": "AlreadyUnverified",
      "msg": "Item is already unverified."
    },
    {
      "code": 116,
      "name": "NotAPrintEdition",
      "msg": "This edition is not a Print Edition"
    },
    {
      "code": 117,
      "name": "InvalidMasterEdition",
      "msg": "Invalid Master Edition"
    },
    {
      "code": 118,
      "name": "InvalidPrintEdition",
      "msg": "Invalid Print Edition"
    },
    {
      "code": 119,
      "name": "InvalidEditionMarker",
      "msg": "Invalid Edition Marker"
    },
    {
      "code": 120,
      "name": "ReservationListDeprecated",
      "msg": "Reservation List is Deprecated"
    },
    {
      "code": 121,
      "name": "PrintEditionDoesNotMatchMasterEdition",
      "msg": "Print Edition does not match Master Edition"
    },
    {
      "code": 122,
      "name": "EditionNumberGreaterThanMaxSupply",
      "msg": "Edition Number greater than max supply"
    },
    {
      "code": 123,
      "name": "MustUnverify",
      "msg": "Must unverify before migrating collections."
    },
    {
      "code": 124,
<<<<<<< HEAD
      "name": "NoFreezeAuthoritySet",
      "msg": "Cannot create NFT with no Freeze Authority."
=======
      "name": "InvalidEscrowBumpSeed",
      "msg": "Invalid Escrow Account Bump Seed"
    },
    {
      "code": 125,
      "name": "MustBeEscrowAuthority",
      "msg": "Must Escrow Authority"
    },
    {
      "code": 126,
      "name": "InvalidSystemProgram",
      "msg": "Invalid System Program"
    },
    {
      "code": 127,
      "name": "MustBeNonFungible",
      "msg": "Must be a Non Fungible Token"
>>>>>>> 6e20b0f7
    }
  ],
  "metadata": {
    "origin": "shank",
    "address": "metaqbxxUerdq28cj1RbAWkYQm3ybzjb6a8bt518x1s",
    "binaryVersion": "0.0.9",
    "libVersion": "0.0.9"
  }
}<|MERGE_RESOLUTION|>--- conflicted
+++ resolved
@@ -3804,10 +3804,6 @@
     },
     {
       "code": 124,
-<<<<<<< HEAD
-      "name": "NoFreezeAuthoritySet",
-      "msg": "Cannot create NFT with no Freeze Authority."
-=======
       "name": "InvalidEscrowBumpSeed",
       "msg": "Invalid Escrow Account Bump Seed"
     },
@@ -3825,7 +3821,11 @@
       "code": 127,
       "name": "MustBeNonFungible",
       "msg": "Must be a Non Fungible Token"
->>>>>>> 6e20b0f7
+    },
+    {
+      "code": 124,
+      "name": "NoFreezeAuthoritySet",
+      "msg": "Cannot create NFT with no Freeze Authority."
     }
   ],
   "metadata": {

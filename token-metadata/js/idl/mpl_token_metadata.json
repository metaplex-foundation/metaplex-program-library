{
  "version": "1.8.5",
  "name": "mpl_token_metadata",
  "instructions": [
    {
      "name": "CreateMetadataAccount",
      "accounts": [
        {
          "name": "metadata",
          "isMut": true,
          "isSigner": false,
          "desc": "Metadata key (pda of ['metadata', program id, mint id])"
        },
        {
          "name": "mint",
          "isMut": false,
          "isSigner": false,
          "desc": "Mint of token asset"
        },
        {
          "name": "mintAuthority",
          "isMut": false,
          "isSigner": true,
          "desc": "Mint authority"
        },
        {
          "name": "payer",
          "isMut": true,
          "isSigner": true,
          "desc": "payer"
        },
        {
          "name": "updateAuthority",
          "isMut": false,
          "isSigner": false,
          "desc": "update authority info"
        },
        {
          "name": "systemProgram",
          "isMut": false,
          "isSigner": false,
          "desc": "System program"
        },
        {
          "name": "rent",
          "isMut": false,
          "isSigner": false,
          "desc": "Rent info"
        }
      ],
      "args": [
        {
          "name": "createMetadataAccountArgs",
          "type": {
            "defined": "CreateMetadataAccountArgs"
          }
        }
      ],
      "discriminant": {
        "type": "u8",
        "value": 0
      }
    },
    {
      "name": "UpdateMetadataAccount",
      "accounts": [
        {
          "name": "metadata",
          "isMut": true,
          "isSigner": false,
          "desc": "Metadata account"
        },
        {
          "name": "updateAuthority",
          "isMut": false,
          "isSigner": true,
          "desc": "Update authority key"
        }
      ],
      "args": [
        {
          "name": "updateMetadataAccountArgs",
          "type": {
            "defined": "UpdateMetadataAccountArgs"
          }
        }
      ],
      "discriminant": {
        "type": "u8",
        "value": 1
      }
    },
    {
      "name": "DeprecatedCreateMasterEdition",
      "accounts": [
        {
          "name": "edition",
          "isMut": true,
          "isSigner": false,
          "desc": "Unallocated edition V1 account with address as pda of ['metadata', program id, mint, 'edition']"
        },
        {
          "name": "mint",
          "isMut": true,
          "isSigner": false,
          "desc": "Metadata mint"
        },
        {
          "name": "printingMint",
          "isMut": true,
          "isSigner": false,
          "desc": "Printing mint - A mint you control that can mint tokens that can be exchanged for limited editions of your master edition via the MintNewEditionFromMasterEditionViaToken endpoint"
        },
        {
          "name": "oneTimePrintingAuthorizationMint",
          "isMut": true,
          "isSigner": false,
          "desc": "One time authorization printing mint - A mint you control that prints tokens that gives the bearer permission to mint any number of tokens from the printing mint one time via an endpoint with the token-metadata program for your metadata. Also burns the token."
        },
        {
          "name": "updateAuthority",
          "isMut": false,
          "isSigner": true,
          "desc": "Current Update authority key"
        },
        {
          "name": "printingMintAuthority",
          "isMut": false,
          "isSigner": true,
          "desc": "Printing mint authority - THIS WILL TRANSFER AUTHORITY AWAY FROM THIS KEY."
        },
        {
          "name": "mintAuthority",
          "isMut": false,
          "isSigner": true,
          "desc": "Mint authority on the metadata's mint - THIS WILL TRANSFER AUTHORITY AWAY FROM THIS KEY"
        },
        {
          "name": "metadata",
          "isMut": false,
          "isSigner": false,
          "desc": "Metadata account"
        },
        {
          "name": "payer",
          "isMut": false,
          "isSigner": true,
          "desc": "payer"
        },
        {
          "name": "tokenProgram",
          "isMut": false,
          "isSigner": false,
          "desc": "Token program"
        },
        {
          "name": "systemProgram",
          "isMut": false,
          "isSigner": false,
          "desc": "System program"
        },
        {
          "name": "rent",
          "isMut": false,
          "isSigner": false,
          "desc": "Rent info"
        },
        {
          "name": "oneTimePrintingAuthorizationMintAuthority",
          "isMut": false,
          "isSigner": true,
          "desc": "One time authorization printing mint authority - must be provided if using max supply. THIS WILL TRANSFER AUTHORITY AWAY FROM THIS KEY."
        }
      ],
      "args": [
        {
          "name": "createMasterEditionArgs",
          "type": {
            "defined": "CreateMasterEditionArgs"
          }
        }
      ],
      "discriminant": {
        "type": "u8",
        "value": 2
      }
    },
    {
      "name": "DeprecatedMintNewEditionFromMasterEditionViaPrintingToken",
      "accounts": [
        {
          "name": "metadata",
          "isMut": true,
          "isSigner": false,
          "desc": "New Metadata key (pda of ['metadata', program id, mint id])"
        },
        {
          "name": "edition",
          "isMut": true,
          "isSigner": false,
          "desc": "New Edition V1 (pda of ['metadata', program id, mint id, 'edition'])"
        },
        {
          "name": "masterEdition",
          "isMut": true,
          "isSigner": false,
          "desc": "Master Record Edition V1 (pda of ['metadata', program id, master metadata mint id, 'edition'])"
        },
        {
          "name": "mint",
          "isMut": true,
          "isSigner": false,
          "desc": "Mint of new token - THIS WILL TRANSFER AUTHORITY AWAY FROM THIS KEY"
        },
        {
          "name": "mintAuthority",
          "isMut": false,
          "isSigner": true,
          "desc": "Mint authority of new mint"
        },
        {
          "name": "printingMint",
          "isMut": true,
          "isSigner": false,
          "desc": "Printing Mint of master record edition"
        },
        {
          "name": "masterTokenAccount",
          "isMut": true,
          "isSigner": false,
          "desc": "Token account containing Printing mint token to be transferred"
        },
        {
          "name": "editionMarker",
          "isMut": true,
          "isSigner": false,
          "desc": "Edition pda to mark creation - will be checked for pre-existence. (pda of ['metadata', program id, master mint id, edition_number])"
        },
        {
          "name": "burnAuthority",
          "isMut": false,
          "isSigner": true,
          "desc": "Burn authority for this token"
        },
        {
          "name": "payer",
          "isMut": false,
          "isSigner": true,
          "desc": "payer"
        },
        {
          "name": "masterUpdateAuthority",
          "isMut": false,
          "isSigner": false,
          "desc": "update authority info for new metadata account"
        },
        {
          "name": "masterMetadata",
          "isMut": false,
          "isSigner": false,
          "desc": "Master record metadata account"
        },
        {
          "name": "tokenProgram",
          "isMut": false,
          "isSigner": false,
          "desc": "Token program"
        },
        {
          "name": "systemProgram",
          "isMut": false,
          "isSigner": false,
          "desc": "System program"
        },
        {
          "name": "rent",
          "isMut": false,
          "isSigner": false,
          "desc": "Rent info"
        },
        {
          "name": "reservationList",
          "isMut": true,
          "isSigner": false,
          "desc": "Reservation List - If present, and you are on this list, you can get an edition number given by your position on the list.",
          "optional": true
        }
      ],
      "args": [],
      "discriminant": {
        "type": "u8",
        "value": 3
      }
    },
    {
      "name": "UpdatePrimarySaleHappenedViaToken",
      "accounts": [
        {
          "name": "metadata",
          "isMut": true,
          "isSigner": false,
          "desc": "Metadata key (pda of ['metadata', program id, mint id])"
        },
        {
          "name": "owner",
          "isMut": false,
          "isSigner": true,
          "desc": "Owner on the token account"
        },
        {
          "name": "token",
          "isMut": false,
          "isSigner": false,
          "desc": "Account containing tokens from the metadata's mint"
        }
      ],
      "args": [],
      "discriminant": {
        "type": "u8",
        "value": 4
      }
    },
    {
      "name": "DeprecatedSetReservationList",
      "accounts": [
        {
          "name": "masterEdition",
          "isMut": true,
          "isSigner": false,
          "desc": "Master Edition V1 key (pda of ['metadata', program id, mint id, 'edition'])"
        },
        {
          "name": "reservationList",
          "isMut": true,
          "isSigner": false,
          "desc": "PDA for ReservationList of ['metadata', program id, master edition key, 'reservation', resource-key]"
        },
        {
          "name": "resource",
          "isMut": false,
          "isSigner": true,
          "desc": "The resource you tied the reservation list too"
        }
      ],
      "args": [
        {
          "name": "setReservationListArgs",
          "type": {
            "defined": "SetReservationListArgs"
          }
        }
      ],
      "discriminant": {
        "type": "u8",
        "value": 5
      }
    },
    {
      "name": "DeprecatedCreateReservationList",
      "accounts": [
        {
          "name": "reservationList",
          "isMut": true,
          "isSigner": false,
          "desc": "PDA for ReservationList of ['metadata', program id, master edition key, 'reservation', resource-key]"
        },
        {
          "name": "payer",
          "isMut": false,
          "isSigner": true,
          "desc": "Payer"
        },
        {
          "name": "updateAuthority",
          "isMut": false,
          "isSigner": true,
          "desc": "Update authority"
        },
        {
          "name": "masterEdition",
          "isMut": false,
          "isSigner": false,
          "desc": " Master Edition V1 key (pda of ['metadata', program id, mint id, 'edition'])"
        },
        {
          "name": "resource",
          "isMut": false,
          "isSigner": false,
          "desc": "A resource you wish to tie the reservation list to. This is so your later visitors who come to redeem can derive your reservation list PDA with something they can easily get at. You choose what this should be."
        },
        {
          "name": "metadata",
          "isMut": false,
          "isSigner": false,
          "desc": "Metadata key (pda of ['metadata', program id, mint id])"
        },
        {
          "name": "systemProgram",
          "isMut": false,
          "isSigner": false,
          "desc": "System program"
        },
        {
          "name": "rent",
          "isMut": false,
          "isSigner": false,
          "desc": "Rent info"
        }
      ],
      "args": [],
      "discriminant": {
        "type": "u8",
        "value": 6
      }
    },
    {
      "name": "SignMetadata",
      "accounts": [
        {
          "name": "metadata",
          "isMut": true,
          "isSigner": false,
          "desc": "Metadata (pda of ['metadata', program id, mint id])"
        },
        {
          "name": "creator",
          "isMut": false,
          "isSigner": true,
          "desc": "Creator"
        }
      ],
      "args": [],
      "discriminant": {
        "type": "u8",
        "value": 7
      }
    },
    {
      "name": "DeprecatedMintPrintingTokensViaToken",
      "accounts": [
        {
          "name": "destination",
          "isMut": true,
          "isSigner": false,
          "desc": "Destination account"
        },
        {
          "name": "token",
          "isMut": true,
          "isSigner": false,
          "desc": "Token account containing one time authorization token"
        },
        {
          "name": "oneTimePrintingAuthorizationMint",
          "isMut": true,
          "isSigner": false,
          "desc": "One time authorization mint"
        },
        {
          "name": "printingMint",
          "isMut": true,
          "isSigner": false,
          "desc": "Printing mint"
        },
        {
          "name": "burnAuthority",
          "isMut": false,
          "isSigner": true,
          "desc": "Burn authority"
        },
        {
          "name": "metadata",
          "isMut": false,
          "isSigner": false,
          "desc": "Metadata key (pda of ['metadata', program id, mint id])"
        },
        {
          "name": "masterEdition",
          "isMut": false,
          "isSigner": false,
          "desc": "Master Edition V1 key (pda of ['metadata', program id, mint id, 'edition'])"
        },
        {
          "name": "tokenProgram",
          "isMut": false,
          "isSigner": false,
          "desc": "Token program"
        },
        {
          "name": "rent",
          "isMut": false,
          "isSigner": false,
          "desc": "Rent"
        }
      ],
      "args": [
        {
          "name": "mintPrintingTokensViaTokenArgs",
          "type": {
            "defined": "MintPrintingTokensViaTokenArgs"
          }
        }
      ],
      "discriminant": {
        "type": "u8",
        "value": 8
      }
    },
    {
      "name": "DeprecatedMintPrintingTokens",
      "accounts": [
        {
          "name": "destination",
          "isMut": true,
          "isSigner": false,
          "desc": "Destination account"
        },
        {
          "name": "printingMint",
          "isMut": true,
          "isSigner": false,
          "desc": "Printing mint"
        },
        {
          "name": "updateAuthority",
          "isMut": false,
          "isSigner": true,
          "desc": "Update authority"
        },
        {
          "name": "metadata",
          "isMut": false,
          "isSigner": false,
          "desc": "Metadata key (pda of ['metadata', program id, mint id])"
        },
        {
          "name": "masterEdition",
          "isMut": false,
          "isSigner": false,
          "desc": "Master Edition V1 key (pda of ['metadata', program id, mint id, 'edition'])"
        },
        {
          "name": "tokenProgram",
          "isMut": false,
          "isSigner": false,
          "desc": "Token program"
        },
        {
          "name": "rent",
          "isMut": false,
          "isSigner": false,
          "desc": "Rent"
        }
      ],
      "args": [
        {
          "name": "mintPrintingTokensViaTokenArgs",
          "type": {
            "defined": "MintPrintingTokensViaTokenArgs"
          }
        }
      ],
      "discriminant": {
        "type": "u8",
        "value": 9
      }
    },
    {
      "name": "CreateMasterEdition",
      "accounts": [
        {
          "name": "edition",
          "isMut": true,
          "isSigner": false,
          "desc": "Unallocated edition V2 account with address as pda of ['metadata', program id, mint, 'edition']"
        },
        {
          "name": "mint",
          "isMut": true,
          "isSigner": false,
          "desc": "Metadata mint"
        },
        {
          "name": "updateAuthority",
          "isMut": false,
          "isSigner": true,
          "desc": "Update authority"
        },
        {
          "name": "mintAuthority",
          "isMut": false,
          "isSigner": true,
          "desc": "Mint authority on the metadata's mint - THIS WILL TRANSFER AUTHORITY AWAY FROM THIS KEY"
        },
        {
          "name": "payer",
          "isMut": true,
          "isSigner": true,
          "desc": "payer"
        },
        {
          "name": "metadata",
          "isMut": false,
          "isSigner": false,
          "desc": "Metadata account"
        },
        {
          "name": "tokenProgram",
          "isMut": false,
          "isSigner": false,
          "desc": "Token program"
        },
        {
          "name": "systemProgram",
          "isMut": false,
          "isSigner": false,
          "desc": "System program"
        },
        {
          "name": "rent",
          "isMut": false,
          "isSigner": false,
          "desc": "Rent info"
        }
      ],
      "args": [
        {
          "name": "createMasterEditionArgs",
          "type": {
            "defined": "CreateMasterEditionArgs"
          }
        }
      ],
      "discriminant": {
        "type": "u8",
        "value": 10
      }
    },
    {
      "name": "MintNewEditionFromMasterEditionViaToken",
      "accounts": [
        {
          "name": "newMetadata",
          "isMut": true,
          "isSigner": false,
          "desc": "New Metadata key (pda of ['metadata', program id, mint id])"
        },
        {
          "name": "newEdition",
          "isMut": true,
          "isSigner": false,
          "desc": "New Edition (pda of ['metadata', program id, mint id, 'edition'])"
        },
        {
          "name": "masterEdition",
          "isMut": true,
          "isSigner": false,
          "desc": "Master Record Edition V2 (pda of ['metadata', program id, master metadata mint id, 'edition'])"
        },
        {
          "name": "newMint",
          "isMut": true,
          "isSigner": false,
          "desc": "Mint of new token - THIS WILL TRANSFER AUTHORITY AWAY FROM THIS KEY"
        },
        {
          "name": "editionMarkPda",
          "isMut": true,
          "isSigner": false,
          "desc": "Edition pda to mark creation - will be checked for pre-existence. (pda of ['metadata', program id, master metadata mint id, 'edition', edition_number]) where edition_number is NOT the edition number you pass in args but actually edition_number = floor(edition/EDITION_MARKER_BIT_SIZE)."
        },
        {
          "name": "newMintAuthority",
          "isMut": false,
          "isSigner": true,
          "desc": "Mint authority of new mint"
        },
        {
          "name": "payer",
          "isMut": true,
          "isSigner": true,
          "desc": "payer"
        },
        {
          "name": "tokenAccountOwner",
          "isMut": false,
          "isSigner": true,
          "desc": "owner of token account containing master token (#8)"
        },
        {
          "name": "tokenAccount",
          "isMut": false,
          "isSigner": false,
          "desc": "token account containing token from master metadata mint"
        },
        {
          "name": "newMetadataUpdateAuthority",
          "isMut": false,
          "isSigner": false,
          "desc": "Update authority info for new metadata"
        },
        {
          "name": "metadata",
          "isMut": false,
          "isSigner": false,
          "desc": "Master record metadata account"
        },
        {
          "name": "tokenProgram",
          "isMut": false,
          "isSigner": false,
          "desc": "Token program"
        },
        {
          "name": "systemProgram",
          "isMut": false,
          "isSigner": false,
          "desc": "System program"
        },
        {
          "name": "rent",
          "isMut": false,
          "isSigner": false,
          "desc": "Rent info",
          "optional": true
        }
      ],
      "args": [
        {
          "name": "mintNewEditionFromMasterEditionViaTokenArgs",
          "type": {
            "defined": "MintNewEditionFromMasterEditionViaTokenArgs"
          }
        }
      ],
      "discriminant": {
        "type": "u8",
        "value": 11
      }
    },
    {
      "name": "ConvertMasterEditionV1ToV2",
      "accounts": [
        {
          "name": "masterEdition",
          "isMut": true,
          "isSigner": false,
          "desc": "Master Record Edition V1 (pda of ['metadata', program id, master metadata mint id, 'edition'])"
        },
        {
          "name": "oneTimeAuth",
          "isMut": true,
          "isSigner": false,
          "desc": "One time authorization mint"
        },
        {
          "name": "printingMint",
          "isMut": true,
          "isSigner": false,
          "desc": "Printing mint"
        }
      ],
      "args": [],
      "discriminant": {
        "type": "u8",
        "value": 12
      }
    },
    {
      "name": "MintNewEditionFromMasterEditionViaVaultProxy",
      "accounts": [
        {
          "name": "newMetadata",
          "isMut": true,
          "isSigner": false,
          "desc": "New Metadata key (pda of ['metadata', program id, mint id])"
        },
        {
          "name": "newEdition",
          "isMut": true,
          "isSigner": false,
          "desc": "New Edition (pda of ['metadata', program id, mint id, 'edition'])"
        },
        {
          "name": "masterEdition",
          "isMut": true,
          "isSigner": false,
          "desc": "Master Record Edition V2 (pda of ['metadata', program id, master metadata mint id, 'edition']"
        },
        {
          "name": "newMint",
          "isMut": true,
          "isSigner": false,
          "desc": "Mint of new token - THIS WILL TRANSFER AUTHORITY AWAY FROM THIS KEY"
        },
        {
          "name": "editionMarkPda",
          "isMut": true,
          "isSigner": false,
          "desc": "Edition pda to mark creation - will be checked for pre-existence. (pda of ['metadata', program id, master metadata mint id, 'edition', edition_number]) where edition_number is NOT the edition number you pass in args but actually edition_number = floor(edition/EDITION_MARKER_BIT_SIZE)."
        },
        {
          "name": "newMintAuthority",
          "isMut": false,
          "isSigner": true,
          "desc": "Mint authority of new mint"
        },
        {
          "name": "payer",
          "isMut": true,
          "isSigner": true,
          "desc": "payer"
        },
        {
          "name": "vaultAuthority",
          "isMut": false,
          "isSigner": true,
          "desc": "Vault authority"
        },
        {
          "name": "safetyDepositStore",
          "isMut": false,
          "isSigner": false,
          "desc": "Safety deposit token store account"
        },
        {
          "name": "safetyDepositBox",
          "isMut": false,
          "isSigner": false,
          "desc": "Safety deposit box"
        },
        {
          "name": "vault",
          "isMut": false,
          "isSigner": false,
          "desc": "Vault"
        },
        {
          "name": "newMetadataUpdateAuthority",
          "isMut": false,
          "isSigner": false,
          "desc": "Update authority info for new metadata"
        },
        {
          "name": "metadata",
          "isMut": false,
          "isSigner": false,
          "desc": "Master record metadata account"
        },
        {
          "name": "tokenProgram",
          "isMut": false,
          "isSigner": false,
          "desc": "Token program"
        },
        {
          "name": "tokenVaultProgram",
          "isMut": false,
          "isSigner": false,
          "desc": "Token vault program"
        },
        {
          "name": "systemProgram",
          "isMut": false,
          "isSigner": false,
          "desc": "System program"
        },
        {
          "name": "rent",
          "isMut": false,
          "isSigner": false,
          "desc": "Rent info",
          "optional": true
        }
      ],
      "args": [
        {
          "name": "mintNewEditionFromMasterEditionViaTokenArgs",
          "type": {
            "defined": "MintNewEditionFromMasterEditionViaTokenArgs"
          }
        }
      ],
      "discriminant": {
        "type": "u8",
        "value": 13
      }
    },
    {
      "name": "PuffMetadata",
      "accounts": [
        {
          "name": "metadata",
          "isMut": true,
          "isSigner": false,
          "desc": "Metadata account"
        }
      ],
      "args": [],
      "discriminant": {
        "type": "u8",
        "value": 14
      }
    },
    {
      "name": "UpdateMetadataAccountV2",
      "accounts": [
        {
          "name": "metadata",
          "isMut": true,
          "isSigner": false,
          "desc": "Metadata account"
        },
        {
          "name": "updateAuthority",
          "isMut": false,
          "isSigner": true,
          "desc": "Update authority key"
        }
      ],
      "args": [
        {
          "name": "updateMetadataAccountArgsV2",
          "type": {
            "defined": "UpdateMetadataAccountArgsV2"
          }
        }
      ],
      "discriminant": {
        "type": "u8",
        "value": 15
      }
    },
    {
      "name": "CreateMetadataAccountV2",
      "accounts": [
        {
          "name": "metadata",
          "isMut": true,
          "isSigner": false,
          "desc": "Metadata key (pda of ['metadata', program id, mint id])"
        },
        {
          "name": "mint",
          "isMut": false,
          "isSigner": false,
          "desc": "Mint of token asset"
        },
        {
          "name": "mintAuthority",
          "isMut": false,
          "isSigner": true,
          "desc": "Mint authority"
        },
        {
          "name": "payer",
          "isMut": true,
          "isSigner": true,
          "desc": "payer"
        },
        {
          "name": "updateAuthority",
          "isMut": false,
          "isSigner": false,
          "desc": "update authority info"
        },
        {
          "name": "systemProgram",
          "isMut": false,
          "isSigner": false,
          "desc": "System program"
        },
        {
          "name": "rent",
          "isMut": false,
          "isSigner": false,
          "desc": "Rent info",
          "optional": true
        }
      ],
      "args": [
        {
          "name": "createMetadataAccountArgsV2",
          "type": {
            "defined": "CreateMetadataAccountArgsV2"
          }
        }
      ],
      "discriminant": {
        "type": "u8",
        "value": 16
      }
    },
    {
      "name": "CreateMasterEditionV3",
      "accounts": [
        {
          "name": "edition",
          "isMut": true,
          "isSigner": false,
          "desc": "Unallocated edition V2 account with address as pda of ['metadata', program id, mint, 'edition']"
        },
        {
          "name": "mint",
          "isMut": true,
          "isSigner": false,
          "desc": "Metadata mint"
        },
        {
          "name": "updateAuthority",
          "isMut": false,
          "isSigner": true,
          "desc": "Update authority"
        },
        {
          "name": "mintAuthority",
          "isMut": false,
          "isSigner": true,
          "desc": "Mint authority on the metadata's mint - THIS WILL TRANSFER AUTHORITY AWAY FROM THIS KEY"
        },
        {
          "name": "payer",
          "isMut": true,
          "isSigner": true,
          "desc": "payer"
        },
        {
          "name": "metadata",
          "isMut": true,
          "isSigner": false,
          "desc": "Metadata account"
        },
        {
          "name": "tokenProgram",
          "isMut": false,
          "isSigner": false,
          "desc": "Token program"
        },
        {
          "name": "systemProgram",
          "isMut": false,
          "isSigner": false,
          "desc": "System program"
        },
        {
          "name": "rent",
          "isMut": false,
          "isSigner": false,
          "desc": "Rent info",
          "optional": true
        }
      ],
      "args": [
        {
          "name": "createMasterEditionArgs",
          "type": {
            "defined": "CreateMasterEditionArgs"
          }
        }
      ],
      "discriminant": {
        "type": "u8",
        "value": 17
      }
    },
    {
      "name": "VerifyCollection",
      "accounts": [
        {
          "name": "metadata",
          "isMut": true,
          "isSigner": false,
          "desc": "Metadata account"
        },
        {
          "name": "collectionAuthority",
          "isMut": true,
          "isSigner": true,
          "desc": "Collection Update authority"
        },
        {
          "name": "payer",
          "isMut": true,
          "isSigner": true,
          "desc": "payer"
        },
        {
          "name": "collectionMint",
          "isMut": false,
          "isSigner": false,
          "desc": "Mint of the Collection"
        },
        {
          "name": "collection",
          "isMut": false,
          "isSigner": false,
          "desc": "Metadata Account of the Collection"
        },
        {
          "name": "collectionMasterEditionAccount",
          "isMut": false,
          "isSigner": false,
          "desc": "MasterEdition2 Account of the Collection Token"
        }
      ],
      "args": [],
      "discriminant": {
        "type": "u8",
        "value": 18
      }
    },
    {
      "name": "Utilize",
      "accounts": [
        {
          "name": "metadata",
          "isMut": true,
          "isSigner": false,
          "desc": "Metadata account"
        },
        {
          "name": "tokenAccount",
          "isMut": true,
          "isSigner": false,
          "desc": "Token Account Of NFT"
        },
        {
          "name": "mint",
          "isMut": true,
          "isSigner": false,
          "desc": "Mint of the Metadata"
        },
        {
          "name": "useAuthority",
          "isMut": true,
          "isSigner": true,
          "desc": "A Use Authority / Can be the current Owner of the NFT"
        },
        {
          "name": "owner",
          "isMut": false,
          "isSigner": false,
          "desc": "Owner"
        },
        {
          "name": "tokenProgram",
          "isMut": false,
          "isSigner": false,
          "desc": "Token program"
        },
        {
          "name": "ataProgram",
          "isMut": false,
          "isSigner": false,
          "desc": "Associated Token program"
        },
        {
          "name": "systemProgram",
          "isMut": false,
          "isSigner": false,
          "desc": "System program"
        },
        {
          "name": "rent",
          "isMut": false,
          "isSigner": false,
          "desc": "Rent info"
        },
        {
          "name": "useAuthorityRecord",
          "isMut": true,
          "isSigner": false,
          "desc": "Use Authority Record PDA If present the program Assumes a delegated use authority",
          "optional": true
        },
        {
          "name": "burner",
          "isMut": false,
          "isSigner": false,
          "desc": "Program As Signer (Burner)",
          "optional": true
        }
      ],
      "args": [
        {
          "name": "utilizeArgs",
          "type": {
            "defined": "UtilizeArgs"
          }
        }
      ],
      "discriminant": {
        "type": "u8",
        "value": 19
      }
    },
    {
      "name": "ApproveUseAuthority",
      "accounts": [
        {
          "name": "useAuthorityRecord",
          "isMut": true,
          "isSigner": false,
          "desc": "Use Authority Record PDA"
        },
        {
          "name": "owner",
          "isMut": true,
          "isSigner": true,
          "desc": "Owner"
        },
        {
          "name": "payer",
          "isMut": true,
          "isSigner": true,
          "desc": "Payer"
        },
        {
          "name": "user",
          "isMut": false,
          "isSigner": false,
          "desc": "A Use Authority"
        },
        {
          "name": "ownerTokenAccount",
          "isMut": true,
          "isSigner": false,
          "desc": "Owned Token Account Of Mint"
        },
        {
          "name": "metadata",
          "isMut": false,
          "isSigner": false,
          "desc": "Metadata account"
        },
        {
          "name": "mint",
          "isMut": false,
          "isSigner": false,
          "desc": "Mint of Metadata"
        },
        {
          "name": "burner",
          "isMut": false,
          "isSigner": false,
          "desc": "Program As Signer (Burner)"
        },
        {
          "name": "tokenProgram",
          "isMut": false,
          "isSigner": false,
          "desc": "Token program"
        },
        {
          "name": "systemProgram",
          "isMut": false,
          "isSigner": false,
          "desc": "System program"
        },
        {
          "name": "rent",
          "isMut": false,
          "isSigner": false,
          "desc": "Rent info",
          "optional": true
        }
      ],
      "args": [
        {
          "name": "approveUseAuthorityArgs",
          "type": {
            "defined": "ApproveUseAuthorityArgs"
          }
        }
      ],
      "discriminant": {
        "type": "u8",
        "value": 20
      }
    },
    {
      "name": "RevokeUseAuthority",
      "accounts": [
        {
          "name": "useAuthorityRecord",
          "isMut": true,
          "isSigner": false,
          "desc": "Use Authority Record PDA"
        },
        {
          "name": "owner",
          "isMut": true,
          "isSigner": true,
          "desc": "Owner"
        },
        {
          "name": "user",
          "isMut": false,
          "isSigner": false,
          "desc": "A Use Authority"
        },
        {
          "name": "ownerTokenAccount",
          "isMut": true,
          "isSigner": false,
          "desc": "Owned Token Account Of Mint"
        },
        {
          "name": "mint",
          "isMut": false,
          "isSigner": false,
          "desc": "Mint of Metadata"
        },
        {
          "name": "metadata",
          "isMut": false,
          "isSigner": false,
          "desc": "Metadata account"
        },
        {
          "name": "tokenProgram",
          "isMut": false,
          "isSigner": false,
          "desc": "Token program"
        },
        {
          "name": "systemProgram",
          "isMut": false,
          "isSigner": false,
          "desc": "System program"
        },
        {
          "name": "rent",
          "isMut": false,
          "isSigner": false,
          "desc": "Rent info",
          "optional": true
        }
      ],
      "args": [],
      "discriminant": {
        "type": "u8",
        "value": 21
      }
    },
    {
      "name": "UnverifyCollection",
      "accounts": [
        {
          "name": "metadata",
          "isMut": true,
          "isSigner": false,
          "desc": "Metadata account"
        },
        {
          "name": "collectionAuthority",
          "isMut": true,
          "isSigner": true,
          "desc": "Collection Authority"
        },
        {
          "name": "collectionMint",
          "isMut": false,
          "isSigner": false,
          "desc": "Mint of the Collection"
        },
        {
          "name": "collection",
          "isMut": false,
          "isSigner": false,
          "desc": "Metadata Account of the Collection"
        },
        {
          "name": "collectionMasterEditionAccount",
          "isMut": false,
          "isSigner": false,
          "desc": "MasterEdition2 Account of the Collection Token"
        },
        {
          "name": "collectionAuthorityRecord",
          "isMut": false,
          "isSigner": false,
          "desc": "Collection Authority Record PDA",
          "optional": true
        }
      ],
      "args": [],
      "discriminant": {
        "type": "u8",
        "value": 22
      }
    },
    {
      "name": "ApproveCollectionAuthority",
      "accounts": [
        {
          "name": "collectionAuthorityRecord",
          "isMut": true,
          "isSigner": false,
          "desc": "Collection Authority Record PDA"
        },
        {
          "name": "newCollectionAuthority",
          "isMut": false,
          "isSigner": false,
          "desc": "A Collection Authority"
        },
        {
          "name": "updateAuthority",
          "isMut": true,
          "isSigner": true,
          "desc": "Update Authority of Collection NFT"
        },
        {
          "name": "payer",
          "isMut": true,
          "isSigner": true,
          "desc": "Payer"
        },
        {
          "name": "metadata",
          "isMut": false,
          "isSigner": false,
          "desc": "Collection Metadata account"
        },
        {
          "name": "mint",
          "isMut": false,
          "isSigner": false,
          "desc": "Mint of Collection Metadata"
        },
        {
          "name": "systemProgram",
          "isMut": false,
          "isSigner": false,
          "desc": "System program"
        },
        {
          "name": "rent",
          "isMut": false,
          "isSigner": false,
          "desc": "Rent info",
          "optional": true
        }
      ],
      "args": [],
      "discriminant": {
        "type": "u8",
        "value": 23
      }
    },
    {
      "name": "RevokeCollectionAuthority",
      "accounts": [
        {
          "name": "collectionAuthorityRecord",
          "isMut": true,
          "isSigner": false,
          "desc": "Collection Authority Record PDA"
        },
        {
          "name": "delegateAuthority",
          "isMut": true,
          "isSigner": false,
          "desc": "Delegated Collection Authority"
        },
        {
          "name": "revokeAuthority",
          "isMut": true,
          "isSigner": true,
          "desc": "Update Authority, or Delegated Authority, of Collection NFT"
        },
        {
          "name": "metadata",
          "isMut": false,
          "isSigner": false,
          "desc": "Metadata account"
        },
        {
          "name": "mint",
          "isMut": false,
          "isSigner": false,
          "desc": "Mint of Metadata"
        }
      ],
      "args": [],
      "discriminant": {
        "type": "u8",
        "value": 24
      }
    },
    {
      "name": "SetAndVerifyCollection",
      "accounts": [
        {
          "name": "metadata",
          "isMut": true,
          "isSigner": false,
          "desc": "Metadata account"
        },
        {
          "name": "collectionAuthority",
          "isMut": true,
          "isSigner": true,
          "desc": "Collection Update authority"
        },
        {
          "name": "payer",
          "isMut": true,
          "isSigner": true,
          "desc": "Payer"
        },
        {
          "name": "updateAuthority",
          "isMut": false,
          "isSigner": false,
          "desc": "Update Authority of Collection NFT and NFT"
        },
        {
          "name": "collectionMint",
          "isMut": false,
          "isSigner": false,
          "desc": "Mint of the Collection"
        },
        {
          "name": "collection",
          "isMut": false,
          "isSigner": false,
          "desc": "Metadata Account of the Collection"
        },
        {
          "name": "collectionMasterEditionAccount",
          "isMut": false,
          "isSigner": false,
          "desc": "MasterEdition2 Account of the Collection Token"
        },
        {
          "name": "collectionAuthorityRecord",
          "isMut": false,
          "isSigner": false,
          "desc": "Collection Authority Record PDA",
          "optional": true
        }
      ],
      "args": [],
      "discriminant": {
        "type": "u8",
        "value": 25
      }
    },
    {
      "name": "FreezeDelegatedAccount",
      "accounts": [
        {
          "name": "delegate",
          "isMut": true,
          "isSigner": true,
          "desc": "Delegate"
        },
        {
          "name": "tokenAccount",
          "isMut": true,
          "isSigner": false,
          "desc": "Token account to freeze"
        },
        {
          "name": "edition",
          "isMut": false,
          "isSigner": false,
          "desc": "Edition"
        },
        {
          "name": "mint",
          "isMut": false,
          "isSigner": false,
          "desc": "Token mint"
        },
        {
          "name": "tokenProgram",
          "isMut": false,
          "isSigner": false,
          "desc": "Token Program"
        }
      ],
      "args": [],
      "discriminant": {
        "type": "u8",
        "value": 26
      }
    },
    {
      "name": "ThawDelegatedAccount",
      "accounts": [
        {
          "name": "delegate",
          "isMut": true,
          "isSigner": true,
          "desc": "Delegate"
        },
        {
          "name": "tokenAccount",
          "isMut": true,
          "isSigner": false,
          "desc": "Token account to thaw"
        },
        {
          "name": "edition",
          "isMut": false,
          "isSigner": false,
          "desc": "Edition"
        },
        {
          "name": "mint",
          "isMut": false,
          "isSigner": false,
          "desc": "Token mint"
        },
        {
          "name": "tokenProgram",
          "isMut": false,
          "isSigner": false,
          "desc": "Token Program"
        }
      ],
      "args": [],
      "discriminant": {
        "type": "u8",
        "value": 27
      }
    },
    {
      "name": "RemoveCreatorVerification",
      "accounts": [
        {
          "name": "metadata",
          "isMut": true,
          "isSigner": false,
          "desc": "Metadata (pda of ['metadata', program id, mint id])"
        },
        {
          "name": "creator",
          "isMut": false,
          "isSigner": true,
          "desc": "Creator"
        }
      ],
      "args": [],
      "discriminant": {
        "type": "u8",
        "value": 28
      }
    },
    {
      "name": "BurnNft",
      "accounts": [
        {
          "name": "metadata",
          "isMut": true,
          "isSigner": false,
          "desc": "Metadata (pda of ['metadata', program id, mint id])"
        },
        {
          "name": "owner",
          "isMut": true,
          "isSigner": true,
          "desc": "NFT owner"
        },
        {
          "name": "mint",
          "isMut": true,
          "isSigner": false,
          "desc": "Mint of the NFT"
        },
        {
          "name": "tokenAccount",
          "isMut": true,
          "isSigner": false,
          "desc": "Token account to close"
        },
        {
          "name": "masterEditionAccount",
          "isMut": true,
          "isSigner": false,
          "desc": "MasterEdition2 of the NFT"
        },
        {
          "name": "splTokenProgram",
          "isMut": false,
          "isSigner": false,
          "desc": "SPL Token Program"
        },
        {
          "name": "collectionMetadata",
          "isMut": true,
          "isSigner": false,
          "desc": "Metadata of the Collection",
          "optional": true
        }
      ],
      "args": [],
      "discriminant": {
        "type": "u8",
        "value": 29
      }
    },
    {
      "name": "VerifySizedCollectionItem",
      "accounts": [
        {
          "name": "metadata",
          "isMut": true,
          "isSigner": false,
          "desc": "Metadata account"
        },
        {
          "name": "collectionAuthority",
          "isMut": false,
          "isSigner": true,
          "desc": "Collection Update authority"
        },
        {
          "name": "payer",
          "isMut": true,
          "isSigner": true,
          "desc": "payer"
        },
        {
          "name": "collectionMint",
          "isMut": false,
          "isSigner": false,
          "desc": "Mint of the Collection"
        },
        {
          "name": "collection",
          "isMut": true,
          "isSigner": false,
          "desc": "Metadata Account of the Collection"
        },
        {
          "name": "collectionMasterEditionAccount",
          "isMut": false,
          "isSigner": false,
          "desc": "MasterEdition2 Account of the Collection Token"
        },
        {
          "name": "collectionAuthorityRecord",
          "isMut": false,
          "isSigner": false,
          "desc": "Collection Authority Record PDA",
          "optional": true
        }
      ],
      "args": [],
      "discriminant": {
        "type": "u8",
        "value": 30
      }
    },
    {
      "name": "UnverifySizedCollectionItem",
      "accounts": [
        {
          "name": "metadata",
          "isMut": true,
          "isSigner": false,
          "desc": "Metadata account"
        },
        {
          "name": "collectionAuthority",
          "isMut": false,
          "isSigner": true,
          "desc": "Collection Authority"
        },
        {
          "name": "payer",
          "isMut": true,
          "isSigner": true,
          "desc": "payer"
        },
        {
          "name": "collectionMint",
          "isMut": false,
          "isSigner": false,
          "desc": "Mint of the Collection"
        },
        {
          "name": "collection",
          "isMut": true,
          "isSigner": false,
          "desc": "Metadata Account of the Collection"
        },
        {
          "name": "collectionMasterEditionAccount",
          "isMut": false,
          "isSigner": false,
          "desc": "MasterEdition2 Account of the Collection Token"
        },
        {
          "name": "collectionAuthorityRecord",
          "isMut": false,
          "isSigner": false,
          "desc": "Collection Authority Record PDA",
          "optional": true
        }
      ],
      "args": [],
      "discriminant": {
        "type": "u8",
        "value": 31
      }
    },
    {
      "name": "SetAndVerifySizedCollectionItem",
      "accounts": [
        {
          "name": "metadata",
          "isMut": true,
          "isSigner": false,
          "desc": "Metadata account"
        },
        {
          "name": "collectionAuthority",
          "isMut": false,
          "isSigner": true,
          "desc": "Collection Update authority"
        },
        {
          "name": "payer",
          "isMut": true,
          "isSigner": true,
          "desc": "payer"
        },
        {
          "name": "updateAuthority",
          "isMut": false,
          "isSigner": false,
          "desc": "Update Authority of Collection NFT and NFT"
        },
        {
          "name": "collectionMint",
          "isMut": false,
          "isSigner": false,
          "desc": "Mint of the Collection"
        },
        {
          "name": "collection",
          "isMut": true,
          "isSigner": false,
          "desc": "Metadata Account of the Collection"
        },
        {
          "name": "collectionMasterEditionAccount",
          "isMut": true,
          "isSigner": false,
          "desc": "MasterEdition2 Account of the Collection Token"
        },
        {
          "name": "collectionAuthorityRecord",
          "isMut": false,
          "isSigner": false,
          "desc": "Collection Authority Record PDA",
          "optional": true
        }
      ],
      "args": [],
      "discriminant": {
        "type": "u8",
        "value": 32
      }
    },
    {
      "name": "CreateMetadataAccountV3",
      "accounts": [
        {
          "name": "metadata",
          "isMut": true,
          "isSigner": false,
          "desc": "Metadata key (pda of ['metadata', program id, mint id])"
        },
        {
          "name": "mint",
          "isMut": false,
          "isSigner": false,
          "desc": "Mint of token asset"
        },
        {
          "name": "mintAuthority",
          "isMut": false,
          "isSigner": true,
          "desc": "Mint authority"
        },
        {
          "name": "payer",
          "isMut": true,
          "isSigner": true,
          "desc": "payer"
        },
        {
          "name": "updateAuthority",
          "isMut": false,
          "isSigner": false,
          "desc": "update authority info"
        },
        {
          "name": "systemProgram",
          "isMut": false,
          "isSigner": false,
          "desc": "System program"
        },
        {
          "name": "rent",
          "isMut": false,
          "isSigner": false,
          "desc": "Rent info",
          "optional": true
        }
      ],
      "args": [
        {
          "name": "createMetadataAccountArgsV3",
          "type": {
            "defined": "CreateMetadataAccountArgsV3"
          }
        }
      ],
      "discriminant": {
        "type": "u8",
        "value": 33
      }
    },
    {
      "name": "SetCollectionSize",
      "accounts": [
        {
          "name": "collectionMetadata",
          "isMut": true,
          "isSigner": false,
          "desc": "Collection Metadata account"
        },
        {
          "name": "collectionAuthority",
          "isMut": true,
          "isSigner": true,
          "desc": "Collection Update authority"
        },
        {
          "name": "collectionMint",
          "isMut": false,
          "isSigner": false,
          "desc": "Mint of the Collection"
        },
        {
          "name": "collectionAuthorityRecord",
          "isMut": false,
          "isSigner": false,
          "desc": "Collection Authority Record PDA",
          "optional": true
        }
      ],
      "args": [
        {
          "name": "setCollectionSizeArgs",
          "type": {
            "defined": "SetCollectionSizeArgs"
          }
        }
      ],
      "discriminant": {
        "type": "u8",
        "value": 34
      }
    },
    {
      "name": "SetTokenStandard",
      "accounts": [
        {
          "name": "metadata",
          "isMut": true,
          "isSigner": false,
          "desc": "Metadata account"
        },
        {
          "name": "updateAuthority",
          "isMut": true,
          "isSigner": true,
          "desc": "Metadata update authority"
        },
        {
          "name": "mint",
          "isMut": false,
          "isSigner": false,
          "desc": "Mint account"
        },
        {
          "name": "edition",
          "isMut": false,
          "isSigner": false,
          "desc": "Edition account",
          "optional": true
        }
      ],
      "args": [],
      "discriminant": {
        "type": "u8",
        "value": 35
      }
    },
    {
      "name": "BubblegumSetCollectionSize",
      "accounts": [
        {
          "name": "collectionMetadata",
          "isMut": true,
          "isSigner": false,
          "desc": "Collection Metadata account"
        },
        {
          "name": "collectionAuthority",
          "isMut": true,
          "isSigner": true,
          "desc": "Collection Update authority"
        },
        {
          "name": "collectionMint",
          "isMut": false,
          "isSigner": false,
          "desc": "Mint of the Collection"
        },
        {
          "name": "bubblegumSigner",
          "isMut": false,
          "isSigner": true,
          "desc": "Signing PDA of Bubblegum program"
        },
        {
          "name": "collectionAuthorityRecord",
          "isMut": false,
          "isSigner": false,
          "desc": "Collection Authority Record PDA",
          "optional": true
        }
      ],
      "args": [
        {
          "name": "setCollectionSizeArgs",
          "type": {
            "defined": "SetCollectionSizeArgs"
          }
        }
      ],
      "discriminant": {
        "type": "u8",
        "value": 36
      }
    },
    {
      "name": "BurnEditionNft",
      "accounts": [
        {
          "name": "metadata",
          "isMut": true,
          "isSigner": false,
          "desc": "Metadata (pda of ['metadata', program id, mint id])"
        },
        {
          "name": "owner",
          "isMut": true,
          "isSigner": true,
          "desc": "NFT owner"
        },
        {
          "name": "printEditionMint",
          "isMut": true,
          "isSigner": false,
          "desc": "Mint of the print edition NFT"
        },
        {
          "name": "masterEditionMint",
          "isMut": false,
          "isSigner": false,
          "desc": "Mint of the original/master NFT"
        },
        {
          "name": "printEditionTokenAccount",
          "isMut": true,
          "isSigner": false,
          "desc": "Token account the print edition NFT is in"
        },
        {
          "name": "masterEditionTokenAccount",
          "isMut": false,
          "isSigner": false,
          "desc": "Token account the Master Edition NFT is in"
        },
        {
          "name": "masterEditionAccount",
          "isMut": true,
          "isSigner": false,
          "desc": "MasterEdition2 of the original NFT"
        },
        {
          "name": "printEditionAccount",
          "isMut": true,
          "isSigner": false,
          "desc": "Print Edition account of the NFT"
        },
        {
          "name": "editionMarkerAccount",
          "isMut": true,
          "isSigner": false,
          "desc": "Edition Marker PDA of the NFT"
        },
        {
          "name": "splTokenProgram",
          "isMut": false,
          "isSigner": false,
          "desc": "SPL Token Program"
        }
      ],
      "args": [],
      "discriminant": {
        "type": "u8",
        "value": 37
      }
    },
    {
      "name": "CreateEscrowAccount",
      "accounts": [
        {
          "name": "escrow",
          "isMut": true,
          "isSigner": false,
          "desc": "Escrow account"
        },
        {
          "name": "metadata",
          "isMut": true,
          "isSigner": false,
          "desc": "Metadata account"
        },
        {
          "name": "mint",
          "isMut": false,
          "isSigner": false,
          "desc": "Mint account"
        },
        {
          "name": "tokenAccount",
          "isMut": false,
          "isSigner": false,
          "desc": "Token account of the token"
        },
        {
          "name": "edition",
          "isMut": false,
          "isSigner": false,
          "desc": "Edition account"
        },
        {
          "name": "payer",
          "isMut": true,
          "isSigner": true,
          "desc": "Wallet paying for the transaction and new account"
        },
        {
          "name": "systemProgram",
          "isMut": false,
          "isSigner": false,
          "desc": "System program"
        },
        {
          "name": "sysvarInstructions",
          "isMut": false,
          "isSigner": false,
          "desc": "Instructions sysvar account"
        },
        {
          "name": "authority",
          "isMut": false,
          "isSigner": true,
          "desc": "Authority/creator of the escrow account",
          "optional": true
        }
      ],
      "args": [],
      "discriminant": {
        "type": "u8",
        "value": 38
      }
    },
    {
      "name": "CloseEscrowAccount",
      "accounts": [
        {
          "name": "escrow",
          "isMut": true,
          "isSigner": false,
          "desc": "Escrow account"
        },
        {
          "name": "metadata",
          "isMut": true,
          "isSigner": false,
          "desc": "Metadata account"
        },
        {
          "name": "mint",
          "isMut": false,
          "isSigner": false,
          "desc": "Mint account"
        },
        {
          "name": "tokenAccount",
          "isMut": false,
          "isSigner": false,
          "desc": "Token account"
        },
        {
          "name": "edition",
          "isMut": false,
          "isSigner": false,
          "desc": "Edition account"
        },
        {
          "name": "payer",
          "isMut": true,
          "isSigner": true,
          "desc": "Wallet paying for the transaction and new account"
        },
        {
          "name": "systemProgram",
          "isMut": false,
          "isSigner": false,
          "desc": "System program"
        },
        {
          "name": "sysvarInstructions",
          "isMut": false,
          "isSigner": false,
          "desc": "Instructions sysvar account"
        }
      ],
      "args": [],
      "discriminant": {
        "type": "u8",
        "value": 39
      }
    },
    {
      "name": "TransferOutOfEscrow",
      "accounts": [
        {
          "name": "escrow",
          "isMut": false,
          "isSigner": false,
          "desc": "Escrow account"
        },
        {
          "name": "metadata",
          "isMut": true,
          "isSigner": false,
          "desc": "Metadata account"
        },
        {
          "name": "payer",
          "isMut": true,
          "isSigner": true,
          "desc": "Wallet paying for the transaction and new account"
        },
        {
          "name": "attributeMint",
          "isMut": false,
          "isSigner": false,
          "desc": "Mint account for the new attribute"
        },
        {
          "name": "attributeSrc",
          "isMut": true,
          "isSigner": false,
          "desc": "Token account source for the new attribute"
        },
        {
          "name": "attributeDst",
          "isMut": true,
          "isSigner": false,
          "desc": "Token account, owned by TM, destination for the new attribute"
        },
        {
          "name": "escrowMint",
          "isMut": false,
          "isSigner": false,
          "desc": "Mint account that the escrow is attached"
        },
        {
          "name": "escrowAccount",
          "isMut": false,
          "isSigner": false,
          "desc": "Token account that holds the token the escrow is attached to"
        },
        {
          "name": "systemProgram",
          "isMut": false,
          "isSigner": false,
          "desc": "System program"
        },
        {
          "name": "ataProgram",
          "isMut": false,
          "isSigner": false,
          "desc": "Associated Token program"
        },
        {
          "name": "tokenProgram",
          "isMut": false,
          "isSigner": false,
          "desc": "Token program"
        },
        {
          "name": "sysvarInstructions",
          "isMut": false,
          "isSigner": false,
          "desc": "Instructions sysvar account"
        },
        {
          "name": "authority",
          "isMut": false,
          "isSigner": true,
          "desc": "Authority/creator of the escrow account",
          "optional": true
        }
      ],
      "args": [
        {
          "name": "transferOutOfEscrowArgs",
          "type": {
            "defined": "TransferOutOfEscrowArgs"
          }
        }
      ],
      "discriminant": {
        "type": "u8",
        "value": 40
      }
    },
    {
      "name": "Burn",
      "accounts": [
        {
          "name": "authority",
          "isMut": true,
          "isSigner": true,
          "desc": "Asset owner or Utility delegate"
        },
        {
          "name": "collectionMetadata",
          "isMut": true,
          "isSigner": false,
          "desc": "Metadata of the Collection",
          "optional": true
        },
        {
          "name": "metadata",
          "isMut": true,
          "isSigner": false,
          "desc": "Metadata (pda of ['metadata', program id, mint id])"
        },
        {
          "name": "edition",
          "isMut": true,
          "isSigner": false,
          "desc": "Edition of the asset",
          "optional": true
        },
        {
          "name": "mint",
          "isMut": true,
          "isSigner": false,
          "desc": "Mint of token asset"
        },
        {
          "name": "token",
          "isMut": true,
          "isSigner": false,
          "desc": "Token account to close"
        },
        {
          "name": "masterEdition",
          "isMut": true,
          "isSigner": false,
          "desc": "Master edition account",
          "optional": true
        },
        {
          "name": "masterEditionMint",
          "isMut": false,
          "isSigner": false,
          "desc": "Master edition mint of the asset",
          "optional": true
        },
        {
          "name": "masterEditionToken",
          "isMut": false,
          "isSigner": false,
          "desc": "Master edition token account",
          "optional": true
        },
        {
          "name": "editionMarker",
          "isMut": true,
          "isSigner": false,
          "desc": "Edition marker account",
          "optional": true
        },
        {
          "name": "tokenRecord",
          "isMut": true,
          "isSigner": false,
          "desc": "Token record account",
          "optional": true
        },
        {
          "name": "systemProgram",
          "isMut": false,
          "isSigner": false,
          "desc": "System program"
        },
        {
          "name": "sysvarInstructions",
          "isMut": false,
          "isSigner": false,
          "desc": "Instructions sysvar account"
        },
        {
          "name": "splTokenProgram",
          "isMut": false,
          "isSigner": false,
          "desc": "SPL Token Program"
        }
      ],
      "args": [
        {
          "name": "burnArgs",
          "type": {
            "defined": "BurnArgs"
          }
        }
      ],
      "defaultOptionalAccounts": true,
      "discriminant": {
        "type": "u8",
        "value": 41
      }
    },
    {
      "name": "Create",
      "accounts": [
        {
          "name": "metadata",
          "isMut": true,
          "isSigner": false,
          "desc": "Unallocated metadata account with address as pda of ['metadata', program id, mint id]"
        },
        {
          "name": "masterEdition",
          "isMut": true,
          "isSigner": false,
          "desc": "Unallocated edition account with address as pda of ['metadata', program id, mint, 'edition']",
          "optional": true
        },
        {
          "name": "mint",
          "isMut": true,
          "isSigner": false,
          "desc": "Mint of token asset"
        },
        {
          "name": "authority",
          "isMut": false,
          "isSigner": true,
          "desc": "Mint authority"
        },
        {
          "name": "payer",
          "isMut": true,
          "isSigner": true,
          "desc": "Payer"
        },
        {
          "name": "updateAuthority",
          "isMut": false,
          "isSigner": false,
          "desc": "Update authority for the metadata account"
        },
        {
          "name": "systemProgram",
          "isMut": false,
          "isSigner": false,
          "desc": "System program"
        },
        {
          "name": "sysvarInstructions",
          "isMut": false,
          "isSigner": false,
          "desc": "Instructions sysvar account"
        },
        {
          "name": "splTokenProgram",
          "isMut": false,
          "isSigner": false,
          "desc": "SPL Token program"
        }
      ],
      "args": [
        {
          "name": "createArgs",
          "type": {
            "defined": "CreateArgs"
          }
        }
      ],
      "defaultOptionalAccounts": true,
      "discriminant": {
        "type": "u8",
        "value": 42
      }
    },
    {
      "name": "Mint",
      "accounts": [
        {
          "name": "token",
          "isMut": true,
          "isSigner": false,
          "desc": "Token or Associated Token account"
        },
        {
          "name": "tokenOwner",
          "isMut": false,
          "isSigner": false,
          "desc": "Owner of the token account",
          "optional": true
        },
        {
          "name": "metadata",
          "isMut": false,
          "isSigner": false,
          "desc": "Metadata account (pda of ['metadata', program id, mint id])"
        },
        {
          "name": "masterEdition",
          "isMut": true,
          "isSigner": false,
          "desc": "Master Edition account",
          "optional": true
        },
        {
          "name": "tokenRecord",
          "isMut": true,
          "isSigner": false,
          "desc": "Token record account",
          "optional": true
        },
        {
          "name": "mint",
          "isMut": true,
          "isSigner": false,
          "desc": "Mint of token asset"
        },
        {
          "name": "authority",
          "isMut": false,
          "isSigner": true,
          "desc": "(Mint or Update) authority"
        },
        {
          "name": "delegateRecord",
          "isMut": false,
          "isSigner": false,
          "desc": "Metadata delegate record",
          "optional": true
        },
        {
          "name": "payer",
          "isMut": true,
          "isSigner": true,
          "desc": "Payer"
        },
        {
          "name": "systemProgram",
          "isMut": false,
          "isSigner": false,
          "desc": "System program"
        },
        {
          "name": "sysvarInstructions",
          "isMut": false,
          "isSigner": false,
          "desc": "Instructions sysvar account"
        },
        {
          "name": "splTokenProgram",
          "isMut": false,
          "isSigner": false,
          "desc": "SPL Token program"
        },
        {
          "name": "splAtaProgram",
          "isMut": false,
          "isSigner": false,
          "desc": "SPL Associated Token Account program"
        },
        {
          "name": "authorizationRulesProgram",
          "isMut": false,
          "isSigner": false,
          "desc": "Token Authorization Rules program",
          "optional": true
        },
        {
          "name": "authorizationRules",
          "isMut": false,
          "isSigner": false,
          "desc": "Token Authorization Rules account",
          "optional": true
        }
      ],
      "args": [
        {
          "name": "mintArgs",
          "type": {
            "defined": "MintArgs"
          }
        }
      ],
      "defaultOptionalAccounts": true,
      "discriminant": {
        "type": "u8",
        "value": 43
      }
    },
    {
      "name": "Delegate",
      "accounts": [
        {
          "name": "delegateRecord",
          "isMut": true,
          "isSigner": false,
          "desc": "Delegate record account",
          "optional": true
        },
        {
          "name": "delegate",
          "isMut": false,
          "isSigner": false,
          "desc": "Owner of the delegated account"
        },
        {
          "name": "metadata",
          "isMut": true,
          "isSigner": false,
          "desc": "Metadata account"
        },
        {
          "name": "masterEdition",
          "isMut": false,
          "isSigner": false,
          "desc": "Master Edition account",
          "optional": true
        },
        {
          "name": "tokenRecord",
          "isMut": true,
          "isSigner": false,
          "desc": "Token record account",
          "optional": true
        },
        {
          "name": "mint",
          "isMut": false,
          "isSigner": false,
          "desc": "Mint of metadata"
        },
        {
          "name": "token",
          "isMut": true,
          "isSigner": false,
          "desc": "Token account of mint",
          "optional": true
        },
        {
          "name": "authority",
          "isMut": false,
          "isSigner": true,
          "desc": "Update authority or token owner"
        },
        {
          "name": "payer",
          "isMut": true,
          "isSigner": true,
          "desc": "Payer"
        },
        {
          "name": "systemProgram",
          "isMut": false,
          "isSigner": false,
          "desc": "System Program"
        },
        {
          "name": "sysvarInstructions",
          "isMut": false,
          "isSigner": false,
          "desc": "Instructions sysvar account"
        },
        {
          "name": "splTokenProgram",
          "isMut": false,
          "isSigner": false,
          "desc": "SPL Token Program",
          "optional": true
        },
        {
          "name": "authorizationRulesProgram",
          "isMut": false,
          "isSigner": false,
          "desc": "Token Authorization Rules Program",
          "optional": true
        },
        {
          "name": "authorizationRules",
          "isMut": false,
          "isSigner": false,
          "desc": "Token Authorization Rules account",
          "optional": true
        }
      ],
      "args": [
        {
          "name": "delegateArgs",
          "type": {
            "defined": "DelegateArgs"
          }
        }
      ],
      "defaultOptionalAccounts": true,
      "discriminant": {
        "type": "u8",
        "value": 44
      }
    },
    {
      "name": "Revoke",
      "accounts": [
        {
          "name": "delegateRecord",
          "isMut": true,
          "isSigner": false,
          "desc": "Delegate record account",
          "optional": true
        },
        {
          "name": "delegate",
          "isMut": false,
          "isSigner": false,
          "desc": "Owner of the delegated account"
        },
        {
          "name": "metadata",
          "isMut": true,
          "isSigner": false,
          "desc": "Metadata account"
        },
        {
          "name": "masterEdition",
          "isMut": false,
          "isSigner": false,
          "desc": "Master Edition account",
          "optional": true
        },
        {
          "name": "tokenRecord",
          "isMut": true,
          "isSigner": false,
          "desc": "Token record account",
          "optional": true
        },
        {
          "name": "mint",
          "isMut": false,
          "isSigner": false,
          "desc": "Mint of metadata"
        },
        {
          "name": "token",
          "isMut": true,
          "isSigner": false,
          "desc": "Token account of mint",
          "optional": true
        },
        {
          "name": "authority",
          "isMut": false,
          "isSigner": true,
          "desc": "Update authority or token owner"
        },
        {
          "name": "payer",
          "isMut": true,
          "isSigner": true,
          "desc": "Payer"
        },
        {
          "name": "systemProgram",
          "isMut": false,
          "isSigner": false,
          "desc": "System Program"
        },
        {
          "name": "sysvarInstructions",
          "isMut": false,
          "isSigner": false,
          "desc": "Instructions sysvar account"
        },
        {
          "name": "splTokenProgram",
          "isMut": false,
          "isSigner": false,
          "desc": "SPL Token Program",
          "optional": true
        },
        {
          "name": "authorizationRulesProgram",
          "isMut": false,
          "isSigner": false,
          "desc": "Token Authorization Rules Program",
          "optional": true
        },
        {
          "name": "authorizationRules",
          "isMut": false,
          "isSigner": false,
          "desc": "Token Authorization Rules account",
          "optional": true
        }
      ],
      "args": [
        {
          "name": "revokeArgs",
          "type": {
            "defined": "RevokeArgs"
          }
        }
      ],
      "defaultOptionalAccounts": true,
      "discriminant": {
        "type": "u8",
        "value": 45
      }
    },
    {
      "name": "Lock",
      "accounts": [
        {
          "name": "authority",
          "isMut": false,
          "isSigner": true,
          "desc": "Delegate or freeze authority"
        },
        {
          "name": "tokenOwner",
          "isMut": false,
          "isSigner": false,
          "desc": "Token owner account",
          "optional": true
        },
        {
          "name": "token",
          "isMut": true,
          "isSigner": false,
          "desc": "Token account"
        },
        {
          "name": "mint",
          "isMut": false,
          "isSigner": false,
          "desc": "Mint account"
        },
        {
          "name": "metadata",
          "isMut": true,
          "isSigner": false,
          "desc": "Metadata account"
        },
        {
          "name": "edition",
          "isMut": false,
          "isSigner": false,
          "desc": "Edition account",
          "optional": true
        },
        {
          "name": "tokenRecord",
          "isMut": true,
          "isSigner": false,
          "desc": "Token record account",
          "optional": true
        },
        {
          "name": "payer",
          "isMut": true,
          "isSigner": true,
          "desc": "Payer"
        },
        {
          "name": "systemProgram",
          "isMut": false,
          "isSigner": false,
          "desc": "System program"
        },
        {
          "name": "sysvarInstructions",
          "isMut": false,
          "isSigner": false,
          "desc": "System program"
        },
        {
          "name": "splTokenProgram",
          "isMut": false,
          "isSigner": false,
          "desc": "SPL Token Program",
          "optional": true
        },
        {
          "name": "authorizationRulesProgram",
          "isMut": false,
          "isSigner": false,
          "desc": "Token Authorization Rules Program",
          "optional": true
        },
        {
          "name": "authorizationRules",
          "isMut": false,
          "isSigner": false,
          "desc": "Token Authorization Rules account",
          "optional": true
        }
      ],
      "args": [
        {
          "name": "lockArgs",
          "type": {
            "defined": "LockArgs"
          }
        }
      ],
      "defaultOptionalAccounts": true,
      "discriminant": {
        "type": "u8",
        "value": 46
      }
    },
    {
      "name": "Unlock",
      "accounts": [
        {
          "name": "authority",
          "isMut": false,
          "isSigner": true,
          "desc": "Delegate or freeze authority"
        },
        {
          "name": "tokenOwner",
          "isMut": false,
          "isSigner": false,
          "desc": "Token owner account",
          "optional": true
        },
        {
          "name": "token",
          "isMut": true,
          "isSigner": false,
          "desc": "Token account"
        },
        {
          "name": "mint",
          "isMut": false,
          "isSigner": false,
          "desc": "Mint account"
        },
        {
          "name": "metadata",
          "isMut": true,
          "isSigner": false,
          "desc": "Metadata account"
        },
        {
          "name": "edition",
          "isMut": false,
          "isSigner": false,
          "desc": "Edition account",
          "optional": true
        },
        {
          "name": "tokenRecord",
          "isMut": true,
          "isSigner": false,
          "desc": "Token record account",
          "optional": true
        },
        {
          "name": "payer",
          "isMut": true,
          "isSigner": true,
          "desc": "Payer"
        },
        {
          "name": "systemProgram",
          "isMut": false,
          "isSigner": false,
          "desc": "System program"
        },
        {
          "name": "sysvarInstructions",
          "isMut": false,
          "isSigner": false,
          "desc": "System program"
        },
        {
          "name": "splTokenProgram",
          "isMut": false,
          "isSigner": false,
          "desc": "SPL Token Program",
          "optional": true
        },
        {
          "name": "authorizationRulesProgram",
          "isMut": false,
          "isSigner": false,
          "desc": "Token Authorization Rules Program",
          "optional": true
        },
        {
          "name": "authorizationRules",
          "isMut": false,
          "isSigner": false,
          "desc": "Token Authorization Rules account",
          "optional": true
        }
      ],
      "args": [
        {
          "name": "unlockArgs",
          "type": {
            "defined": "UnlockArgs"
          }
        }
      ],
      "defaultOptionalAccounts": true,
      "discriminant": {
        "type": "u8",
        "value": 47
      }
    },
    {
      "name": "Migrate",
      "accounts": [
        {
          "name": "metadata",
          "isMut": true,
          "isSigner": false,
          "desc": "Metadata account"
        },
        {
          "name": "edition",
          "isMut": true,
          "isSigner": false,
          "desc": "Edition account"
        },
        {
          "name": "token",
          "isMut": true,
          "isSigner": false,
          "desc": "Token account"
        },
        {
          "name": "tokenOwner",
          "isMut": false,
          "isSigner": false,
          "desc": "Token account owner"
        },
        {
          "name": "mint",
          "isMut": false,
          "isSigner": false,
          "desc": "Mint account"
        },
        {
          "name": "payer",
          "isMut": true,
          "isSigner": true,
          "desc": "Payer"
        },
        {
          "name": "authority",
          "isMut": false,
          "isSigner": true,
          "desc": "Update authority"
        },
        {
          "name": "collectionMetadata",
          "isMut": false,
          "isSigner": false,
          "desc": "Collection metadata account"
        },
        {
          "name": "delegateRecord",
          "isMut": false,
          "isSigner": false,
          "desc": "Delegate record account"
        },
        {
          "name": "tokenRecord",
          "isMut": true,
          "isSigner": false,
          "desc": "Token record account"
        },
        {
          "name": "systemProgram",
          "isMut": false,
          "isSigner": false,
          "desc": "System program"
        },
        {
          "name": "sysvarInstructions",
          "isMut": false,
          "isSigner": false,
          "desc": "Instruction sysvar account"
        },
        {
          "name": "splTokenProgram",
          "isMut": false,
          "isSigner": false,
          "desc": "SPL Token Program"
        },
        {
          "name": "authorizationRulesProgram",
          "isMut": false,
          "isSigner": false,
          "desc": "Token Authorization Rules Program",
          "optional": true
        },
        {
          "name": "authorizationRules",
          "isMut": false,
          "isSigner": false,
          "desc": "Token Authorization Rules account",
          "optional": true
        }
      ],
      "args": [
        {
          "name": "migrateArgs",
          "type": {
            "defined": "MigrateArgs"
          }
        }
      ],
      "defaultOptionalAccounts": true,
      "discriminant": {
        "type": "u8",
        "value": 48
      }
    },
    {
      "name": "Transfer",
      "accounts": [
        {
          "name": "token",
          "isMut": true,
          "isSigner": false,
          "desc": "Token account"
        },
        {
          "name": "tokenOwner",
          "isMut": false,
          "isSigner": false,
          "desc": "Token account owner"
        },
        {
          "name": "destination",
          "isMut": true,
          "isSigner": false,
          "desc": "Destination token account"
        },
        {
          "name": "destinationOwner",
          "isMut": false,
          "isSigner": false,
          "desc": "Destination token account owner"
        },
        {
          "name": "mint",
          "isMut": false,
          "isSigner": false,
          "desc": "Mint of token asset"
        },
        {
          "name": "metadata",
          "isMut": true,
          "isSigner": false,
          "desc": "Metadata (pda of ['metadata', program id, mint id])"
        },
        {
          "name": "edition",
          "isMut": false,
          "isSigner": false,
          "desc": "Edition of token asset",
          "optional": true
        },
        {
          "name": "ownerTokenRecord",
          "isMut": true,
          "isSigner": false,
          "desc": "Owner token record account",
          "optional": true
        },
        {
          "name": "destinationTokenRecord",
          "isMut": true,
          "isSigner": false,
          "desc": "Destination token record account",
          "optional": true
        },
        {
          "name": "authority",
          "isMut": false,
          "isSigner": true,
          "desc": "Transfer authority (token owner or delegate)"
        },
        {
          "name": "payer",
          "isMut": true,
          "isSigner": true,
          "desc": "Payer"
        },
        {
          "name": "systemProgram",
          "isMut": false,
          "isSigner": false,
          "desc": "System Program"
        },
        {
          "name": "sysvarInstructions",
          "isMut": false,
          "isSigner": false,
          "desc": "Instructions sysvar account"
        },
        {
          "name": "splTokenProgram",
          "isMut": false,
          "isSigner": false,
          "desc": "SPL Token Program"
        },
        {
          "name": "splAtaProgram",
          "isMut": false,
          "isSigner": false,
          "desc": "SPL Associated Token Account program"
        },
        {
          "name": "authorizationRulesProgram",
          "isMut": false,
          "isSigner": false,
          "desc": "Token Authorization Rules Program",
          "optional": true
        },
        {
          "name": "authorizationRules",
          "isMut": false,
          "isSigner": false,
          "desc": "Token Authorization Rules account",
          "optional": true
        }
      ],
      "args": [
        {
          "name": "transferArgs",
          "type": {
            "defined": "TransferArgs"
          }
        }
      ],
      "defaultOptionalAccounts": true,
      "discriminant": {
        "type": "u8",
        "value": 49
      }
    },
    {
      "name": "Update",
      "accounts": [
        {
          "name": "authority",
          "isMut": false,
          "isSigner": true,
          "desc": "Update authority or delegate"
        },
        {
          "name": "delegateRecord",
          "isMut": false,
          "isSigner": false,
          "desc": "Delegate record PDA",
          "optional": true
        },
        {
          "name": "token",
          "isMut": false,
          "isSigner": false,
          "desc": "Token account",
          "optional": true
        },
        {
          "name": "mint",
          "isMut": false,
          "isSigner": false,
          "desc": "Mint account"
        },
        {
          "name": "metadata",
          "isMut": true,
          "isSigner": false,
          "desc": "Metadata account"
        },
        {
          "name": "edition",
          "isMut": true,
          "isSigner": false,
          "desc": "Edition account",
          "optional": true
        },
        {
          "name": "payer",
          "isMut": true,
          "isSigner": true,
          "desc": "Payer"
        },
        {
          "name": "systemProgram",
          "isMut": false,
          "isSigner": false,
          "desc": "System program"
        },
        {
          "name": "sysvarInstructions",
          "isMut": false,
          "isSigner": false,
          "desc": "System program"
        },
        {
          "name": "authorizationRulesProgram",
          "isMut": false,
          "isSigner": false,
          "desc": "Token Authorization Rules Program",
          "optional": true
        },
        {
          "name": "authorizationRules",
          "isMut": false,
          "isSigner": false,
          "desc": "Token Authorization Rules account",
          "optional": true
        }
      ],
      "args": [
        {
          "name": "updateArgs",
          "type": {
            "defined": "UpdateArgs"
          }
        }
      ],
      "defaultOptionalAccounts": true,
      "discriminant": {
        "type": "u8",
        "value": 50
      }
    },
    {
      "name": "Use",
      "accounts": [
        {
          "name": "authority",
          "isMut": false,
          "isSigner": true,
          "desc": "Token owner or delegate"
        },
        {
          "name": "delegateRecord",
          "isMut": true,
          "isSigner": false,
          "desc": "Delegate record PDA",
          "optional": true
        },
        {
          "name": "token",
          "isMut": true,
          "isSigner": false,
          "desc": "Token account",
          "optional": true
        },
        {
          "name": "mint",
          "isMut": false,
          "isSigner": false,
          "desc": "Mint account"
        },
        {
          "name": "metadata",
          "isMut": true,
          "isSigner": false,
          "desc": "Metadata account"
        },
        {
          "name": "edition",
          "isMut": true,
          "isSigner": false,
          "desc": "Edition account",
          "optional": true
        },
        {
          "name": "payer",
          "isMut": false,
          "isSigner": true,
          "desc": "Payer"
        },
        {
          "name": "systemProgram",
          "isMut": false,
          "isSigner": false,
          "desc": "System program"
        },
        {
          "name": "sysvarInstructions",
          "isMut": false,
          "isSigner": false,
          "desc": "System program"
        },
        {
          "name": "splTokenProgram",
          "isMut": false,
          "isSigner": false,
          "desc": "SPL Token Program",
          "optional": true
        },
        {
          "name": "authorizationRulesProgram",
          "isMut": false,
          "isSigner": false,
          "desc": "Token Authorization Rules Program",
          "optional": true
        },
        {
          "name": "authorizationRules",
          "isMut": false,
          "isSigner": false,
          "desc": "Token Authorization Rules account",
          "optional": true
        }
      ],
      "args": [
        {
          "name": "useArgs",
          "type": {
            "defined": "UseArgs"
          }
        }
      ],
      "defaultOptionalAccounts": true,
      "discriminant": {
        "type": "u8",
        "value": 51
      }
    },
    {
      "name": "Verify",
      "accounts": [
        {
          "name": "authority",
          "isMut": false,
          "isSigner": true,
          "desc": "Creator to verify, collection update authority or delegate"
        },
        {
          "name": "delegateRecord",
          "isMut": false,
          "isSigner": false,
          "desc": "Delegate record PDA",
          "optional": true
        },
        {
          "name": "metadata",
          "isMut": true,
          "isSigner": false,
          "desc": "Metadata account"
        },
        {
          "name": "collectionMint",
          "isMut": false,
          "isSigner": false,
          "desc": "Mint of the Collection",
          "optional": true
        },
        {
          "name": "collectionMetadata",
          "isMut": true,
          "isSigner": false,
          "desc": "Metadata Account of the Collection",
          "optional": true
        },
        {
          "name": "collectionMasterEdition",
          "isMut": false,
          "isSigner": false,
          "desc": "Master Edition Account of the Collection Token",
          "optional": true
        },
        {
          "name": "systemProgram",
          "isMut": false,
          "isSigner": false,
          "desc": "System program"
        },
        {
          "name": "sysvarInstructions",
          "isMut": false,
          "isSigner": false,
          "desc": "Instructions sysvar account"
        }
      ],
      "args": [
        {
          "name": "verifyArgs",
          "type": {
            "defined": "VerifyArgs"
          }
        }
      ],
      "defaultOptionalAccounts": true,
      "discriminant": {
        "type": "u8",
        "value": 52
      }
    },
    {
      "name": "Unverify",
      "accounts": [
        {
          "name": "authority",
          "isMut": false,
          "isSigner": true,
          "desc": "Creator to verify, collection (or metadata if parent burned) update authority or delegate"
        },
        {
          "name": "delegateRecord",
          "isMut": false,
          "isSigner": false,
          "desc": "Delegate record PDA",
          "optional": true
        },
        {
          "name": "metadata",
          "isMut": true,
          "isSigner": false,
          "desc": "Metadata account"
        },
        {
          "name": "collectionMint",
          "isMut": false,
          "isSigner": false,
          "desc": "Mint of the Collection",
          "optional": true
        },
        {
          "name": "collectionMetadata",
          "isMut": true,
          "isSigner": false,
          "desc": "Metadata Account of the Collection",
          "optional": true
        },
        {
          "name": "systemProgram",
          "isMut": false,
          "isSigner": false,
          "desc": "System program"
        },
        {
          "name": "sysvarInstructions",
          "isMut": false,
          "isSigner": false,
          "desc": "Instructions sysvar account"
        }
      ],
      "args": [
        {
          "name": "verifyArgs",
          "type": {
            "defined": "VerifyArgs"
          }
        }
      ],
      "defaultOptionalAccounts": true,
      "discriminant": {
        "type": "u8",
        "value": 53
      }
    }
  ],
  "accounts": [
    {
      "name": "CollectionAuthorityRecord",
      "type": {
        "kind": "struct",
        "fields": [
          {
            "name": "key",
            "type": {
              "defined": "Key"
            }
          },
          {
            "name": "bump",
            "type": "u8"
          },
          {
            "name": "updateAuthority",
            "type": {
              "option": "publicKey"
            }
          }
        ]
      }
    },
    {
      "name": "MetadataDelegateRecord",
      "type": {
        "kind": "struct",
        "fields": [
          {
            "name": "key",
            "type": {
              "defined": "Key"
            }
          },
          {
            "name": "bump",
            "type": "u8"
          },
          {
            "name": "mint",
            "type": "publicKey"
          },
          {
            "name": "delegate",
            "type": "publicKey"
          },
          {
            "name": "updateAuthority",
            "type": "publicKey"
          }
        ]
      }
    },
    {
      "name": "Edition",
      "type": {
        "kind": "struct",
        "fields": [
          {
            "name": "key",
            "type": {
              "defined": "Key"
            }
          },
          {
            "name": "parent",
            "type": "publicKey"
          },
          {
            "name": "edition",
            "type": "u64"
          }
        ]
      }
    },
    {
      "name": "EditionMarker",
      "type": {
        "kind": "struct",
        "fields": [
          {
            "name": "key",
            "type": {
              "defined": "Key"
            }
          },
          {
            "name": "ledger",
            "type": {
              "array": [
                "u8",
                31
              ]
            }
          }
        ]
      }
    },
    {
      "name": "TokenOwnedEscrow",
      "type": {
        "kind": "struct",
        "fields": [
          {
            "name": "key",
            "type": {
              "defined": "Key"
            }
          },
          {
            "name": "baseToken",
            "type": "publicKey"
          },
          {
            "name": "authority",
            "type": {
              "defined": "EscrowAuthority"
            }
          },
          {
            "name": "bump",
            "type": "u8"
          }
        ]
      }
    },
    {
      "name": "MasterEditionV2",
      "type": {
        "kind": "struct",
        "fields": [
          {
            "name": "key",
            "type": {
              "defined": "Key"
            }
          },
          {
            "name": "supply",
            "type": "u64"
          },
          {
            "name": "maxSupply",
            "type": {
              "option": "u64"
            }
          }
        ]
      }
    },
    {
      "name": "MasterEditionV1",
      "type": {
        "kind": "struct",
        "fields": [
          {
            "name": "key",
            "type": {
              "defined": "Key"
            }
          },
          {
            "name": "supply",
            "type": "u64"
          },
          {
            "name": "maxSupply",
            "type": {
              "option": "u64"
            }
          },
          {
            "name": "printingMint",
            "type": "publicKey"
          },
          {
            "name": "oneTimePrintingAuthorizationMint",
            "type": "publicKey"
          }
        ]
      }
    },
    {
      "name": "Metadata",
      "type": {
        "kind": "struct",
        "fields": [
          {
            "name": "key",
            "type": {
              "defined": "Key"
            }
          },
          {
            "name": "updateAuthority",
            "type": "publicKey"
          },
          {
            "name": "mint",
            "type": "publicKey"
          },
          {
            "name": "data",
            "type": {
              "defined": "Data"
            }
          },
          {
            "name": "primarySaleHappened",
            "type": "bool"
          },
          {
            "name": "isMutable",
            "type": "bool"
          },
          {
            "name": "editionNonce",
            "type": {
              "option": "u8"
            }
          },
          {
            "name": "tokenStandard",
            "type": {
              "option": {
                "defined": "TokenStandard"
              }
            }
          },
          {
            "name": "collection",
            "type": {
              "option": {
                "defined": "Collection"
              }
            }
          },
          {
            "name": "uses",
            "type": {
              "option": {
                "defined": "Uses"
              }
            }
          },
          {
            "name": "collectionDetails",
            "type": {
              "option": {
                "defined": "CollectionDetails"
              }
            }
          },
          {
            "name": "programmableConfig",
            "type": {
              "option": {
                "defined": "ProgrammableConfig"
              }
            }
          }
        ]
      }
    },
    {
      "name": "TokenRecord",
      "type": {
        "kind": "struct",
        "fields": [
          {
            "name": "key",
            "type": {
              "defined": "Key"
            }
          },
          {
            "name": "bump",
            "type": "u8"
          },
          {
            "name": "state",
            "type": {
              "defined": "TokenState"
            }
          },
          {
            "name": "ruleSetRevision",
            "type": {
              "option": "u64"
            }
          },
          {
            "name": "delegate",
            "type": {
              "option": "publicKey"
            }
          },
          {
            "name": "delegateRole",
            "type": {
              "option": {
                "defined": "TokenDelegateRole"
              }
            }
          },
          {
            "name": "lockedTransfer",
            "type": {
              "option": "publicKey"
            }
          }
        ]
      }
    },
    {
      "name": "ReservationListV2",
      "type": {
        "kind": "struct",
        "fields": [
          {
            "name": "key",
            "type": {
              "defined": "Key"
            }
          },
          {
            "name": "masterEdition",
            "type": "publicKey"
          },
          {
            "name": "supplySnapshot",
            "type": {
              "option": "u64"
            }
          },
          {
            "name": "reservations",
            "type": {
              "vec": {
                "defined": "Reservation"
              }
            }
          },
          {
            "name": "totalReservationSpots",
            "type": "u64"
          },
          {
            "name": "currentReservationSpots",
            "type": "u64"
          }
        ]
      }
    },
    {
      "name": "ReservationListV1",
      "type": {
        "kind": "struct",
        "fields": [
          {
            "name": "key",
            "type": {
              "defined": "Key"
            }
          },
          {
            "name": "masterEdition",
            "type": "publicKey"
          },
          {
            "name": "supplySnapshot",
            "type": {
              "option": "u64"
            }
          },
          {
            "name": "reservations",
            "type": {
              "vec": {
                "defined": "ReservationV1"
              }
            }
          }
        ]
      }
    },
    {
      "name": "UseAuthorityRecord",
      "type": {
        "kind": "struct",
        "fields": [
          {
            "name": "key",
            "type": {
              "defined": "Key"
            }
          },
          {
            "name": "allowedUses",
            "type": "u64"
          },
          {
            "name": "bump",
            "type": "u8"
          }
        ]
      }
    }
  ],
  "types": [
    {
      "name": "SetCollectionSizeArgs",
      "type": {
        "kind": "struct",
        "fields": [
          {
            "name": "size",
            "type": "u64"
          }
        ]
      }
    },
    {
      "name": "CreateMetadataAccountArgsV2",
      "type": {
        "kind": "struct",
        "fields": [
          {
            "name": "data",
            "type": {
              "defined": "DataV2"
            }
          },
          {
            "name": "isMutable",
            "type": "bool"
          }
        ]
      }
    },
    {
      "name": "CreateMetadataAccountArgs",
      "type": {
        "kind": "struct",
        "fields": [
          {
            "name": "data",
            "type": {
              "defined": "Data"
            }
          },
          {
            "name": "isMutable",
            "type": "bool"
          }
        ]
      }
    },
    {
      "name": "UpdateMetadataAccountArgs",
      "type": {
        "kind": "struct",
        "fields": [
          {
            "name": "data",
            "type": {
              "option": {
                "defined": "Data"
              }
            }
          },
          {
            "name": "updateAuthority",
            "type": {
              "option": "publicKey"
            }
          },
          {
            "name": "primarySaleHappened",
            "type": {
              "option": "bool"
            }
          }
        ]
      }
    },
    {
      "name": "MintPrintingTokensViaTokenArgs",
      "type": {
        "kind": "struct",
        "fields": [
          {
            "name": "supply",
            "type": "u64"
          }
        ]
      }
    },
    {
      "name": "SetReservationListArgs",
      "type": {
        "kind": "struct",
        "fields": [
          {
            "name": "reservations",
            "type": {
              "vec": {
                "defined": "Reservation"
              }
            }
          },
          {
            "name": "totalReservationSpots",
            "type": {
              "option": "u64"
            }
          },
          {
            "name": "offset",
            "type": "u64"
          },
          {
            "name": "totalSpotOffset",
            "type": "u64"
          }
        ]
      }
    },
    {
      "name": "CreateMasterEditionArgs",
      "type": {
        "kind": "struct",
        "fields": [
          {
            "name": "maxSupply",
            "type": {
              "option": "u64"
            }
          }
        ]
      }
    },
    {
      "name": "MintNewEditionFromMasterEditionViaTokenArgs",
      "type": {
        "kind": "struct",
        "fields": [
          {
            "name": "edition",
            "type": "u64"
          }
        ]
      }
    },
    {
      "name": "TransferOutOfEscrowArgs",
      "type": {
        "kind": "struct",
        "fields": [
          {
            "name": "amount",
            "type": "u64"
          }
        ]
      }
    },
    {
      "name": "CreateMetadataAccountArgsV3",
      "type": {
        "kind": "struct",
        "fields": [
          {
            "name": "data",
            "type": {
              "defined": "DataV2"
            }
          },
          {
            "name": "isMutable",
            "type": "bool"
          },
          {
            "name": "collectionDetails",
            "type": {
              "option": {
                "defined": "CollectionDetails"
              }
            }
          }
        ]
      }
    },
    {
      "name": "UpdateMetadataAccountArgsV2",
      "type": {
        "kind": "struct",
        "fields": [
          {
            "name": "data",
            "type": {
              "option": {
                "defined": "DataV2"
              }
            }
          },
          {
            "name": "updateAuthority",
            "type": {
              "option": "publicKey"
            }
          },
          {
            "name": "primarySaleHappened",
            "type": {
              "option": "bool"
            }
          },
          {
            "name": "isMutable",
            "type": {
              "option": "bool"
            }
          }
        ]
      }
    },
    {
      "name": "ApproveUseAuthorityArgs",
      "type": {
        "kind": "struct",
        "fields": [
          {
            "name": "numberOfUses",
            "type": "u64"
          }
        ]
      }
    },
    {
      "name": "UtilizeArgs",
      "type": {
        "kind": "struct",
        "fields": [
          {
            "name": "numberOfUses",
            "type": "u64"
          }
        ]
      }
    },
    {
      "name": "AuthorizationData",
      "type": {
        "kind": "struct",
        "fields": [
          {
            "name": "payload",
            "type": {
              "defined": "Payload"
            }
          }
        ]
      }
    },
    {
      "name": "AssetData",
      "type": {
        "kind": "struct",
        "fields": [
          {
            "name": "name",
            "type": "string"
          },
          {
            "name": "symbol",
            "type": "string"
          },
          {
            "name": "uri",
            "type": "string"
          },
          {
            "name": "sellerFeeBasisPoints",
            "type": "u16"
          },
          {
            "name": "creators",
            "type": {
              "option": {
                "vec": {
                  "defined": "Creator"
                }
              }
            }
          },
          {
            "name": "primarySaleHappened",
            "type": "bool"
          },
          {
            "name": "isMutable",
            "type": "bool"
          },
          {
            "name": "tokenStandard",
            "type": {
              "defined": "TokenStandard"
            }
          },
          {
            "name": "collection",
            "type": {
              "option": {
                "defined": "Collection"
              }
            }
          },
          {
            "name": "uses",
            "type": {
              "option": {
                "defined": "Uses"
              }
            }
          },
          {
            "name": "collectionDetails",
            "type": {
              "option": {
                "defined": "CollectionDetails"
              }
            }
          },
          {
            "name": "ruleSet",
            "type": {
              "option": "publicKey"
            }
          }
        ]
      }
    },
    {
      "name": "Collection",
      "type": {
        "kind": "struct",
        "fields": [
          {
            "name": "verified",
            "type": "bool"
          },
          {
            "name": "key",
            "type": "publicKey"
          }
        ]
      }
    },
    {
      "name": "Creator",
      "type": {
        "kind": "struct",
        "fields": [
          {
            "name": "address",
            "type": "publicKey"
          },
          {
            "name": "verified",
            "type": "bool"
          },
          {
            "name": "share",
            "type": "u8"
          }
        ]
      }
    },
    {
      "name": "Data",
      "type": {
        "kind": "struct",
        "fields": [
          {
            "name": "name",
            "type": "string"
          },
          {
            "name": "symbol",
            "type": "string"
          },
          {
            "name": "uri",
            "type": "string"
          },
          {
            "name": "sellerFeeBasisPoints",
            "type": "u16"
          },
          {
            "name": "creators",
            "type": {
              "option": {
                "vec": {
                  "defined": "Creator"
                }
              }
            }
          }
        ]
      }
    },
    {
      "name": "DataV2",
      "type": {
        "kind": "struct",
        "fields": [
          {
            "name": "name",
            "type": "string"
          },
          {
            "name": "symbol",
            "type": "string"
          },
          {
            "name": "uri",
            "type": "string"
          },
          {
            "name": "sellerFeeBasisPoints",
            "type": "u16"
          },
          {
            "name": "creators",
            "type": {
              "option": {
                "vec": {
                  "defined": "Creator"
                }
              }
            }
          },
          {
            "name": "collection",
            "type": {
              "option": {
                "defined": "Collection"
              }
            }
          },
          {
            "name": "uses",
            "type": {
              "option": {
                "defined": "Uses"
              }
            }
          }
        ]
      }
    },
    {
      "name": "Reservation",
      "type": {
        "kind": "struct",
        "fields": [
          {
            "name": "address",
            "type": "publicKey"
          },
          {
            "name": "spotsRemaining",
            "type": "u64"
          },
          {
            "name": "totalSpots",
            "type": "u64"
          }
        ]
      }
    },
    {
      "name": "ReservationV1",
      "type": {
        "kind": "struct",
        "fields": [
          {
            "name": "address",
            "type": "publicKey"
          },
          {
            "name": "spotsRemaining",
            "type": "u8"
          },
          {
            "name": "totalSpots",
            "type": "u8"
          }
        ]
      }
    },
    {
      "name": "SeedsVec",
      "type": {
        "kind": "struct",
        "fields": [
          {
            "name": "seeds",
            "type": {
              "vec": "bytes"
            }
          }
        ]
      }
    },
    {
      "name": "LeafInfo",
      "type": {
        "kind": "struct",
        "fields": [
          {
            "name": "leaf",
            "type": {
              "array": [
                "u8",
                32
              ]
            }
          },
          {
            "name": "proof",
            "type": {
              "vec": {
                "array": [
                  "u8",
                  32
                ]
              }
            }
          }
        ]
      }
    },
    {
      "name": "Payload",
      "type": {
        "kind": "struct",
        "fields": [
          {
            "name": "map",
            "type": {
              "hashMap": [
                "string",
                {
                  "defined": "PayloadType"
                }
              ]
            }
          }
        ]
      }
    },
    {
      "name": "Uses",
      "type": {
        "kind": "struct",
        "fields": [
          {
            "name": "useMethod",
            "type": {
              "defined": "UseMethod"
            }
          },
          {
            "name": "remaining",
            "type": "u64"
          },
          {
            "name": "total",
            "type": "u64"
          }
        ]
      }
    },
    {
      "name": "BurnArgs",
      "type": {
        "kind": "enum",
        "variants": [
          {
            "name": "V1",
            "fields": [
              {
                "name": "amount",
                "type": "u64"
              }
            ]
          }
        ]
      }
    },
    {
      "name": "DelegateArgs",
      "type": {
        "kind": "enum",
        "variants": [
          {
            "name": "CollectionV1",
            "fields": [
              {
                "name": "authorization_data",
                "type": {
                  "option": {
                    "defined": "AuthorizationData"
                  }
                }
              }
            ]
          },
          {
            "name": "SaleV1",
            "fields": [
              {
                "name": "amount",
                "type": "u64"
              },
              {
                "name": "authorization_data",
                "type": {
                  "option": {
                    "defined": "AuthorizationData"
                  }
                }
              }
            ]
          },
          {
            "name": "TransferV1",
            "fields": [
              {
                "name": "amount",
                "type": "u64"
              },
              {
                "name": "authorization_data",
                "type": {
                  "option": {
                    "defined": "AuthorizationData"
                  }
                }
              }
            ]
          },
          {
            "name": "UpdateV1",
            "fields": [
              {
                "name": "authorization_data",
                "type": {
                  "option": {
                    "defined": "AuthorizationData"
                  }
                }
              }
            ]
          },
          {
            "name": "UtilityV1",
            "fields": [
              {
                "name": "amount",
                "type": "u64"
              },
              {
                "name": "authorization_data",
                "type": {
                  "option": {
                    "defined": "AuthorizationData"
                  }
                }
              }
            ]
          },
          {
            "name": "StakingV1",
            "fields": [
              {
                "name": "amount",
                "type": "u64"
              },
              {
                "name": "authorization_data",
                "type": {
                  "option": {
                    "defined": "AuthorizationData"
                  }
                }
              }
            ]
          },
          {
            "name": "StandardV1",
            "fields": [
              {
                "name": "amount",
                "type": "u64"
              }
            ]
          },
          {
            "name": "LockedTransferV1",
            "fields": [
              {
                "name": "amount",
                "type": "u64"
              },
              {
                "name": "locked_address",
                "type": "publicKey"
              },
              {
                "name": "authorization_data",
                "type": {
                  "option": {
                    "defined": "AuthorizationData"
                  }
                }
              }
            ]
          },
          {
            "name": "ProgrammableConfigV1",
            "fields": [
              {
                "name": "authorization_data",
                "type": {
                  "option": {
                    "defined": "AuthorizationData"
                  }
                }
              }
            ]
          }
        ]
      }
    },
    {
      "name": "RevokeArgs",
      "type": {
        "kind": "enum",
        "variants": [
          {
            "name": "CollectionV1"
          },
          {
            "name": "SaleV1"
          },
          {
            "name": "TransferV1"
          },
          {
            "name": "UpdateV1"
          },
          {
            "name": "UtilityV1"
          },
          {
            "name": "StakingV1"
          },
          {
            "name": "StandardV1"
          },
          {
            "name": "LockedTransferV1"
          },
          {
            "name": "ProgrammableConfigV1"
          },
          {
            "name": "MigrationV1"
          }
        ]
      }
    },
    {
      "name": "MetadataDelegateRole",
      "type": {
        "kind": "enum",
        "variants": [
          {
            "name": "Authority"
          },
          {
            "name": "Collection"
          },
          {
            "name": "Use"
          },
          {
            "name": "Update"
          },
          {
            "name": "ProgrammableConfig"
          }
        ]
      }
    },
    {
      "name": "CreateArgs",
      "type": {
        "kind": "enum",
        "variants": [
          {
            "name": "V1",
            "fields": [
              {
                "name": "asset_data",
                "type": {
                  "defined": "AssetData"
                }
              },
              {
                "name": "decimals",
                "type": {
                  "option": "u8"
                }
              },
              {
                "name": "print_supply",
                "type": {
                  "option": {
                    "defined": "PrintSupply"
                  }
                }
              }
            ]
          }
        ]
      }
    },
    {
      "name": "MintArgs",
      "type": {
        "kind": "enum",
        "variants": [
          {
            "name": "V1",
            "fields": [
              {
                "name": "amount",
                "type": "u64"
              },
              {
                "name": "authorization_data",
                "type": {
                  "option": {
                    "defined": "AuthorizationData"
                  }
                }
              }
            ]
          }
        ]
      }
    },
    {
      "name": "TransferArgs",
      "type": {
        "kind": "enum",
        "variants": [
          {
            "name": "V1",
            "fields": [
              {
                "name": "amount",
                "type": "u64"
              },
              {
                "name": "authorization_data",
                "type": {
                  "option": {
                    "defined": "AuthorizationData"
                  }
                }
              }
            ]
          }
        ]
      }
    },
    {
      "name": "UpdateArgs",
      "type": {
        "kind": "enum",
        "variants": [
          {
            "name": "V1",
            "fields": [
              {
                "name": "new_update_authority",
                "type": {
                  "option": "publicKey"
                }
              },
              {
                "name": "data",
                "type": {
                  "option": {
                    "defined": "Data"
                  }
                }
              },
              {
                "name": "primary_sale_happened",
                "type": {
                  "option": "bool"
                }
              },
              {
                "name": "is_mutable",
                "type": {
                  "option": "bool"
                }
              },
              {
                "name": "collection",
                "type": {
                  "defined": "CollectionToggle"
                }
              },
              {
                "name": "collection_details",
                "type": {
                  "defined": "CollectionDetailsToggle"
                }
              },
              {
                "name": "uses",
                "type": {
                  "defined": "UsesToggle"
                }
              },
              {
                "name": "rule_set",
                "type": {
                  "defined": "RuleSetToggle"
                }
              },
              {
                "name": "authorization_data",
                "type": {
                  "option": {
                    "defined": "AuthorizationData"
                  }
                }
              }
            ]
          }
        ]
      }
    },
    {
      "name": "CollectionToggle",
      "type": {
        "kind": "enum",
        "variants": [
          {
            "name": "None"
          },
          {
            "name": "Clear"
          },
          {
            "name": "Set",
            "fields": [
              {
                "defined": "Collection"
              }
            ]
          }
        ]
      }
    },
    {
      "name": "UsesToggle",
      "type": {
        "kind": "enum",
        "variants": [
          {
            "name": "None"
          },
          {
            "name": "Clear"
          },
          {
            "name": "Set",
            "fields": [
              {
                "defined": "Uses"
              }
            ]
          }
        ]
      }
    },
    {
      "name": "CollectionDetailsToggle",
      "type": {
        "kind": "enum",
        "variants": [
          {
            "name": "None"
          },
          {
            "name": "Clear"
          },
          {
            "name": "Set",
            "fields": [
              {
                "defined": "CollectionDetails"
              }
            ]
          }
        ]
      }
    },
    {
      "name": "RuleSetToggle",
      "type": {
        "kind": "enum",
        "variants": [
          {
            "name": "None"
          },
          {
            "name": "Clear"
          },
          {
            "name": "Set",
            "fields": [
              "publicKey"
            ]
          }
        ]
      }
    },
    {
      "name": "MigrateArgs",
      "type": {
        "kind": "enum",
        "variants": [
          {
            "name": "V1",
            "fields": [
              {
                "name": "migration_type",
                "type": {
                  "defined": "MigrationType"
                }
              },
              {
                "name": "rule_set",
                "type": {
                  "option": "publicKey"
                }
              }
            ]
          }
        ]
      }
    },
    {
      "name": "VerifyArgs",
      "type": {
        "kind": "enum",
        "variants": [
          {
            "name": "CreatorV1"
          },
          {
            "name": "CollectionV1"
          }
        ]
      }
    },
    {
      "name": "LockArgs",
      "type": {
        "kind": "enum",
        "variants": [
          {
            "name": "V1",
            "fields": [
              {
                "name": "authorization_data",
                "type": {
                  "option": {
                    "defined": "AuthorizationData"
                  }
                }
              }
            ]
          }
        ]
      }
    },
    {
      "name": "UnlockArgs",
      "type": {
        "kind": "enum",
        "variants": [
          {
            "name": "V1",
            "fields": [
              {
                "name": "authorization_data",
                "type": {
                  "option": {
                    "defined": "AuthorizationData"
                  }
                }
              }
            ]
          }
        ]
      }
    },
    {
      "name": "UseArgs",
      "type": {
        "kind": "enum",
        "variants": [
          {
            "name": "V1",
            "fields": [
              {
                "name": "authorization_data",
                "type": {
                  "option": {
                    "defined": "AuthorizationData"
                  }
                }
              }
            ]
          }
        ]
      }
    },
    {
      "name": "TokenStandard",
      "type": {
        "kind": "enum",
        "variants": [
          {
            "name": "NonFungible"
          },
          {
            "name": "FungibleAsset"
          },
          {
            "name": "Fungible"
          },
          {
            "name": "NonFungibleEdition"
          },
          {
            "name": "ProgrammableNonFungible"
          }
        ]
      }
    },
    {
      "name": "Key",
      "type": {
        "kind": "enum",
        "variants": [
          {
            "name": "Uninitialized"
          },
          {
            "name": "EditionV1"
          },
          {
            "name": "MasterEditionV1"
          },
          {
            "name": "ReservationListV1"
          },
          {
            "name": "MetadataV1"
          },
          {
            "name": "ReservationListV2"
          },
          {
            "name": "MasterEditionV2"
          },
          {
            "name": "EditionMarker"
          },
          {
            "name": "UseAuthorityRecord"
          },
          {
            "name": "CollectionAuthorityRecord"
          },
          {
            "name": "TokenOwnedEscrow"
          },
          {
            "name": "TokenRecord"
          },
          {
            "name": "MetadataDelegate"
          }
        ]
      }
    },
    {
      "name": "CollectionDetails",
      "type": {
        "kind": "enum",
        "variants": [
          {
            "name": "V1",
            "fields": [
              {
                "name": "size",
                "type": "u64"
              }
            ]
          }
        ]
      }
    },
    {
      "name": "EscrowAuthority",
      "type": {
        "kind": "enum",
        "variants": [
          {
            "name": "TokenOwner"
          },
          {
            "name": "Creator",
            "fields": [
              "publicKey"
            ]
          }
        ]
      }
    },
    {
      "name": "PrintSupply",
      "type": {
        "kind": "enum",
        "variants": [
          {
            "name": "Zero"
          },
          {
            "name": "Limited",
            "fields": [
              "u64"
            ]
          },
          {
            "name": "Unlimited"
          }
        ]
      }
    },
    {
      "name": "ProgrammableConfig",
      "type": {
        "kind": "enum",
        "variants": [
          {
            "name": "V1",
            "fields": [
              {
                "name": "rule_set",
                "type": {
                  "option": "publicKey"
                }
              }
            ]
          }
        ]
      }
    },
    {
      "name": "MigrationType",
      "type": {
        "kind": "enum",
        "variants": [
          {
            "name": "CollectionV1"
          },
          {
            "name": "ProgrammableV1"
          }
        ]
      }
    },
    {
      "name": "TokenState",
      "type": {
        "kind": "enum",
        "variants": [
          {
            "name": "Unlocked"
          },
          {
            "name": "Locked"
          },
          {
            "name": "Listed"
          }
        ]
      }
    },
    {
      "name": "TokenDelegateRole",
      "type": {
        "kind": "enum",
        "variants": [
          {
            "name": "Sale"
          },
          {
            "name": "Transfer"
          },
          {
            "name": "Utility"
          },
          {
            "name": "Staking"
          },
          {
            "name": "Standard"
          },
          {
            "name": "LockedTransfer"
          },
          {
            "name": "Migration"
          }
        ]
      }
    },
    {
      "name": "AuthorityType",
      "type": {
        "kind": "enum",
        "variants": [
          {
            "name": "None"
          },
          {
            "name": "Metadata"
          },
          {
            "name": "Holder"
          },
          {
            "name": "MetadataDelegate"
          },
          {
            "name": "TokenDelegate"
          }
        ]
      }
    },
    {
      "name": "PayloadKey",
      "type": {
        "kind": "enum",
        "variants": [
          {
            "name": "Amount"
          },
          {
            "name": "Authority"
          },
          {
            "name": "AuthoritySeeds"
          },
          {
            "name": "Delegate"
          },
          {
            "name": "DelegateSeeds"
          },
          {
            "name": "Destination"
          },
          {
            "name": "DestinationSeeds"
          },
          {
            "name": "Holder"
          },
          {
            "name": "Source"
          },
          {
            "name": "SourceSeeds"
          }
        ]
      }
    },
    {
      "name": "PayloadType",
      "type": {
        "kind": "enum",
        "variants": [
          {
            "name": "Pubkey",
            "fields": [
              "publicKey"
            ]
          },
          {
            "name": "Seeds",
            "fields": [
              {
                "defined": "SeedsVec"
              }
            ]
          },
          {
            "name": "MerkleProof",
            "fields": [
              {
                "defined": "LeafInfo"
              }
            ]
          },
          {
            "name": "Number",
            "fields": [
              "u64"
            ]
          }
        ]
      }
    },
    {
      "name": "UseMethod",
      "type": {
        "kind": "enum",
        "variants": [
          {
            "name": "Burn"
          },
          {
            "name": "Multiple"
          },
          {
            "name": "Single"
          }
        ]
      }
    }
  ],
  "errors": [
    {
      "code": 0,
      "name": "InstructionUnpackError",
      "msg": "Failed to unpack instruction data"
    },
    {
      "code": 1,
      "name": "InstructionPackError",
      "msg": "Failed to pack instruction data"
    },
    {
      "code": 2,
      "name": "NotRentExempt",
      "msg": "Lamport balance below rent-exempt threshold"
    },
    {
      "code": 3,
      "name": "AlreadyInitialized",
      "msg": "Already initialized"
    },
    {
      "code": 4,
      "name": "Uninitialized",
      "msg": "Uninitialized"
    },
    {
      "code": 5,
      "name": "InvalidMetadataKey",
      "msg": " Metadata's key must match seed of ['metadata', program id, mint] provided"
    },
    {
      "code": 6,
      "name": "InvalidEditionKey",
      "msg": "Edition's key must match seed of ['metadata', program id, name, 'edition'] provided"
    },
    {
      "code": 7,
      "name": "UpdateAuthorityIncorrect",
      "msg": "Update Authority given does not match"
    },
    {
      "code": 8,
      "name": "UpdateAuthorityIsNotSigner",
      "msg": "Update Authority needs to be signer to update metadata"
    },
    {
      "code": 9,
      "name": "NotMintAuthority",
      "msg": "You must be the mint authority and signer on this transaction"
    },
    {
      "code": 10,
      "name": "InvalidMintAuthority",
      "msg": "Mint authority provided does not match the authority on the mint"
    },
    {
      "code": 11,
      "name": "NameTooLong",
      "msg": "Name too long"
    },
    {
      "code": 12,
      "name": "SymbolTooLong",
      "msg": "Symbol too long"
    },
    {
      "code": 13,
      "name": "UriTooLong",
      "msg": "URI too long"
    },
    {
      "code": 14,
      "name": "UpdateAuthorityMustBeEqualToMetadataAuthorityAndSigner",
      "msg": "Update authority must be equivalent to the metadata's authority and also signer of this transaction"
    },
    {
      "code": 15,
      "name": "MintMismatch",
      "msg": "Mint given does not match mint on Metadata"
    },
    {
      "code": 16,
      "name": "EditionsMustHaveExactlyOneToken",
      "msg": "Editions must have exactly one token"
    },
    {
      "code": 17,
      "name": "MaxEditionsMintedAlready",
      "msg": "Maximum editions printed already"
    },
    {
      "code": 18,
      "name": "TokenMintToFailed",
      "msg": "Token mint to failed"
    },
    {
      "code": 19,
      "name": "MasterRecordMismatch",
      "msg": "The master edition record passed must match the master record on the edition given"
    },
    {
      "code": 20,
      "name": "DestinationMintMismatch",
      "msg": "The destination account does not have the right mint"
    },
    {
      "code": 21,
      "name": "EditionAlreadyMinted",
      "msg": "An edition can only mint one of its kind!"
    },
    {
      "code": 22,
      "name": "PrintingMintDecimalsShouldBeZero",
      "msg": "Printing mint decimals should be zero"
    },
    {
      "code": 23,
      "name": "OneTimePrintingAuthorizationMintDecimalsShouldBeZero",
      "msg": "OneTimePrintingAuthorization mint decimals should be zero"
    },
    {
      "code": 24,
      "name": "EditionMintDecimalsShouldBeZero",
      "msg": "EditionMintDecimalsShouldBeZero"
    },
    {
      "code": 25,
      "name": "TokenBurnFailed",
      "msg": "Token burn failed"
    },
    {
      "code": 26,
      "name": "TokenAccountOneTimeAuthMintMismatch",
      "msg": "The One Time authorization mint does not match that on the token account!"
    },
    {
      "code": 27,
      "name": "DerivedKeyInvalid",
      "msg": "Derived key invalid"
    },
    {
      "code": 28,
      "name": "PrintingMintMismatch",
      "msg": "The Printing mint does not match that on the master edition!"
    },
    {
      "code": 29,
      "name": "OneTimePrintingAuthMintMismatch",
      "msg": "The One Time Printing Auth mint does not match that on the master edition!"
    },
    {
      "code": 30,
      "name": "TokenAccountMintMismatch",
      "msg": "The mint of the token account does not match the Printing mint!"
    },
    {
      "code": 31,
      "name": "TokenAccountMintMismatchV2",
      "msg": "The mint of the token account does not match the master metadata mint!"
    },
    {
      "code": 32,
      "name": "NotEnoughTokens",
      "msg": "Not enough tokens to mint a limited edition"
    },
    {
      "code": 33,
      "name": "PrintingMintAuthorizationAccountMismatch",
      "msg": "The mint on your authorization token holding account does not match your Printing mint!"
    },
    {
      "code": 34,
      "name": "AuthorizationTokenAccountOwnerMismatch",
      "msg": "The authorization token account has a different owner than the update authority for the master edition!"
    },
    {
      "code": 35,
      "name": "Disabled",
      "msg": "This feature is currently disabled."
    },
    {
      "code": 36,
      "name": "CreatorsTooLong",
      "msg": "Creators list too long"
    },
    {
      "code": 37,
      "name": "CreatorsMustBeAtleastOne",
      "msg": "Creators must be at least one if set"
    },
    {
      "code": 38,
      "name": "MustBeOneOfCreators",
      "msg": "If using a creators array, you must be one of the creators listed"
    },
    {
      "code": 39,
      "name": "NoCreatorsPresentOnMetadata",
      "msg": "This metadata does not have creators"
    },
    {
      "code": 40,
      "name": "CreatorNotFound",
      "msg": "This creator address was not found"
    },
    {
      "code": 41,
      "name": "InvalidBasisPoints",
      "msg": "Basis points cannot be more than 10000"
    },
    {
      "code": 42,
      "name": "PrimarySaleCanOnlyBeFlippedToTrue",
      "msg": "Primary sale can only be flipped to true and is immutable"
    },
    {
      "code": 43,
      "name": "OwnerMismatch",
      "msg": "Owner does not match that on the account given"
    },
    {
      "code": 44,
      "name": "NoBalanceInAccountForAuthorization",
      "msg": "This account has no tokens to be used for authorization"
    },
    {
      "code": 45,
      "name": "ShareTotalMustBe100",
      "msg": "Share total must equal 100 for creator array"
    },
    {
      "code": 46,
      "name": "ReservationExists",
      "msg": "This reservation list already exists!"
    },
    {
      "code": 47,
      "name": "ReservationDoesNotExist",
      "msg": "This reservation list does not exist!"
    },
    {
      "code": 48,
      "name": "ReservationNotSet",
      "msg": "This reservation list exists but was never set with reservations"
    },
    {
      "code": 49,
      "name": "ReservationAlreadyMade",
      "msg": "This reservation list has already been set!"
    },
    {
      "code": 50,
      "name": "BeyondMaxAddressSize",
      "msg": "Provided more addresses than max allowed in single reservation"
    },
    {
      "code": 51,
      "name": "NumericalOverflowError",
      "msg": "NumericalOverflowError"
    },
    {
      "code": 52,
      "name": "ReservationBreachesMaximumSupply",
      "msg": "This reservation would go beyond the maximum supply of the master edition!"
    },
    {
      "code": 53,
      "name": "AddressNotInReservation",
      "msg": "Address not in reservation!"
    },
    {
      "code": 54,
      "name": "CannotVerifyAnotherCreator",
      "msg": "You cannot unilaterally verify another creator, they must sign"
    },
    {
      "code": 55,
      "name": "CannotUnverifyAnotherCreator",
      "msg": "You cannot unilaterally unverify another creator"
    },
    {
      "code": 56,
      "name": "SpotMismatch",
      "msg": "In initial reservation setting, spots remaining should equal total spots"
    },
    {
      "code": 57,
      "name": "IncorrectOwner",
      "msg": "Incorrect account owner"
    },
    {
      "code": 58,
      "name": "PrintingWouldBreachMaximumSupply",
      "msg": "printing these tokens would breach the maximum supply limit of the master edition"
    },
    {
      "code": 59,
      "name": "DataIsImmutable",
      "msg": "Data is immutable"
    },
    {
      "code": 60,
      "name": "DuplicateCreatorAddress",
      "msg": "No duplicate creator addresses"
    },
    {
      "code": 61,
      "name": "ReservationSpotsRemainingShouldMatchTotalSpotsAtStart",
      "msg": "Reservation spots remaining should match total spots when first being created"
    },
    {
      "code": 62,
      "name": "InvalidTokenProgram",
      "msg": "Invalid token program"
    },
    {
      "code": 63,
      "name": "DataTypeMismatch",
      "msg": "Data type mismatch"
    },
    {
      "code": 64,
      "name": "BeyondAlottedAddressSize",
      "msg": "Beyond alotted address size in reservation!"
    },
    {
      "code": 65,
      "name": "ReservationNotComplete",
      "msg": "The reservation has only been partially alotted"
    },
    {
      "code": 66,
      "name": "TriedToReplaceAnExistingReservation",
      "msg": "You cannot splice over an existing reservation!"
    },
    {
      "code": 67,
      "name": "InvalidOperation",
      "msg": "Invalid operation"
    },
    {
      "code": 68,
      "name": "InvalidOwner",
      "msg": "Invalid Owner"
    },
    {
      "code": 69,
      "name": "PrintingMintSupplyMustBeZeroForConversion",
      "msg": "Printing mint supply must be zero for conversion"
    },
    {
      "code": 70,
      "name": "OneTimeAuthMintSupplyMustBeZeroForConversion",
      "msg": "One Time Auth mint supply must be zero for conversion"
    },
    {
      "code": 71,
      "name": "InvalidEditionIndex",
      "msg": "You tried to insert one edition too many into an edition mark pda"
    },
    {
      "code": 72,
      "name": "ReservationArrayShouldBeSizeOne",
      "msg": "In the legacy system the reservation needs to be of size one for cpu limit reasons"
    },
    {
      "code": 73,
      "name": "IsMutableCanOnlyBeFlippedToFalse",
      "msg": "Is Mutable can only be flipped to false"
    },
    {
      "code": 74,
      "name": "CollectionCannotBeVerifiedInThisInstruction",
      "msg": "Collection cannot be verified in this instruction"
    },
    {
      "code": 75,
      "name": "Removed",
      "msg": "This instruction was deprecated in a previous release and is now removed"
    },
    {
      "code": 76,
      "name": "MustBeBurned",
      "msg": "This token use method is burn and there are no remaining uses, it must be burned"
    },
    {
      "code": 77,
      "name": "InvalidUseMethod",
      "msg": "This use method is invalid"
    },
    {
      "code": 78,
      "name": "CannotChangeUseMethodAfterFirstUse",
      "msg": "Cannot Change Use Method after the first use"
    },
    {
      "code": 79,
      "name": "CannotChangeUsesAfterFirstUse",
      "msg": "Cannot Change Remaining or Available uses after the first use"
    },
    {
      "code": 80,
      "name": "CollectionNotFound",
      "msg": "Collection Not Found on Metadata"
    },
    {
      "code": 81,
      "name": "InvalidCollectionUpdateAuthority",
      "msg": "Collection Update Authority is invalid"
    },
    {
      "code": 82,
      "name": "CollectionMustBeAUniqueMasterEdition",
      "msg": "Collection Must Be a Unique Master Edition v2"
    },
    {
      "code": 83,
      "name": "UseAuthorityRecordAlreadyExists",
      "msg": "The Use Authority Record Already Exists, to modify it Revoke, then Approve"
    },
    {
      "code": 84,
      "name": "UseAuthorityRecordAlreadyRevoked",
      "msg": "The Use Authority Record is empty or already revoked"
    },
    {
      "code": 85,
      "name": "Unusable",
      "msg": "This token has no uses"
    },
    {
      "code": 86,
      "name": "NotEnoughUses",
      "msg": "There are not enough Uses left on this token."
    },
    {
      "code": 87,
      "name": "CollectionAuthorityRecordAlreadyExists",
      "msg": "This Collection Authority Record Already Exists."
    },
    {
      "code": 88,
      "name": "CollectionAuthorityDoesNotExist",
      "msg": "This Collection Authority Record Does Not Exist."
    },
    {
      "code": 89,
      "name": "InvalidUseAuthorityRecord",
      "msg": "This Use Authority Record is invalid."
    },
    {
      "code": 90,
      "name": "InvalidCollectionAuthorityRecord",
      "msg": "This Collection Authority Record is invalid."
    },
    {
      "code": 91,
      "name": "InvalidFreezeAuthority",
      "msg": "Metadata does not match the freeze authority on the mint"
    },
    {
      "code": 92,
      "name": "InvalidDelegate",
      "msg": "All tokens in this account have not been delegated to this user."
    },
    {
      "code": 93,
      "name": "CannotAdjustVerifiedCreator",
      "msg": "Creator can not be adjusted once they are verified."
    },
    {
      "code": 94,
      "name": "CannotRemoveVerifiedCreator",
      "msg": "Verified creators cannot be removed."
    },
    {
      "code": 95,
      "name": "CannotWipeVerifiedCreators",
      "msg": "Can not wipe verified creators."
    },
    {
      "code": 96,
      "name": "NotAllowedToChangeSellerFeeBasisPoints",
      "msg": "Not allowed to change seller fee basis points."
    },
    {
      "code": 97,
      "name": "EditionOverrideCannotBeZero",
      "msg": "Edition override cannot be zero"
    },
    {
      "code": 98,
      "name": "InvalidUser",
      "msg": "Invalid User"
    },
    {
      "code": 99,
      "name": "RevokeCollectionAuthoritySignerIncorrect",
      "msg": "Revoke Collection Authority signer is incorrect"
    },
    {
      "code": 100,
      "name": "TokenCloseFailed",
      "msg": "Token close failed"
    },
    {
      "code": 101,
      "name": "UnsizedCollection",
      "msg": "Can't use this function on unsized collection"
    },
    {
      "code": 102,
      "name": "SizedCollection",
      "msg": "Can't use this function on a sized collection"
    },
    {
      "code": 103,
      "name": "MissingCollectionMetadata",
      "msg": "Missing collection metadata account"
    },
    {
      "code": 104,
      "name": "NotAMemberOfCollection",
      "msg": "This NFT is not a member of the specified collection."
    },
    {
      "code": 105,
      "name": "NotVerifiedMemberOfCollection",
      "msg": "This NFT is not a verified member of the specified collection."
    },
    {
      "code": 106,
      "name": "NotACollectionParent",
      "msg": "This NFT is not a collection parent NFT."
    },
    {
      "code": 107,
      "name": "CouldNotDetermineTokenStandard",
      "msg": "Could not determine a TokenStandard type."
    },
    {
      "code": 108,
      "name": "MissingEditionAccount",
      "msg": "This mint account has an edition but none was provided."
    },
    {
      "code": 109,
      "name": "NotAMasterEdition",
      "msg": "This edition is not a Master Edition"
    },
    {
      "code": 110,
      "name": "MasterEditionHasPrints",
      "msg": "This Master Edition has existing prints"
    },
    {
      "code": 111,
      "name": "BorshDeserializationError",
      "msg": "Borsh Deserialization Error"
    },
    {
      "code": 112,
      "name": "CannotUpdateVerifiedCollection",
      "msg": "Cannot update a verified collection in this command"
    },
    {
      "code": 113,
      "name": "CollectionMasterEditionAccountInvalid",
      "msg": "Edition account doesnt match collection "
    },
    {
      "code": 114,
      "name": "AlreadyVerified",
      "msg": "Item is already verified."
    },
    {
      "code": 115,
      "name": "AlreadyUnverified",
      "msg": "Item is already unverified."
    },
    {
      "code": 116,
      "name": "NotAPrintEdition",
      "msg": "This edition is not a Print Edition"
    },
    {
      "code": 117,
      "name": "InvalidMasterEdition",
      "msg": "Invalid Master Edition"
    },
    {
      "code": 118,
      "name": "InvalidPrintEdition",
      "msg": "Invalid Print Edition"
    },
    {
      "code": 119,
      "name": "InvalidEditionMarker",
      "msg": "Invalid Edition Marker"
    },
    {
      "code": 120,
      "name": "ReservationListDeprecated",
      "msg": "Reservation List is Deprecated"
    },
    {
      "code": 121,
      "name": "PrintEditionDoesNotMatchMasterEdition",
      "msg": "Print Edition does not match Master Edition"
    },
    {
      "code": 122,
      "name": "EditionNumberGreaterThanMaxSupply",
      "msg": "Edition Number greater than max supply"
    },
    {
      "code": 123,
      "name": "MustUnverify",
      "msg": "Must unverify before migrating collections."
    },
    {
      "code": 124,
      "name": "InvalidEscrowBumpSeed",
      "msg": "Invalid Escrow Account Bump Seed"
    },
    {
      "code": 125,
      "name": "MustBeEscrowAuthority",
      "msg": "Must Escrow Authority"
    },
    {
      "code": 126,
      "name": "InvalidSystemProgram",
      "msg": "Invalid System Program"
    },
    {
      "code": 127,
      "name": "MustBeNonFungible",
      "msg": "Must be a Non Fungible Token"
    },
    {
      "code": 128,
      "name": "InsufficientTokens",
      "msg": "Insufficient tokens for transfer"
    },
    {
      "code": 129,
      "name": "BorshSerializationError",
      "msg": "Borsh Serialization Error"
    },
    {
      "code": 130,
      "name": "NoFreezeAuthoritySet",
      "msg": "Cannot create NFT with no Freeze Authority."
    },
    {
      "code": 131,
      "name": "InvalidCollectionSizeChange",
      "msg": "Invalid collection size change"
    },
    {
      "code": 132,
      "name": "InvalidBubblegumSigner",
      "msg": "Invalid bubblegum signer"
    },
    {
      "code": 133,
      "name": "EscrowParentHasDelegate",
      "msg": "Escrow parent cannot have a delegate"
    },
    {
      "code": 134,
      "name": "MintIsNotSigner",
      "msg": "Mint needs to be signer to initialize the account"
    },
    {
      "code": 135,
      "name": "InvalidTokenStandard",
      "msg": "Invalid token standard"
    },
    {
      "code": 136,
      "name": "InvalidMintForTokenStandard",
      "msg": "Invalid mint account for specified token standard"
    },
    {
      "code": 137,
      "name": "InvalidAuthorizationRules",
      "msg": "Invalid authorization rules account"
    },
    {
      "code": 138,
      "name": "MissingAuthorizationRules",
      "msg": "Missing authorization rules account"
    },
    {
      "code": 139,
      "name": "MissingProgrammableConfig",
      "msg": "Missing programmable configuration"
    },
    {
      "code": 140,
      "name": "InvalidProgrammableConfig",
      "msg": "Invalid programmable configuration"
    },
    {
      "code": 141,
      "name": "DelegateAlreadyExists",
      "msg": "Delegate already exists"
    },
    {
      "code": 142,
      "name": "DelegateNotFound",
      "msg": "Delegate not found"
    },
    {
      "code": 143,
      "name": "MissingAccountInBuilder",
      "msg": "Required account not set in instruction builder"
    },
    {
      "code": 144,
      "name": "MissingArgumentInBuilder",
      "msg": "Required argument not set in instruction builder"
    },
    {
      "code": 145,
      "name": "FeatureNotSupported",
      "msg": "Feature not supported currently"
    },
    {
      "code": 146,
      "name": "InvalidSystemWallet",
      "msg": "Invalid system wallet"
    },
    {
      "code": 147,
      "name": "OnlySaleDelegateCanTransfer",
      "msg": "Only the sale delegate can transfer while its set"
    },
    {
      "code": 148,
      "name": "MissingTokenAccount",
      "msg": "Missing token account"
    },
    {
      "code": 149,
      "name": "MissingSplTokenProgram",
      "msg": "Missing SPL token program"
    },
    {
      "code": 150,
      "name": "MissingAuthorizationRulesProgram",
      "msg": "Missing authorization rules program"
    },
    {
      "code": 151,
      "name": "InvalidDelegateRoleForTransfer",
      "msg": "Invalid delegate role for transfer"
    },
    {
      "code": 152,
      "name": "InvalidTransferAuthority",
      "msg": "Invalid transfer authority"
    },
    {
      "code": 153,
      "name": "InstructionNotSupported",
      "msg": "Instruction not supported for ProgrammableNonFungible assets"
    },
    {
      "code": 154,
      "name": "KeyMismatch",
      "msg": "Public key does not match expected value"
    },
    {
      "code": 155,
      "name": "LockedToken",
      "msg": "Token is locked"
    },
    {
      "code": 156,
      "name": "UnlockedToken",
      "msg": "Token is unlocked"
    },
    {
      "code": 157,
      "name": "MissingDelegateRole",
      "msg": "Missing delegate role"
    },
    {
      "code": 158,
      "name": "InvalidAuthorityType",
      "msg": "Invalid authority type"
    },
    {
      "code": 159,
      "name": "MissingTokenRecord",
      "msg": "Missing token record account"
    },
    {
      "code": 160,
      "name": "MintSupplyMustBeZero",
      "msg": "Mint supply must be zero for programmable assets"
    },
    {
      "code": 161,
      "name": "DataIsEmptyOrZeroed",
      "msg": "Data is empty or zeroed"
    },
    {
      "code": 162,
      "name": "MissingTokenOwnerAccount",
      "msg": "Missing token owner"
    },
    {
      "code": 163,
      "name": "InvalidMasterEditionAccountLength",
      "msg": "Master edition account has an invalid length"
    },
    {
      "code": 164,
      "name": "IncorrectTokenState",
      "msg": "Incorrect token state"
    },
    {
      "code": 165,
      "name": "InvalidDelegateRole",
      "msg": "Invalid delegate role"
    },
    {
      "code": 166,
      "name": "MissingPrintSupply",
      "msg": "Print supply is required for non-fungibles"
    },
    {
      "code": 167,
      "name": "MissingMasterEditionAccount",
      "msg": "Missing master edition account"
    },
    {
      "code": 168,
      "name": "AmountMustBeGreaterThanZero",
      "msg": "Amount must be greater than zero"
    },
    {
      "code": 169,
      "name": "InvalidDelegateArgs",
      "msg": "Invalid delegate args"
    },
    {
      "code": 170,
      "name": "MissingLockedTransferAddress",
      "msg": "Missing address for locked transfer"
    },
    {
      "code": 171,
      "name": "InvalidLockedTransferAddress",
      "msg": "Invalid destination address for locked transfer"
    },
    {
      "code": 172,
      "name": "DataIncrementLimitExceeded",
      "msg": "Exceeded account realloc increase limit"
    },
    {
      "code": 173,
      "name": "CannotUpdateAssetWithDelegate",
      "msg": "Cannot update the rule set of a programmable asset that has a delegate"
    },
    {
      "code": 174,
      "name": "InvalidAmount",
      "msg": "Invalid token amount for this operation or token standard"
    },
    {
      "code": 175,
      "name": "MissingMasterEditionMintAccount",
      "msg": "Missing master edition mint account"
    },
    {
      "code": 176,
      "name": "MissingMasterEditionTokenAccount",
      "msg": "Missing master edition token account"
    },
    {
      "code": 177,
      "name": "MissingEditionMarkerAccount",
      "msg": "Missing edition marker account"
    },
    {
      "code": 178,
      "name": "CannotBurnWithDelegate",
      "msg": "Cannot burn while persistent delegate is set"
    },
    {
      "code": 179,
      "name": "MissingEdition",
      "msg": "Missing edition account"
    },
    {
      "code": 180,
      "name": "InvalidAssociatedTokenAccountProgram",
      "msg": "Invalid Associated Token Account Program"
    },
    {
      "code": 181,
      "name": "InvalidInstructionsSysvar",
      "msg": "Invalid InstructionsSysvar"
    },
    {
      "code": 182,
      "name": "InvalidParentAccounts",
      "msg": "Invalid or Unneeded parent accounts"
    },
    {
      "code": 183,
      "name": "InvalidUpdateArgs",
      "msg": "Authority cannot apply all update args"
    },
    {
<<<<<<< HEAD
      "code": 177,
      "name": "MissingCollectionMint",
      "msg": "Missing collection mint account"
    },
    {
      "code": 178,
      "name": "MissingCollectionMasterEdition",
      "msg": "Missing collection master edition account"
=======
      "code": 184,
      "name": "InsufficientTokenBalance",
      "msg": "Token account does not have enough tokens"
>>>>>>> 8804f15c
    }
  ],
  "metadata": {
    "origin": "shank",
    "address": "metaqbxxUerdq28cj1RbAWkYQm3ybzjb6a8bt518x1s",
    "binaryVersion": "0.0.11",
    "libVersion": "0.0.11"
  }
}<|MERGE_RESOLUTION|>--- conflicted
+++ resolved
@@ -6406,20 +6406,19 @@
       "msg": "Authority cannot apply all update args"
     },
     {
-<<<<<<< HEAD
-      "code": 177,
-      "name": "MissingCollectionMint",
-      "msg": "Missing collection mint account"
-    },
-    {
-      "code": 178,
-      "name": "MissingCollectionMasterEdition",
-      "msg": "Missing collection master edition account"
-=======
       "code": 184,
       "name": "InsufficientTokenBalance",
       "msg": "Token account does not have enough tokens"
->>>>>>> 8804f15c
+    },
+    {
+      "code": 185,
+      "name": "MissingCollectionMint",
+      "msg": "Missing collection mint account"
+    },
+    {
+      "code": 186,
+      "name": "MissingCollectionMasterEdition",
+      "msg": "Missing collection master edition account"
     }
   ],
   "metadata": {

--- conflicted
+++ resolved
@@ -2054,446 +2054,73 @@
       }
     },
     {
-<<<<<<< HEAD
-      "name": "CreateEscrowAccount",
+      "name": "BurnEditionNft",
       "accounts": [
         {
-          "name": "escrow",
-          "isMut": true,
-          "isSigner": false,
-          "desc": "Escrow account"
-        },
-        {
           "name": "metadata",
-          "isMut": false,
-          "isSigner": false,
-          "desc": "Metadata account"
-        },
-        {
-          "name": "mint",
-          "isMut": false,
-          "isSigner": false,
-          "desc": "Mint account"
-        },
-        {
-          "name": "edition",
-          "isMut": false,
-          "isSigner": false,
-          "desc": "Edition account"
-        },
-        {
-          "name": "payer",
-          "isMut": true,
-          "isSigner": true,
-          "desc": "Wallet paying for the transaction and new account"
-        },
-        {
-          "name": "systemProgram",
-          "isMut": false,
-          "isSigner": false,
-          "desc": "System program"
-        },
-        {
-          "name": "escrowConstraintModel",
-          "isMut": true,
-          "isSigner": false,
-          "desc": "Optional Escrow Constraints Model",
-          "optional": true
+          "isMut": true,
+          "isSigner": false,
+          "desc": "Metadata (pda of ['metadata', program id, mint id])"
+        },
+        {
+          "name": "owner",
+          "isMut": true,
+          "isSigner": true,
+          "desc": "NFT owner"
+        },
+        {
+          "name": "printEditionMint",
+          "isMut": true,
+          "isSigner": false,
+          "desc": "Mint of the print edition NFT"
+        },
+        {
+          "name": "masterEditionMint",
+          "isMut": true,
+          "isSigner": false,
+          "desc": "Mint of the original/master NFT"
+        },
+        {
+          "name": "printEditionTokenAccount",
+          "isMut": true,
+          "isSigner": false,
+          "desc": "Token account the print edition NFT is in"
+        },
+        {
+          "name": "masterEditionTokenAccount",
+          "isMut": false,
+          "isSigner": false,
+          "desc": "Token account the Master Edition NFT is in"
+        },
+        {
+          "name": "masterEditionAccount",
+          "isMut": true,
+          "isSigner": false,
+          "desc": "MasterEdition2 of the original NFT"
+        },
+        {
+          "name": "printEditionAccount",
+          "isMut": true,
+          "isSigner": false,
+          "desc": "Print Edition account of the NFT"
+        },
+        {
+          "name": "editionMarkerAccount",
+          "isMut": true,
+          "isSigner": false,
+          "desc": "Edition Marker PDA of the NFT"
+        },
+        {
+          "name": "splTokenProgram",
+          "isMut": false,
+          "isSigner": false,
+          "desc": "SPL Token Program"
         }
       ],
       "args": [],
       "discriminant": {
         "type": "u8",
         "value": 37
-      }
-    },
-    {
-      "name": "CloseEscrowAccount",
-      "accounts": [
-        {
-          "name": "escrow",
-          "isMut": true,
-          "isSigner": false,
-          "desc": "Escrow account"
-        },
-        {
-          "name": "metadata",
-          "isMut": false,
-          "isSigner": false,
-          "desc": "Metadata account"
-        },
-        {
-          "name": "mint",
-          "isMut": false,
-          "isSigner": false,
-          "desc": "Mint account"
-        },
-        {
-          "name": "edition",
-          "isMut": false,
-          "isSigner": false,
-          "desc": "Edition account"
-        },
-        {
-          "name": "payer",
-          "isMut": true,
-          "isSigner": true,
-          "desc": "Wallet paying for the transaction and new account"
-        },
-        {
-          "name": "systemProgram",
-          "isMut": false,
-          "isSigner": false,
-          "desc": "System program"
-        }
-      ],
-      "args": [],
-      "discriminant": {
-        "type": "u8",
-        "value": 38
-      }
-    },
-    {
-      "name": "TransferIntoEscrow",
-      "accounts": [
-        {
-          "name": "escrow",
-          "isMut": true,
-          "isSigner": false,
-          "desc": "Escrow account"
-        },
-        {
-          "name": "payer",
-          "isMut": true,
-          "isSigner": true,
-          "desc": "Wallet paying for the transaction and new account"
-        },
-        {
-          "name": "attributeMint",
-          "isMut": false,
-          "isSigner": false,
-          "desc": "Mint account for the new attribute"
-        },
-        {
-          "name": "attributeSrc",
-          "isMut": true,
-          "isSigner": false,
-          "desc": "Token account source for the new attribute"
-        },
-        {
-          "name": "attributeDst",
-          "isMut": true,
-          "isSigner": false,
-          "desc": "Token account, owned by TM, destination for the new attribute"
-        },
-        {
-          "name": "attributeMetadata",
-          "isMut": false,
-          "isSigner": false,
-          "desc": "Metadata account of the new attribute"
-        },
-        {
-          "name": "escrowMint",
-          "isMut": false,
-          "isSigner": false,
-          "desc": "Mint account that the escrow is attached"
-        },
-        {
-          "name": "escrowAccount",
-          "isMut": false,
-          "isSigner": false,
-          "desc": "Token account that holds the token the escrow is attached to"
-        },
-        {
-          "name": "systemProgram",
-          "isMut": false,
-          "isSigner": false,
-          "desc": "System program"
-        },
-        {
-          "name": "ataProgram",
-          "isMut": false,
-          "isSigner": false,
-          "desc": "Associated Token program"
-        },
-        {
-          "name": "tokenProgram",
-          "isMut": false,
-          "isSigner": false,
-          "desc": "Token program"
-        },
-        {
-          "name": "rent",
-          "isMut": false,
-          "isSigner": false,
-          "desc": "Rent info"
-        },
-        {
-          "name": "constraintModel",
-          "isMut": false,
-          "isSigner": false,
-          "desc": "The constraint model to check against",
-          "optional": true
-        }
-      ],
-      "args": [
-        {
-          "name": "transferIntoEscrowArgs",
-          "type": {
-            "defined": "TransferIntoEscrowArgs"
-          }
-        }
-      ],
-      "discriminant": {
-        "type": "u8",
-        "value": 39
-      }
-    },
-    {
-      "name": "TransferOutOfEscrow",
-      "accounts": [
-        {
-          "name": "escrow",
-          "isMut": true,
-          "isSigner": false,
-          "desc": "Escrow account"
-        },
-        {
-          "name": "payer",
-          "isMut": true,
-          "isSigner": true,
-          "desc": "Wallet paying for the transaction and new account"
-        },
-        {
-          "name": "attributeMint",
-          "isMut": false,
-          "isSigner": false,
-          "desc": "Mint account for the new attribute"
-        },
-        {
-          "name": "attributeSrc",
-          "isMut": true,
-          "isSigner": false,
-          "desc": "Token account source for the new attribute"
-        },
-        {
-          "name": "attributeDst",
-          "isMut": true,
-          "isSigner": false,
-          "desc": "Token account, owned by TM, destination for the new attribute"
-        },
-        {
-          "name": "attributeMetadata",
-          "isMut": false,
-          "isSigner": false,
-          "desc": "Metadata account of the new attribute"
-        },
-        {
-          "name": "escrowMint",
-          "isMut": false,
-          "isSigner": false,
-          "desc": "Mint account that the escrow is attached"
-        },
-        {
-          "name": "escrowAccount",
-          "isMut": false,
-          "isSigner": false,
-          "desc": "Token account that holds the token the escrow is attached to"
-        },
-        {
-          "name": "systemProgram",
-          "isMut": false,
-          "isSigner": false,
-          "desc": "System program"
-        },
-        {
-          "name": "ataProgram",
-          "isMut": false,
-          "isSigner": false,
-          "desc": "Associated Token program"
-        },
-        {
-          "name": "tokenProgram",
-          "isMut": false,
-          "isSigner": false,
-          "desc": "Token program"
-        },
-        {
-          "name": "rent",
-          "isMut": false,
-          "isSigner": false,
-          "desc": "Rent info"
-        },
-        {
-          "name": "constraintModel",
-          "isMut": false,
-          "isSigner": false,
-          "desc": "The constraint model to check against",
-          "optional": true
-        }
-      ],
-      "args": [
-        {
-          "name": "transferOutOfEscrowArgs",
-          "type": {
-            "defined": "TransferOutOfEscrowArgs"
-          }
-        }
-      ],
-      "discriminant": {
-        "type": "u8",
-        "value": 40
-      }
-    },
-    {
-      "name": "CreateEscrowConstraintModelAccount",
-      "accounts": [
-        {
-          "name": "escrowConstraintModel",
-          "isMut": true,
-          "isSigner": false,
-          "desc": "Constraint model account"
-        },
-        {
-          "name": "payer",
-          "isMut": true,
-          "isSigner": true,
-          "desc": "Wallet paying for the transaction and new account, will be set as the creator of the constraint model"
-        },
-        {
-          "name": "updateAuthority",
-          "isMut": false,
-          "isSigner": false,
-          "desc": "Update authority of the constraint model"
-        },
-        {
-          "name": "systemProgram",
-          "isMut": false,
-          "isSigner": false,
-          "desc": "System program"
-        }
-      ],
-      "args": [
-        {
-          "name": "createEscrowConstraintModelAccountArgs",
-          "type": {
-            "defined": "CreateEscrowConstraintModelAccountArgs"
-          }
-        }
-      ],
-      "discriminant": {
-        "type": "u8",
-        "value": 41
-      }
-    },
-    {
-      "name": "AddConstraintToEscrowConstraintModel",
-      "accounts": [
-        {
-          "name": "escrowConstraintModel",
-          "isMut": true,
-          "isSigner": false,
-          "desc": "Constraint model account"
-        },
-        {
-          "name": "payer",
-          "isMut": true,
-          "isSigner": true,
-          "desc": "Wallet paying for the transaction and new account, will be set as the creator of the constraint model"
-        },
-        {
-          "name": "updateAuthority",
-          "isMut": false,
-          "isSigner": true,
-          "desc": "Update authority of the constraint model"
-        },
-        {
-          "name": "systemProgram",
-          "isMut": false,
-          "isSigner": false,
-          "desc": "System program"
-        }
-      ],
-      "args": [
-        {
-          "name": "addConstraintToEscrowConstraintModelArgs",
-          "type": {
-            "defined": "AddConstraintToEscrowConstraintModelArgs"
-          }
-        }
-      ],
-      "discriminant": {
-        "type": "u8",
-        "value": 42
-=======
-      "name": "BurnEditionNft",
-      "accounts": [
-        {
-          "name": "metadata",
-          "isMut": true,
-          "isSigner": false,
-          "desc": "Metadata (pda of ['metadata', program id, mint id])"
-        },
-        {
-          "name": "owner",
-          "isMut": true,
-          "isSigner": true,
-          "desc": "NFT owner"
-        },
-        {
-          "name": "printEditionMint",
-          "isMut": true,
-          "isSigner": false,
-          "desc": "Mint of the print edition NFT"
-        },
-        {
-          "name": "masterEditionMint",
-          "isMut": true,
-          "isSigner": false,
-          "desc": "Mint of the original/master NFT"
-        },
-        {
-          "name": "printEditionTokenAccount",
-          "isMut": true,
-          "isSigner": false,
-          "desc": "Token account the print edition NFT is in"
-        },
-        {
-          "name": "masterEditionTokenAccount",
-          "isMut": false,
-          "isSigner": false,
-          "desc": "Token account the Master Edition NFT is in"
-        },
-        {
-          "name": "masterEditionAccount",
-          "isMut": true,
-          "isSigner": false,
-          "desc": "MasterEdition2 of the original NFT"
-        },
-        {
-          "name": "printEditionAccount",
-          "isMut": true,
-          "isSigner": false,
-          "desc": "Print Edition account of the NFT"
-        },
-        {
-          "name": "editionMarkerAccount",
-          "isMut": true,
-          "isSigner": false,
-          "desc": "Edition Marker PDA of the NFT"
-        },
-        {
-          "name": "splTokenProgram",
-          "isMut": false,
-          "isSigner": false,
-          "desc": "SPL Token Program"
-        }
-      ],
-      "args": [],
-      "discriminant": {
-        "type": "u8",
-        "value": 37
->>>>>>> f7112f46
       }
     }
   ],
@@ -4063,30 +3690,6 @@
     },
     {
       "code": 116,
-<<<<<<< HEAD
-      "name": "MustBeUpdateAuthToSetModel",
-      "msg": "Must be Update Authority to set the Constraint Model."
-    },
-    {
-      "code": 117,
-      "name": "MissingEscrowConstraintModel",
-      "msg": "Missing EscrowConstraintModel."
-    },
-    {
-      "code": 118,
-      "name": "InvalidEscrowConstraintModel",
-      "msg": "Invalid EscrowConstraintModel."
-    },
-    {
-      "code": 119,
-      "name": "EscrowConstraintViolation",
-      "msg": "Escrow Constraint Violation"
-    },
-    {
-      "code": 120,
-      "name": "InvalidEscrowConstraintIndex",
-      "msg": "Invalid Escrow Constraint Index"
-=======
       "name": "NotAPrintEdition",
       "msg": "This edition is not a Print Edition"
     },
@@ -4114,7 +3717,6 @@
       "code": 121,
       "name": "PrintEditionDoesNotMatchMasterEdition",
       "msg": "Print Edition does not match Master Edition"
->>>>>>> f7112f46
     }
   ],
   "metadata": {

{
  "version": "1.3.5",
  "name": "mpl_token_metadata",
  "instructions": [
    {
      "name": "CreateMetadataAccount",
      "accounts": [
        {
          "name": "metadata",
          "isMut": true,
          "isSigner": false,
          "desc": "Metadata key (pda of ['metadata', program id, mint id])"
        },
        {
          "name": "mint",
          "isMut": false,
          "isSigner": false,
          "desc": "Mint of token asset"
        },
        {
          "name": "mintAuthority",
          "isMut": false,
          "isSigner": true,
          "desc": "Mint authority"
        },
        {
          "name": "payer",
          "isMut": true,
          "isSigner": true,
          "desc": "payer"
        },
        {
          "name": "updateAuthority",
          "isMut": false,
          "isSigner": false,
          "desc": "update authority info"
        },
        {
          "name": "systemProgram",
          "isMut": false,
          "isSigner": false,
          "desc": "System program"
        },
        {
          "name": "rent",
          "isMut": false,
          "isSigner": false,
          "desc": "Rent info"
        }
      ],
      "args": [
        {
          "name": "createMetadataAccountArgs",
          "type": {
            "defined": "CreateMetadataAccountArgs"
          }
        }
      ],
      "discriminant": {
        "type": "u8",
        "value": 0
      }
    },
    {
      "name": "UpdateMetadataAccount",
      "accounts": [
        {
          "name": "metadata",
          "isMut": true,
          "isSigner": false,
          "desc": "Metadata account"
        },
        {
          "name": "updateAuthority",
          "isMut": false,
          "isSigner": true,
          "desc": "Update authority key"
        }
      ],
      "args": [
        {
          "name": "updateMetadataAccountArgs",
          "type": {
            "defined": "UpdateMetadataAccountArgs"
          }
        }
      ],
      "discriminant": {
        "type": "u8",
        "value": 1
      }
    },
    {
      "name": "DeprecatedCreateMasterEdition",
      "accounts": [
        {
          "name": "edition",
          "isMut": true,
          "isSigner": false,
          "desc": "Unallocated edition V1 account with address as pda of ['metadata', program id, mint, 'edition']"
        },
        {
          "name": "mint",
          "isMut": true,
          "isSigner": false,
          "desc": "Metadata mint"
        },
        {
          "name": "printingMint",
          "isMut": true,
          "isSigner": false,
          "desc": "Printing mint - A mint you control that can mint tokens that can be exchanged for limited editions of your master edition via the MintNewEditionFromMasterEditionViaToken endpoint"
        },
        {
          "name": "oneTimePrintingAuthorizationMint",
          "isMut": true,
          "isSigner": false,
          "desc": "One time authorization printing mint - A mint you control that prints tokens that gives the bearer permission to mint any number of tokens from the printing mint one time via an endpoint with the token-metadata program for your metadata. Also burns the token."
        },
        {
          "name": "updateAuthority",
          "isMut": false,
          "isSigner": true,
          "desc": "Current Update authority key"
        },
        {
          "name": "printingMintAuthority",
          "isMut": false,
          "isSigner": true,
          "desc": "Printing mint authority - THIS WILL TRANSFER AUTHORITY AWAY FROM THIS KEY."
        },
        {
          "name": "mintAuthority",
          "isMut": false,
          "isSigner": true,
          "desc": "Mint authority on the metadata's mint - THIS WILL TRANSFER AUTHORITY AWAY FROM THIS KEY"
        },
        {
          "name": "metadata",
          "isMut": false,
          "isSigner": false,
          "desc": "Metadata account"
        },
        {
          "name": "payer",
          "isMut": false,
          "isSigner": true,
          "desc": "payer"
        },
        {
          "name": "tokenProgram",
          "isMut": false,
          "isSigner": false,
          "desc": "Token program"
        },
        {
          "name": "systemProgram",
          "isMut": false,
          "isSigner": false,
          "desc": "System program"
        },
        {
          "name": "rent",
          "isMut": false,
          "isSigner": false,
          "desc": "Rent info"
        },
        {
          "name": "oneTimePrintingAuthorizationMintAuthority",
          "isMut": false,
          "isSigner": true,
          "desc": "One time authorization printing mint authority - must be provided if using max supply. THIS WILL TRANSFER AUTHORITY AWAY FROM THIS KEY."
        }
      ],
      "args": [
        {
          "name": "createMasterEditionArgs",
          "type": {
            "defined": "CreateMasterEditionArgs"
          }
        }
      ],
      "discriminant": {
        "type": "u8",
        "value": 2
      }
    },
    {
      "name": "DeprecatedMintNewEditionFromMasterEditionViaPrintingToken",
      "accounts": [
        {
          "name": "metadata",
          "isMut": true,
          "isSigner": false,
          "desc": "New Metadata key (pda of ['metadata', program id, mint id])"
        },
        {
          "name": "edition",
          "isMut": true,
          "isSigner": false,
          "desc": "New Edition V1 (pda of ['metadata', program id, mint id, 'edition'])"
        },
        {
          "name": "masterEdition",
          "isMut": true,
          "isSigner": false,
          "desc": "Master Record Edition V1 (pda of ['metadata', program id, master metadata mint id, 'edition'])"
        },
        {
          "name": "mint",
          "isMut": true,
          "isSigner": false,
          "desc": "Mint of new token - THIS WILL TRANSFER AUTHORITY AWAY FROM THIS KEY"
        },
        {
          "name": "mintAuthority",
          "isMut": false,
          "isSigner": true,
          "desc": "Mint authority of new mint"
        },
        {
          "name": "printingMint",
          "isMut": true,
          "isSigner": false,
          "desc": "Printing Mint of master record edition"
        },
        {
          "name": "masterTokenAccount",
          "isMut": true,
          "isSigner": false,
          "desc": "Token account containing Printing mint token to be transferred"
        },
        {
          "name": "editionMarker",
          "isMut": true,
          "isSigner": false,
          "desc": "Edition pda to mark creation - will be checked for pre-existence. (pda of ['metadata', program id, master mint id, edition_number])"
        },
        {
          "name": "burnAuthority",
          "isMut": false,
          "isSigner": true,
          "desc": "Burn authority for this token"
        },
        {
          "name": "payer",
          "isMut": false,
          "isSigner": true,
          "desc": "payer"
        },
        {
          "name": "masterUpdateAuthority",
          "isMut": false,
          "isSigner": false,
          "desc": "update authority info for new metadata account"
        },
        {
          "name": "masterMetadata",
          "isMut": false,
          "isSigner": false,
          "desc": "Master record metadata account"
        },
        {
          "name": "tokenProgram",
          "isMut": false,
          "isSigner": false,
          "desc": "Token program"
        },
        {
          "name": "systemProgram",
          "isMut": false,
          "isSigner": false,
          "desc": "System program"
        },
        {
          "name": "rent",
          "isMut": false,
          "isSigner": false,
          "desc": "Rent info"
        },
        {
          "name": "reservationList",
          "isMut": true,
          "isSigner": false,
          "desc": "Reservation List - If present, and you are on this list, you can get an edition number given by your position on the list.",
          "optional": true
        }
      ],
      "args": [],
      "discriminant": {
        "type": "u8",
        "value": 3
      }
    },
    {
      "name": "UpdatePrimarySaleHappenedViaToken",
      "accounts": [
        {
          "name": "metadata",
          "isMut": true,
          "isSigner": false,
          "desc": "Metadata key (pda of ['metadata', program id, mint id])"
        },
        {
          "name": "owner",
          "isMut": false,
          "isSigner": true,
          "desc": "Owner on the token account"
        },
        {
          "name": "token",
          "isMut": false,
          "isSigner": false,
          "desc": "Account containing tokens from the metadata's mint"
        }
      ],
      "args": [],
      "discriminant": {
        "type": "u8",
        "value": 4
      }
    },
    {
      "name": "DeprecatedSetReservationList",
      "accounts": [
        {
          "name": "masterEdition",
          "isMut": true,
          "isSigner": false,
          "desc": "Master Edition V1 key (pda of ['metadata', program id, mint id, 'edition'])"
        },
        {
          "name": "reservationList",
          "isMut": true,
          "isSigner": false,
          "desc": "PDA for ReservationList of ['metadata', program id, master edition key, 'reservation', resource-key]"
        },
        {
          "name": "resource",
          "isMut": false,
          "isSigner": true,
          "desc": "The resource you tied the reservation list too"
        }
      ],
      "args": [
        {
          "name": "setReservationListArgs",
          "type": {
            "defined": "SetReservationListArgs"
          }
        }
      ],
      "discriminant": {
        "type": "u8",
        "value": 5
      }
    },
    {
      "name": "DeprecatedCreateReservationList",
      "accounts": [
        {
          "name": "reservationList",
          "isMut": true,
          "isSigner": false,
          "desc": "PDA for ReservationList of ['metadata', program id, master edition key, 'reservation', resource-key]"
        },
        {
          "name": "payer",
          "isMut": false,
          "isSigner": true,
          "desc": "Payer"
        },
        {
          "name": "updateAuthority",
          "isMut": false,
          "isSigner": true,
          "desc": "Update authority"
        },
        {
          "name": "masterEdition",
          "isMut": false,
          "isSigner": false,
          "desc": " Master Edition V1 key (pda of ['metadata', program id, mint id, 'edition'])"
        },
        {
          "name": "resource",
          "isMut": false,
          "isSigner": false,
          "desc": "A resource you wish to tie the reservation list to. This is so your later visitors who come to redeem can derive your reservation list PDA with something they can easily get at. You choose what this should be."
        },
        {
          "name": "metadata",
          "isMut": false,
          "isSigner": false,
          "desc": "Metadata key (pda of ['metadata', program id, mint id])"
        },
        {
          "name": "systemProgram",
          "isMut": false,
          "isSigner": false,
          "desc": "System program"
        },
        {
          "name": "rent",
          "isMut": false,
          "isSigner": false,
          "desc": "Rent info"
        }
      ],
      "args": [],
      "discriminant": {
        "type": "u8",
        "value": 6
      }
    },
    {
      "name": "SignMetadata",
      "accounts": [
        {
          "name": "metadata",
          "isMut": true,
          "isSigner": false,
          "desc": "Metadata (pda of ['metadata', program id, mint id])"
        },
        {
          "name": "creator",
          "isMut": false,
          "isSigner": true,
          "desc": "Creator"
        }
      ],
      "args": [],
      "discriminant": {
        "type": "u8",
        "value": 7
      }
    },
    {
      "name": "DeprecatedMintPrintingTokensViaToken",
      "accounts": [
        {
          "name": "destination",
          "isMut": true,
          "isSigner": false,
          "desc": "Destination account"
        },
        {
          "name": "token",
          "isMut": true,
          "isSigner": false,
          "desc": "Token account containing one time authorization token"
        },
        {
          "name": "oneTimePrintingAuthorizationMint",
          "isMut": true,
          "isSigner": false,
          "desc": "One time authorization mint"
        },
        {
          "name": "printingMint",
          "isMut": true,
          "isSigner": false,
          "desc": "Printing mint"
        },
        {
          "name": "burnAuthority",
          "isMut": false,
          "isSigner": true,
          "desc": "Burn authority"
        },
        {
          "name": "metadata",
          "isMut": false,
          "isSigner": false,
          "desc": "Metadata key (pda of ['metadata', program id, mint id])"
        },
        {
          "name": "masterEdition",
          "isMut": false,
          "isSigner": false,
          "desc": "Master Edition V1 key (pda of ['metadata', program id, mint id, 'edition'])"
        },
        {
          "name": "tokenProgram",
          "isMut": false,
          "isSigner": false,
          "desc": "Token program"
        },
        {
          "name": "rent",
          "isMut": false,
          "isSigner": false,
          "desc": "Rent"
        }
      ],
      "args": [
        {
          "name": "mintPrintingTokensViaTokenArgs",
          "type": {
            "defined": "MintPrintingTokensViaTokenArgs"
          }
        }
      ],
      "discriminant": {
        "type": "u8",
        "value": 8
      }
    },
    {
      "name": "DeprecatedMintPrintingTokens",
      "accounts": [
        {
          "name": "destination",
          "isMut": true,
          "isSigner": false,
          "desc": "Destination account"
        },
        {
          "name": "printingMint",
          "isMut": true,
          "isSigner": false,
          "desc": "Printing mint"
        },
        {
          "name": "updateAuthority",
          "isMut": false,
          "isSigner": true,
          "desc": "Update authority"
        },
        {
          "name": "metadata",
          "isMut": false,
          "isSigner": false,
          "desc": "Metadata key (pda of ['metadata', program id, mint id])"
        },
        {
          "name": "masterEdition",
          "isMut": false,
          "isSigner": false,
          "desc": "Master Edition V1 key (pda of ['metadata', program id, mint id, 'edition'])"
        },
        {
          "name": "tokenProgram",
          "isMut": false,
          "isSigner": false,
          "desc": "Token program"
        },
        {
          "name": "rent",
          "isMut": false,
          "isSigner": false,
          "desc": "Rent"
        }
      ],
      "args": [
        {
          "name": "mintPrintingTokensViaTokenArgs",
          "type": {
            "defined": "MintPrintingTokensViaTokenArgs"
          }
        }
      ],
      "discriminant": {
        "type": "u8",
        "value": 9
      }
    },
    {
      "name": "CreateMasterEdition",
      "accounts": [
        {
          "name": "edition",
          "isMut": true,
          "isSigner": false,
          "desc": "Unallocated edition V2 account with address as pda of ['metadata', program id, mint, 'edition']"
        },
        {
          "name": "mint",
          "isMut": true,
          "isSigner": false,
          "desc": "Metadata mint"
        },
        {
          "name": "updateAuthority",
          "isMut": false,
          "isSigner": true,
          "desc": "Update authority"
        },
        {
          "name": "mintAuthority",
          "isMut": false,
          "isSigner": true,
          "desc": "Mint authority on the metadata's mint - THIS WILL TRANSFER AUTHORITY AWAY FROM THIS KEY"
        },
        {
          "name": "payer",
          "isMut": true,
          "isSigner": true,
          "desc": "payer"
        },
        {
          "name": "metadata",
          "isMut": false,
          "isSigner": false,
          "desc": "Metadata account"
        },
        {
          "name": "tokenProgram",
          "isMut": false,
          "isSigner": false,
          "desc": "Token program"
        },
        {
          "name": "systemProgram",
          "isMut": false,
          "isSigner": false,
          "desc": "System program"
        },
        {
          "name": "rent",
          "isMut": false,
          "isSigner": false,
          "desc": "Rent info"
        }
      ],
      "args": [
        {
          "name": "createMasterEditionArgs",
          "type": {
            "defined": "CreateMasterEditionArgs"
          }
        }
      ],
      "discriminant": {
        "type": "u8",
        "value": 10
      }
    },
    {
      "name": "MintNewEditionFromMasterEditionViaToken",
      "accounts": [
        {
          "name": "newMetadata",
          "isMut": true,
          "isSigner": false,
          "desc": "New Metadata key (pda of ['metadata', program id, mint id])"
        },
        {
          "name": "newEdition",
          "isMut": true,
          "isSigner": false,
          "desc": "New Edition (pda of ['metadata', program id, mint id, 'edition'])"
        },
        {
          "name": "masterEdition",
          "isMut": true,
          "isSigner": false,
          "desc": "Master Record Edition V2 (pda of ['metadata', program id, master metadata mint id, 'edition'])"
        },
        {
          "name": "newMint",
          "isMut": true,
          "isSigner": false,
          "desc": "Mint of new token - THIS WILL TRANSFER AUTHORITY AWAY FROM THIS KEY"
        },
        {
          "name": "editionMarkPda",
          "isMut": true,
          "isSigner": false,
          "desc": "Edition pda to mark creation - will be checked for pre-existence. (pda of ['metadata', program id, master metadata mint id, 'edition', edition_number]) where edition_number is NOT the edition number you pass in args but actually edition_number = floor(edition/EDITION_MARKER_BIT_SIZE)."
        },
        {
          "name": "newMintAuthority",
          "isMut": false,
          "isSigner": true,
          "desc": "Mint authority of new mint"
        },
        {
          "name": "payer",
          "isMut": true,
          "isSigner": true,
          "desc": "payer"
        },
        {
          "name": "tokenAccountOwner",
          "isMut": false,
          "isSigner": true,
          "desc": "owner of token account containing master token (#8)"
        },
        {
          "name": "tokenAccount",
          "isMut": false,
          "isSigner": false,
          "desc": "token account containing token from master metadata mint"
        },
        {
          "name": "newMetadataUpdateAuthority",
          "isMut": false,
          "isSigner": false,
          "desc": "Update authority info for new metadata"
        },
        {
          "name": "metadata",
          "isMut": false,
          "isSigner": false,
          "desc": "Master record metadata account"
        },
        {
          "name": "tokenProgram",
          "isMut": false,
          "isSigner": false,
          "desc": "Token program"
        },
        {
          "name": "systemProgram",
          "isMut": false,
          "isSigner": false,
          "desc": "System program"
        },
        {
          "name": "rent",
          "isMut": false,
          "isSigner": false,
          "desc": "Rent info"
        }
      ],
      "args": [
        {
          "name": "mintNewEditionFromMasterEditionViaTokenArgs",
          "type": {
            "defined": "MintNewEditionFromMasterEditionViaTokenArgs"
          }
        }
      ],
      "discriminant": {
        "type": "u8",
        "value": 11
      }
    },
    {
      "name": "ConvertMasterEditionV1ToV2",
      "accounts": [
        {
          "name": "masterEdition",
          "isMut": true,
          "isSigner": false,
          "desc": "Master Record Edition V1 (pda of ['metadata', program id, master metadata mint id, 'edition'])"
        },
        {
          "name": "oneTimeAuth",
          "isMut": true,
          "isSigner": false,
          "desc": "One time authorization mint"
        },
        {
          "name": "printingMint",
          "isMut": true,
          "isSigner": false,
          "desc": "Printing mint"
        }
      ],
      "args": [],
      "discriminant": {
        "type": "u8",
        "value": 12
      }
    },
    {
      "name": "MintNewEditionFromMasterEditionViaVaultProxy",
      "accounts": [
        {
          "name": "newMetadata",
          "isMut": true,
          "isSigner": false,
          "desc": "New Metadata key (pda of ['metadata', program id, mint id])"
        },
        {
          "name": "newEdition",
          "isMut": true,
          "isSigner": false,
          "desc": "New Edition (pda of ['metadata', program id, mint id, 'edition'])"
        },
        {
          "name": "masterEdition",
          "isMut": true,
          "isSigner": false,
          "desc": "Master Record Edition V2 (pda of ['metadata', program id, master metadata mint id, 'edition']"
        },
        {
          "name": "newMint",
          "isMut": true,
          "isSigner": false,
          "desc": "Mint of new token - THIS WILL TRANSFER AUTHORITY AWAY FROM THIS KEY"
        },
        {
          "name": "editionMarkPda",
          "isMut": true,
          "isSigner": false,
          "desc": "Edition pda to mark creation - will be checked for pre-existence. (pda of ['metadata', program id, master metadata mint id, 'edition', edition_number]) where edition_number is NOT the edition number you pass in args but actually edition_number = floor(edition/EDITION_MARKER_BIT_SIZE)."
        },
        {
          "name": "newMintAuthority",
          "isMut": false,
          "isSigner": true,
          "desc": "Mint authority of new mint"
        },
        {
          "name": "payer",
          "isMut": true,
          "isSigner": true,
          "desc": "payer"
        },
        {
          "name": "vaultAuthority",
          "isMut": false,
          "isSigner": true,
          "desc": "Vault authority"
        },
        {
          "name": "safetyDepositStore",
          "isMut": false,
          "isSigner": false,
          "desc": "Safety deposit token store account"
        },
        {
          "name": "safetyDepositBox",
          "isMut": false,
          "isSigner": false,
          "desc": "Safety deposit box"
        },
        {
          "name": "vault",
          "isMut": false,
          "isSigner": false,
          "desc": "Vault"
        },
        {
          "name": "newMetadataUpdateAuthority",
          "isMut": false,
          "isSigner": false,
          "desc": "Update authority info for new metadata"
        },
        {
          "name": "metadata",
          "isMut": false,
          "isSigner": false,
          "desc": "Master record metadata account"
        },
        {
          "name": "tokenProgram",
          "isMut": false,
          "isSigner": false,
          "desc": "Token program"
        },
        {
          "name": "tokenVaultProgram",
          "isMut": false,
          "isSigner": false,
          "desc": "Token vault program"
        },
        {
          "name": "systemProgram",
          "isMut": false,
          "isSigner": false,
          "desc": "System program"
        },
        {
          "name": "rent",
          "isMut": false,
          "isSigner": false,
          "desc": "Rent info"
        }
      ],
      "args": [
        {
          "name": "mintNewEditionFromMasterEditionViaTokenArgs",
          "type": {
            "defined": "MintNewEditionFromMasterEditionViaTokenArgs"
          }
        }
      ],
      "discriminant": {
        "type": "u8",
        "value": 13
      }
    },
    {
      "name": "PuffMetadata",
      "accounts": [
        {
          "name": "metadata",
          "isMut": true,
          "isSigner": false,
          "desc": "Metadata account"
        }
      ],
      "args": [],
      "discriminant": {
        "type": "u8",
        "value": 14
      }
    },
    {
      "name": "UpdateMetadataAccountV2",
      "accounts": [
        {
          "name": "metadata",
          "isMut": true,
          "isSigner": false,
          "desc": "Metadata account"
        },
        {
          "name": "updateAuthority",
          "isMut": false,
          "isSigner": true,
          "desc": "Update authority key"
        }
      ],
      "args": [
        {
          "name": "updateMetadataAccountArgsV2",
          "type": {
            "defined": "UpdateMetadataAccountArgsV2"
          }
        }
      ],
      "discriminant": {
        "type": "u8",
        "value": 15
      }
    },
    {
      "name": "CreateMetadataAccountV2",
      "accounts": [
        {
          "name": "metadata",
          "isMut": true,
          "isSigner": false,
          "desc": "Metadata key (pda of ['metadata', program id, mint id])"
        },
        {
          "name": "mint",
          "isMut": false,
          "isSigner": false,
          "desc": "Mint of token asset"
        },
        {
          "name": "mintAuthority",
          "isMut": false,
          "isSigner": true,
          "desc": "Mint authority"
        },
        {
          "name": "payer",
          "isMut": true,
          "isSigner": true,
          "desc": "payer"
        },
        {
          "name": "updateAuthority",
          "isMut": false,
          "isSigner": false,
          "desc": "update authority info"
        },
        {
          "name": "systemProgram",
          "isMut": false,
          "isSigner": false,
          "desc": "System program"
        },
        {
          "name": "rent",
          "isMut": false,
          "isSigner": false,
          "desc": "Rent info"
        }
      ],
      "args": [
        {
          "name": "createMetadataAccountArgsV2",
          "type": {
            "defined": "CreateMetadataAccountArgsV2"
          }
        }
      ],
      "discriminant": {
        "type": "u8",
        "value": 16
      }
    },
    {
      "name": "CreateMasterEditionV3",
      "accounts": [
        {
          "name": "edition",
          "isMut": true,
          "isSigner": false,
          "desc": "Unallocated edition V2 account with address as pda of ['metadata', program id, mint, 'edition']"
        },
        {
          "name": "mint",
          "isMut": true,
          "isSigner": false,
          "desc": "Metadata mint"
        },
        {
          "name": "updateAuthority",
          "isMut": false,
          "isSigner": true,
          "desc": "Update authority"
        },
        {
          "name": "mintAuthority",
          "isMut": false,
          "isSigner": true,
          "desc": "Mint authority on the metadata's mint - THIS WILL TRANSFER AUTHORITY AWAY FROM THIS KEY"
        },
        {
          "name": "payer",
          "isMut": true,
          "isSigner": true,
          "desc": "payer"
        },
        {
          "name": "metadata",
          "isMut": true,
          "isSigner": false,
          "desc": "Metadata account"
        },
        {
          "name": "tokenProgram",
          "isMut": false,
          "isSigner": false,
          "desc": "Token program"
        },
        {
          "name": "systemProgram",
          "isMut": false,
          "isSigner": false,
          "desc": "System program"
        },
        {
          "name": "rent",
          "isMut": false,
          "isSigner": false,
          "desc": "Rent info"
        }
      ],
      "args": [
        {
          "name": "createMasterEditionArgs",
          "type": {
            "defined": "CreateMasterEditionArgs"
          }
        }
      ],
      "discriminant": {
        "type": "u8",
        "value": 17
      }
    },
    {
      "name": "VerifyCollection",
      "accounts": [
        {
          "name": "metadata",
          "isMut": true,
          "isSigner": false,
          "desc": "Metadata account"
        },
        {
          "name": "collectionAuthority",
          "isMut": true,
          "isSigner": true,
          "desc": "Collection Update authority"
        },
        {
          "name": "payer",
          "isMut": true,
          "isSigner": true,
          "desc": "payer"
        },
        {
          "name": "collectionMint",
          "isMut": false,
          "isSigner": false,
          "desc": "Mint of the Collection"
        },
        {
          "name": "collection",
          "isMut": false,
          "isSigner": false,
          "desc": "Metadata Account of the Collection"
        },
        {
          "name": "collectionMasterEditionAccount",
          "isMut": false,
          "isSigner": false,
          "desc": "MasterEdition2 Account of the Collection Token"
        }
      ],
      "args": [],
      "discriminant": {
        "type": "u8",
        "value": 18
      }
    },
    {
      "name": "Utilize",
      "accounts": [
        {
          "name": "metadata",
          "isMut": true,
          "isSigner": false,
          "desc": "Metadata account"
        },
        {
          "name": "tokenAccount",
          "isMut": true,
          "isSigner": false,
          "desc": "Token Account Of NFT"
        },
        {
          "name": "mint",
          "isMut": true,
          "isSigner": false,
          "desc": "Mint of the Metadata"
        },
        {
          "name": "useAuthority",
          "isMut": true,
          "isSigner": true,
          "desc": "A Use Authority / Can be the current Owner of the NFT"
        },
        {
          "name": "owner",
          "isMut": false,
          "isSigner": false,
          "desc": "Owner"
        },
        {
          "name": "tokenProgram",
          "isMut": false,
          "isSigner": false,
          "desc": "Token program"
        },
        {
          "name": "ataProgram",
          "isMut": false,
          "isSigner": false,
          "desc": "Associated Token program"
        },
        {
          "name": "systemProgram",
          "isMut": false,
          "isSigner": false,
          "desc": "System program"
        },
        {
          "name": "rent",
          "isMut": false,
          "isSigner": false,
          "desc": "Rent info"
        },
        {
          "name": "useAuthorityRecord",
          "isMut": true,
          "isSigner": false,
          "desc": "Use Authority Record PDA If present the program Assumes a delegated use authority",
          "optional": true
        },
        {
          "name": "burner",
          "isMut": false,
          "isSigner": false,
          "desc": "Program As Signer (Burner)",
          "optional": true
        }
      ],
      "args": [
        {
          "name": "utilizeArgs",
          "type": {
            "defined": "UtilizeArgs"
          }
        }
      ],
      "discriminant": {
        "type": "u8",
        "value": 19
      }
    },
    {
      "name": "ApproveUseAuthority",
      "accounts": [
        {
          "name": "useAuthorityRecord",
          "isMut": true,
          "isSigner": false,
          "desc": "Use Authority Record PDA"
        },
        {
          "name": "owner",
          "isMut": true,
          "isSigner": true,
          "desc": "Owner"
        },
        {
          "name": "payer",
          "isMut": true,
          "isSigner": true,
          "desc": "Payer"
        },
        {
          "name": "user",
          "isMut": false,
          "isSigner": false,
          "desc": "A Use Authority"
        },
        {
          "name": "ownerTokenAccount",
          "isMut": true,
          "isSigner": false,
          "desc": "Owned Token Account Of Mint"
        },
        {
          "name": "metadata",
          "isMut": false,
          "isSigner": false,
          "desc": "Metadata account"
        },
        {
          "name": "mint",
          "isMut": false,
          "isSigner": false,
          "desc": "Mint of Metadata"
        },
        {
          "name": "burner",
          "isMut": false,
          "isSigner": false,
          "desc": "Program As Signer (Burner)"
        },
        {
          "name": "tokenProgram",
          "isMut": false,
          "isSigner": false,
          "desc": "Token program"
        },
        {
          "name": "systemProgram",
          "isMut": false,
          "isSigner": false,
          "desc": "System program"
        },
        {
          "name": "rent",
          "isMut": false,
          "isSigner": false,
          "desc": "Rent info"
        }
      ],
      "args": [
        {
          "name": "approveUseAuthorityArgs",
          "type": {
            "defined": "ApproveUseAuthorityArgs"
          }
        }
      ],
      "discriminant": {
        "type": "u8",
        "value": 20
      }
    },
    {
      "name": "RevokeUseAuthority",
      "accounts": [
        {
          "name": "useAuthorityRecord",
          "isMut": true,
          "isSigner": false,
          "desc": "Use Authority Record PDA"
        },
        {
          "name": "owner",
          "isMut": true,
          "isSigner": true,
          "desc": "Owner"
        },
        {
          "name": "user",
          "isMut": false,
          "isSigner": false,
          "desc": "A Use Authority"
        },
        {
          "name": "ownerTokenAccount",
          "isMut": true,
          "isSigner": false,
          "desc": "Owned Token Account Of Mint"
        },
        {
          "name": "mint",
          "isMut": false,
          "isSigner": false,
          "desc": "Mint of Metadata"
        },
        {
          "name": "metadata",
          "isMut": false,
          "isSigner": false,
          "desc": "Metadata account"
        },
        {
          "name": "tokenProgram",
          "isMut": false,
          "isSigner": false,
          "desc": "Token program"
        },
        {
          "name": "systemProgram",
          "isMut": false,
          "isSigner": false,
          "desc": "System program"
        },
        {
          "name": "rent",
          "isMut": false,
          "isSigner": false,
          "desc": "Rent info"
        }
      ],
      "args": [],
      "discriminant": {
        "type": "u8",
        "value": 21
      }
    },
    {
      "name": "UnverifyCollection",
      "accounts": [
        {
          "name": "metadata",
          "isMut": true,
          "isSigner": false,
          "desc": "Metadata account"
        },
        {
          "name": "collectionAuthority",
          "isMut": true,
          "isSigner": true,
          "desc": "Collection Authority"
        },
        {
          "name": "collectionMint",
          "isMut": false,
          "isSigner": false,
          "desc": "Mint of the Collection"
        },
        {
          "name": "collection",
          "isMut": false,
          "isSigner": false,
          "desc": "Metadata Account of the Collection"
        },
        {
          "name": "collectionMasterEditionAccount",
          "isMut": false,
          "isSigner": false,
          "desc": "MasterEdition2 Account of the Collection Token"
        },
        {
          "name": "collectionAuthorityRecord",
          "isMut": false,
          "isSigner": false,
          "desc": "Collection Authority Record PDA",
          "optional": true
        }
      ],
      "args": [],
      "discriminant": {
        "type": "u8",
        "value": 22
      }
    },
    {
      "name": "ApproveCollectionAuthority",
      "accounts": [
        {
          "name": "collectionAuthorityRecord",
          "isMut": true,
          "isSigner": false,
          "desc": "Collection Authority Record PDA"
        },
        {
          "name": "newCollectionAuthority",
          "isMut": false,
          "isSigner": false,
          "desc": "A Collection Authority"
        },
        {
          "name": "updateAuthority",
          "isMut": true,
          "isSigner": true,
          "desc": "Update Authority of Collection NFT"
        },
        {
          "name": "payer",
          "isMut": true,
          "isSigner": true,
          "desc": "Payer"
        },
        {
          "name": "metadata",
          "isMut": false,
          "isSigner": false,
          "desc": "Collection Metadata account"
        },
        {
          "name": "mint",
          "isMut": false,
          "isSigner": false,
          "desc": "Mint of Collection Metadata"
        },
        {
          "name": "systemProgram",
          "isMut": false,
          "isSigner": false,
          "desc": "System program"
        },
        {
          "name": "rent",
          "isMut": false,
          "isSigner": false,
          "desc": "Rent info"
        }
      ],
      "args": [],
      "discriminant": {
        "type": "u8",
        "value": 23
      }
    },
    {
      "name": "RevokeCollectionAuthority",
      "accounts": [
        {
          "name": "collectionAuthorityRecord",
          "isMut": true,
          "isSigner": false,
          "desc": "Collection Authority Record PDA"
        },
        {
          "name": "delegateAuthority",
          "isMut": true,
          "isSigner": false,
          "desc": "Delegated Collection Authority"
        },
        {
          "name": "revokeAuthority",
          "isMut": true,
          "isSigner": true,
          "desc": "Update Authority, or Delegated Authority, of Collection NFT"
        },
        {
          "name": "metadata",
          "isMut": false,
          "isSigner": false,
          "desc": "Metadata account"
        },
        {
          "name": "mint",
          "isMut": false,
          "isSigner": false,
          "desc": "Mint of Metadata"
        }
      ],
      "args": [],
      "discriminant": {
        "type": "u8",
        "value": 24
      }
    },
    {
      "name": "SetAndVerifyCollection",
      "accounts": [
        {
          "name": "metadata",
          "isMut": true,
          "isSigner": false,
          "desc": "Metadata account"
        },
        {
          "name": "collectionAuthority",
          "isMut": true,
          "isSigner": true,
          "desc": "Collection Update authority"
        },
        {
          "name": "payer",
          "isMut": true,
          "isSigner": true,
          "desc": "Payer"
        },
        {
          "name": "updateAuthority",
          "isMut": false,
          "isSigner": false,
          "desc": "Update Authority of Collection NFT and NFT"
        },
        {
          "name": "collectionMint",
          "isMut": false,
          "isSigner": false,
          "desc": "Mint of the Collection"
        },
        {
          "name": "collection",
          "isMut": false,
          "isSigner": false,
          "desc": "Metadata Account of the Collection"
        },
        {
          "name": "collectionMasterEditionAccount",
          "isMut": false,
          "isSigner": false,
          "desc": "MasterEdition2 Account of the Collection Token"
        },
        {
          "name": "collectionAuthorityRecord",
          "isMut": false,
          "isSigner": false,
          "desc": "Collection Authority Record PDA",
          "optional": true
        }
      ],
      "args": [],
      "discriminant": {
        "type": "u8",
        "value": 25
      }
    },
    {
      "name": "FreezeDelegatedAccount",
      "accounts": [
        {
          "name": "delegate",
          "isMut": true,
          "isSigner": true,
          "desc": "Delegate"
        },
        {
          "name": "tokenAccount",
          "isMut": true,
          "isSigner": false,
          "desc": "Token account to freeze"
        },
        {
          "name": "edition",
          "isMut": false,
          "isSigner": false,
          "desc": "Edition"
        },
        {
          "name": "mint",
          "isMut": false,
          "isSigner": false,
          "desc": "Token mint"
        },
        {
          "name": "tokenProgram",
          "isMut": false,
          "isSigner": false,
          "desc": "Token Program"
        }
      ],
      "args": [],
      "discriminant": {
        "type": "u8",
        "value": 26
      }
    },
    {
      "name": "ThawDelegatedAccount",
      "accounts": [
        {
          "name": "delegate",
          "isMut": true,
          "isSigner": true,
          "desc": "Delegate"
        },
        {
          "name": "tokenAccount",
          "isMut": true,
          "isSigner": false,
          "desc": "Token account to thaw"
        },
        {
          "name": "edition",
          "isMut": false,
          "isSigner": false,
          "desc": "Edition"
        },
        {
          "name": "mint",
          "isMut": false,
          "isSigner": false,
          "desc": "Token mint"
        },
        {
          "name": "tokenProgram",
          "isMut": false,
          "isSigner": false,
          "desc": "Token Program"
        }
      ],
      "args": [],
      "discriminant": {
        "type": "u8",
        "value": 27
      }
    },
    {
      "name": "RemoveCreatorVerification",
      "accounts": [
        {
          "name": "metadata",
          "isMut": true,
          "isSigner": false,
          "desc": "Metadata (pda of ['metadata', program id, mint id])"
        },
        {
          "name": "creator",
          "isMut": false,
          "isSigner": true,
          "desc": "Creator"
        }
      ],
      "args": [],
      "discriminant": {
        "type": "u8",
        "value": 28
      }
    },
    {
      "name": "BurnNft",
      "accounts": [
        {
          "name": "metadata",
          "isMut": true,
          "isSigner": false,
          "desc": "Metadata (pda of ['metadata', program id, mint id])"
        },
        {
          "name": "owner",
          "isMut": true,
          "isSigner": true,
          "desc": "NFT owner"
        },
        {
          "name": "mint",
          "isMut": true,
          "isSigner": false,
          "desc": "Mint of the NFT"
        },
        {
          "name": "tokenAccount",
          "isMut": true,
          "isSigner": false,
          "desc": "Token account to close"
        },
        {
          "name": "masterEditionAccount",
          "isMut": true,
          "isSigner": false,
          "desc": "MasterEdition2 of the NFT"
        },
        {
          "name": "splTokenProgram",
          "isMut": false,
          "isSigner": false,
          "desc": "SPL Token Program"
        },
        {
          "name": "collectionMetadata",
          "isMut": true,
          "isSigner": false,
          "desc": "Metadata of the Collection",
          "optional": true
        }
      ],
      "args": [],
      "discriminant": {
        "type": "u8",
        "value": 29
      }
    },
    {
      "name": "VerifySizedCollectionItem",
      "accounts": [
        {
          "name": "metadata",
          "isMut": true,
          "isSigner": false,
          "desc": "Metadata account"
        },
        {
          "name": "collectionAuthority",
          "isMut": false,
          "isSigner": true,
          "desc": "Collection Update authority"
        },
        {
          "name": "payer",
          "isMut": true,
          "isSigner": true,
          "desc": "payer"
        },
        {
          "name": "collectionMint",
          "isMut": false,
          "isSigner": false,
          "desc": "Mint of the Collection"
        },
        {
          "name": "collection",
          "isMut": true,
          "isSigner": false,
          "desc": "Metadata Account of the Collection"
        },
        {
          "name": "collectionMasterEditionAccount",
          "isMut": false,
          "isSigner": false,
          "desc": "MasterEdition2 Account of the Collection Token"
        },
        {
          "name": "collectionAuthorityRecord",
          "isMut": false,
          "isSigner": false,
          "desc": "Collection Authority Record PDA",
          "optional": true
        }
      ],
      "args": [],
      "discriminant": {
        "type": "u8",
        "value": 30
      }
    },
    {
      "name": "UnverifySizedCollectionItem",
      "accounts": [
        {
          "name": "metadata",
          "isMut": true,
          "isSigner": false,
          "desc": "Metadata account"
        },
        {
          "name": "collectionAuthority",
          "isMut": false,
          "isSigner": true,
          "desc": "Collection Authority"
        },
        {
          "name": "payer",
          "isMut": true,
          "isSigner": true,
          "desc": "payer"
        },
        {
          "name": "collectionMint",
          "isMut": false,
          "isSigner": false,
          "desc": "Mint of the Collection"
        },
        {
          "name": "collection",
          "isMut": true,
          "isSigner": false,
          "desc": "Metadata Account of the Collection"
        },
        {
          "name": "collectionMasterEditionAccount",
          "isMut": false,
          "isSigner": false,
          "desc": "MasterEdition2 Account of the Collection Token"
        },
        {
          "name": "collectionAuthorityRecord",
          "isMut": false,
          "isSigner": false,
          "desc": "Collection Authority Record PDA",
          "optional": true
        }
      ],
      "args": [],
      "discriminant": {
        "type": "u8",
        "value": 31
      }
    },
    {
      "name": "SetAndVerifySizedCollectionItem",
      "accounts": [
        {
          "name": "metadata",
          "isMut": true,
          "isSigner": false,
          "desc": "Metadata account"
        },
        {
          "name": "collectionAuthority",
          "isMut": false,
          "isSigner": true,
          "desc": "Collection Update authority"
        },
        {
          "name": "payer",
          "isMut": true,
          "isSigner": true,
          "desc": "payer"
        },
        {
          "name": "updateAuthority",
          "isMut": false,
          "isSigner": false,
          "desc": "Update Authority of Collection NFT and NFT"
        },
        {
          "name": "collectionMint",
          "isMut": false,
          "isSigner": false,
          "desc": "Mint of the Collection"
        },
        {
          "name": "collection",
          "isMut": true,
          "isSigner": false,
          "desc": "Metadata Account of the Collection"
        },
        {
          "name": "collectionMasterEditionAccount",
          "isMut": true,
          "isSigner": false,
          "desc": "MasterEdition2 Account of the Collection Token"
        },
        {
          "name": "collectionAuthorityRecord",
          "isMut": false,
          "isSigner": false,
          "desc": "Collection Authority Record PDA",
          "optional": true
        }
      ],
      "args": [],
      "discriminant": {
        "type": "u8",
        "value": 32
      }
    },
    {
      "name": "CreateMetadataAccountV3",
      "accounts": [
        {
          "name": "metadata",
          "isMut": true,
          "isSigner": false,
          "desc": "Metadata key (pda of ['metadata', program id, mint id])"
        },
        {
          "name": "mint",
          "isMut": false,
          "isSigner": false,
          "desc": "Mint of token asset"
        },
        {
          "name": "mintAuthority",
          "isMut": false,
          "isSigner": true,
          "desc": "Mint authority"
        },
        {
          "name": "payer",
          "isMut": true,
          "isSigner": true,
          "desc": "payer"
        },
        {
          "name": "updateAuthority",
          "isMut": false,
          "isSigner": false,
          "desc": "update authority info"
        },
        {
          "name": "systemProgram",
          "isMut": false,
          "isSigner": false,
          "desc": "System program"
        },
        {
          "name": "rent",
          "isMut": false,
          "isSigner": false,
          "desc": "Rent info"
        }
      ],
      "args": [
        {
          "name": "createMetadataAccountArgsV3",
          "type": {
            "defined": "CreateMetadataAccountArgsV3"
          }
        }
      ],
      "discriminant": {
        "type": "u8",
        "value": 33
      }
    },
    {
      "name": "SetCollectionSize",
      "accounts": [
        {
          "name": "collectionMetadata",
          "isMut": true,
          "isSigner": false,
          "desc": "Collection Metadata account"
        },
        {
          "name": "collectionAuthority",
          "isMut": true,
          "isSigner": true,
          "desc": "Collection Update authority"
        },
        {
          "name": "collectionMint",
          "isMut": false,
          "isSigner": false,
          "desc": "Mint of the Collection"
        },
        {
          "name": "collectionAuthorityRecord",
          "isMut": false,
          "isSigner": false,
          "desc": "Collection Authority Record PDA",
          "optional": true
        }
      ],
      "args": [
        {
          "name": "setCollectionSizeArgs",
          "type": {
            "defined": "SetCollectionSizeArgs"
          }
        }
      ],
      "discriminant": {
        "type": "u8",
        "value": 34
      }
    },
    {
      "name": "SetTokenStandard",
      "accounts": [
        {
          "name": "metadata",
          "isMut": true,
          "isSigner": false,
          "desc": "Metadata account"
        },
        {
          "name": "updateAuthority",
          "isMut": true,
          "isSigner": true,
          "desc": "Metadata update authority"
        },
        {
          "name": "mint",
          "isMut": false,
          "isSigner": false,
          "desc": "Mint account"
        },
        {
          "name": "edition",
          "isMut": false,
          "isSigner": false,
          "desc": "Edition account",
          "optional": true
        }
      ],
      "args": [],
      "discriminant": {
        "type": "u8",
        "value": 35
      }
    },
    {
<<<<<<< HEAD
      "name": "BurnEditionNft",
      "accounts": [
        {
          "name": "metadata",
          "isMut": true,
          "isSigner": false,
          "desc": "Metadata (pda of ['metadata', program id, mint id])"
        },
        {
          "name": "owner",
          "isMut": true,
          "isSigner": true,
          "desc": "NFT owner"
        },
        {
          "name": "mint",
          "isMut": true,
          "isSigner": false,
          "desc": "Mint of the print edition NFT"
        },
        {
          "name": "originalMint",
          "isMut": true,
          "isSigner": false,
          "desc": "Mint of the original/master NFT"
        },
        {
          "name": "tokenAccount",
          "isMut": true,
          "isSigner": false,
          "desc": "Token account the print edition NFT is in"
        },
        {
          "name": "masterEditionAccount",
          "isMut": true,
          "isSigner": false,
          "desc": "MasterEdition2 of the original NFT"
        },
        {
          "name": "editionAccount",
          "isMut": true,
          "isSigner": false,
          "desc": "Print Edition account of the NFT"
        },
        {
          "name": "editionMarkerAccount",
          "isMut": true,
          "isSigner": false,
          "desc": "Edition Marker PDA of the NFT"
        },
        {
          "name": "splTokenProgram",
          "isMut": false,
          "isSigner": false,
          "desc": "SPL Token Program"
        }
      ],
      "args": [],
=======
      "name": "BubblegumSetCollectionSize",
      "accounts": [
        {
          "name": "collectionMetadata",
          "isMut": true,
          "isSigner": false,
          "desc": "Collection Metadata account"
        },
        {
          "name": "collectionAuthority",
          "isMut": true,
          "isSigner": true,
          "desc": "Collection Update authority"
        },
        {
          "name": "collectionMint",
          "isMut": false,
          "isSigner": false,
          "desc": "Mint of the Collection"
        },
        {
          "name": "bubblegumSigner",
          "isMut": false,
          "isSigner": true,
          "desc": "Signing PDA of Bubblegum program"
        },
        {
          "name": "collectionAuthorityRecord",
          "isMut": false,
          "isSigner": false,
          "desc": "Collection Authority Record PDA",
          "optional": true
        }
      ],
      "args": [
        {
          "name": "setCollectionSizeArgs",
          "type": {
            "defined": "SetCollectionSizeArgs"
          }
        }
      ],
>>>>>>> faa2173b
      "discriminant": {
        "type": "u8",
        "value": 36
      }
    }
  ],
  "accounts": [
    {
      "name": "UseAuthorityRecord",
      "type": {
        "kind": "struct",
        "fields": [
          {
            "name": "key",
            "type": {
              "defined": "Key"
            }
          },
          {
            "name": "allowedUses",
            "type": "u64"
          },
          {
            "name": "bump",
            "type": "u8"
          }
        ]
      }
    },
    {
      "name": "CollectionAuthorityRecord",
      "type": {
        "kind": "struct",
        "fields": [
          {
            "name": "key",
            "type": {
              "defined": "Key"
            }
          },
          {
            "name": "bump",
            "type": "u8"
          }
        ]
      }
    },
    {
      "name": "Metadata",
      "type": {
        "kind": "struct",
        "fields": [
          {
            "name": "key",
            "type": {
              "defined": "Key"
            }
          },
          {
            "name": "updateAuthority",
            "type": "publicKey"
          },
          {
            "name": "mint",
            "type": "publicKey"
          },
          {
            "name": "data",
            "type": {
              "defined": "Data"
            }
          },
          {
            "name": "primarySaleHappened",
            "type": "bool"
          },
          {
            "name": "isMutable",
            "type": "bool"
          },
          {
            "name": "editionNonce",
            "type": {
              "option": "u8"
            }
          },
          {
            "name": "tokenStandard",
            "type": {
              "option": {
                "defined": "TokenStandard"
              }
            }
          },
          {
            "name": "collection",
            "type": {
              "option": {
                "defined": "Collection"
              }
            }
          },
          {
            "name": "uses",
            "type": {
              "option": {
                "defined": "Uses"
              }
            }
          },
          {
            "name": "collectionDetails",
            "type": {
              "option": {
                "defined": "CollectionDetails"
              }
            }
          }
        ]
      }
    },
    {
      "name": "MasterEditionV2",
      "type": {
        "kind": "struct",
        "fields": [
          {
            "name": "key",
            "type": {
              "defined": "Key"
            }
          },
          {
            "name": "supply",
            "type": "u64"
          },
          {
            "name": "maxSupply",
            "type": {
              "option": "u64"
            }
          }
        ]
      }
    },
    {
      "name": "MasterEditionV1",
      "type": {
        "kind": "struct",
        "fields": [
          {
            "name": "key",
            "type": {
              "defined": "Key"
            }
          },
          {
            "name": "supply",
            "type": "u64"
          },
          {
            "name": "maxSupply",
            "type": {
              "option": "u64"
            }
          },
          {
            "name": "printingMint",
            "type": "publicKey"
          },
          {
            "name": "oneTimePrintingAuthorizationMint",
            "type": "publicKey"
          }
        ]
      }
    },
    {
      "name": "Edition",
      "type": {
        "kind": "struct",
        "fields": [
          {
            "name": "key",
            "type": {
              "defined": "Key"
            }
          },
          {
            "name": "parent",
            "type": "publicKey"
          },
          {
            "name": "edition",
            "type": "u64"
          }
        ]
      }
    },
    {
      "name": "ReservationListV2",
      "type": {
        "kind": "struct",
        "fields": [
          {
            "name": "key",
            "type": {
              "defined": "Key"
            }
          },
          {
            "name": "masterEdition",
            "type": "publicKey"
          },
          {
            "name": "supplySnapshot",
            "type": {
              "option": "u64"
            }
          },
          {
            "name": "reservations",
            "type": {
              "vec": {
                "defined": "Reservation"
              }
            }
          },
          {
            "name": "totalReservationSpots",
            "type": "u64"
          },
          {
            "name": "currentReservationSpots",
            "type": "u64"
          }
        ]
      }
    },
    {
      "name": "ReservationListV1",
      "type": {
        "kind": "struct",
        "fields": [
          {
            "name": "key",
            "type": {
              "defined": "Key"
            }
          },
          {
            "name": "masterEdition",
            "type": "publicKey"
          },
          {
            "name": "supplySnapshot",
            "type": {
              "option": "u64"
            }
          },
          {
            "name": "reservations",
            "type": {
              "vec": {
                "defined": "ReservationV1"
              }
            }
          }
        ]
      }
    },
    {
      "name": "EditionMarker",
      "type": {
        "kind": "struct",
        "fields": [
          {
            "name": "key",
            "type": {
              "defined": "Key"
            }
          },
          {
            "name": "ledger",
            "type": {
              "array": [
                "u8",
                31
              ]
            }
          }
        ]
      }
    }
  ],
  "types": [
    {
      "name": "MintPrintingTokensViaTokenArgs",
      "type": {
        "kind": "struct",
        "fields": [
          {
            "name": "supply",
            "type": "u64"
          }
        ]
      }
    },
    {
      "name": "SetReservationListArgs",
      "type": {
        "kind": "struct",
        "fields": [
          {
            "name": "reservations",
            "type": {
              "vec": {
                "defined": "Reservation"
              }
            }
          },
          {
            "name": "totalReservationSpots",
            "type": {
              "option": "u64"
            }
          },
          {
            "name": "offset",
            "type": "u64"
          },
          {
            "name": "totalSpotOffset",
            "type": "u64"
          }
        ]
      }
    },
    {
      "name": "UpdateMetadataAccountArgs",
      "type": {
        "kind": "struct",
        "fields": [
          {
            "name": "data",
            "type": {
              "option": {
                "defined": "Data"
              }
            }
          },
          {
            "name": "updateAuthority",
            "type": {
              "option": "publicKey"
            }
          },
          {
            "name": "primarySaleHappened",
            "type": {
              "option": "bool"
            }
          }
        ]
      }
    },
    {
      "name": "UpdateMetadataAccountArgsV2",
      "type": {
        "kind": "struct",
        "fields": [
          {
            "name": "data",
            "type": {
              "option": {
                "defined": "DataV2"
              }
            }
          },
          {
            "name": "updateAuthority",
            "type": {
              "option": "publicKey"
            }
          },
          {
            "name": "primarySaleHappened",
            "type": {
              "option": "bool"
            }
          },
          {
            "name": "isMutable",
            "type": {
              "option": "bool"
            }
          }
        ]
      }
    },
    {
      "name": "CreateMetadataAccountArgs",
      "type": {
        "kind": "struct",
        "fields": [
          {
            "name": "data",
            "type": {
              "defined": "Data"
            }
          },
          {
            "name": "isMutable",
            "type": "bool"
          }
        ]
      }
    },
    {
      "name": "CreateMetadataAccountArgsV2",
      "type": {
        "kind": "struct",
        "fields": [
          {
            "name": "data",
            "type": {
              "defined": "DataV2"
            }
          },
          {
            "name": "isMutable",
            "type": "bool"
          }
        ]
      }
    },
    {
      "name": "CreateMetadataAccountArgsV3",
      "type": {
        "kind": "struct",
        "fields": [
          {
            "name": "data",
            "type": {
              "defined": "DataV2"
            }
          },
          {
            "name": "isMutable",
            "type": "bool"
          },
          {
            "name": "collectionDetails",
            "type": {
              "option": {
                "defined": "CollectionDetails"
              }
            }
          }
        ]
      }
    },
    {
      "name": "CreateMasterEditionArgs",
      "type": {
        "kind": "struct",
        "fields": [
          {
            "name": "maxSupply",
            "type": {
              "option": "u64"
            }
          }
        ]
      }
    },
    {
      "name": "MintNewEditionFromMasterEditionViaTokenArgs",
      "type": {
        "kind": "struct",
        "fields": [
          {
            "name": "edition",
            "type": "u64"
          }
        ]
      }
    },
    {
      "name": "ApproveUseAuthorityArgs",
      "type": {
        "kind": "struct",
        "fields": [
          {
            "name": "numberOfUses",
            "type": "u64"
          }
        ]
      }
    },
    {
      "name": "UtilizeArgs",
      "type": {
        "kind": "struct",
        "fields": [
          {
            "name": "numberOfUses",
            "type": "u64"
          }
        ]
      }
    },
    {
      "name": "SetCollectionSizeArgs",
      "type": {
        "kind": "struct",
        "fields": [
          {
            "name": "size",
            "type": "u64"
          }
        ]
      }
    },
    {
      "name": "Data",
      "type": {
        "kind": "struct",
        "fields": [
          {
            "name": "name",
            "type": "string"
          },
          {
            "name": "symbol",
            "type": "string"
          },
          {
            "name": "uri",
            "type": "string"
          },
          {
            "name": "sellerFeeBasisPoints",
            "type": "u16"
          },
          {
            "name": "creators",
            "type": {
              "option": {
                "vec": {
                  "defined": "Creator"
                }
              }
            }
          }
        ]
      }
    },
    {
      "name": "DataV2",
      "type": {
        "kind": "struct",
        "fields": [
          {
            "name": "name",
            "type": "string"
          },
          {
            "name": "symbol",
            "type": "string"
          },
          {
            "name": "uri",
            "type": "string"
          },
          {
            "name": "sellerFeeBasisPoints",
            "type": "u16"
          },
          {
            "name": "creators",
            "type": {
              "option": {
                "vec": {
                  "defined": "Creator"
                }
              }
            }
          },
          {
            "name": "collection",
            "type": {
              "option": {
                "defined": "Collection"
              }
            }
          },
          {
            "name": "uses",
            "type": {
              "option": {
                "defined": "Uses"
              }
            }
          }
        ]
      }
    },
    {
      "name": "Uses",
      "type": {
        "kind": "struct",
        "fields": [
          {
            "name": "useMethod",
            "type": {
              "defined": "UseMethod"
            }
          },
          {
            "name": "remaining",
            "type": "u64"
          },
          {
            "name": "total",
            "type": "u64"
          }
        ]
      }
    },
    {
      "name": "Collection",
      "type": {
        "kind": "struct",
        "fields": [
          {
            "name": "verified",
            "type": "bool"
          },
          {
            "name": "key",
            "type": "publicKey"
          }
        ]
      }
    },
    {
      "name": "Creator",
      "type": {
        "kind": "struct",
        "fields": [
          {
            "name": "address",
            "type": "publicKey"
          },
          {
            "name": "verified",
            "type": "bool"
          },
          {
            "name": "share",
            "type": "u8"
          }
        ]
      }
    },
    {
      "name": "Reservation",
      "type": {
        "kind": "struct",
        "fields": [
          {
            "name": "address",
            "type": "publicKey"
          },
          {
            "name": "spotsRemaining",
            "type": "u64"
          },
          {
            "name": "totalSpots",
            "type": "u64"
          }
        ]
      }
    },
    {
      "name": "ReservationV1",
      "type": {
        "kind": "struct",
        "fields": [
          {
            "name": "address",
            "type": "publicKey"
          },
          {
            "name": "spotsRemaining",
            "type": "u8"
          },
          {
            "name": "totalSpots",
            "type": "u8"
          }
        ]
      }
    },
    {
      "name": "Key",
      "type": {
        "kind": "enum",
        "variants": [
          {
            "name": "Uninitialized"
          },
          {
            "name": "EditionV1"
          },
          {
            "name": "MasterEditionV1"
          },
          {
            "name": "ReservationListV1"
          },
          {
            "name": "MetadataV1"
          },
          {
            "name": "ReservationListV2"
          },
          {
            "name": "MasterEditionV2"
          },
          {
            "name": "EditionMarker"
          },
          {
            "name": "UseAuthorityRecord"
          },
          {
            "name": "CollectionAuthorityRecord"
          }
        ]
      }
    },
    {
      "name": "UseMethod",
      "type": {
        "kind": "enum",
        "variants": [
          {
            "name": "Burn"
          },
          {
            "name": "Multiple"
          },
          {
            "name": "Single"
          }
        ]
      }
    },
    {
      "name": "CollectionDetails",
      "type": {
        "kind": "enum",
        "variants": [
          {
            "name": "V1",
            "fields": [
              {
                "name": "size",
                "type": "u64"
              }
            ]
          }
        ]
      }
    },
    {
      "name": "TokenStandard",
      "type": {
        "kind": "enum",
        "variants": [
          {
            "name": "NonFungible"
          },
          {
            "name": "FungibleAsset"
          },
          {
            "name": "Fungible"
          },
          {
            "name": "NonFungibleEdition"
          }
        ]
      }
    }
  ],
  "errors": [
    {
      "code": 0,
      "name": "InstructionUnpackError",
      "msg": "Failed to unpack instruction data"
    },
    {
      "code": 1,
      "name": "InstructionPackError",
      "msg": "Failed to pack instruction data"
    },
    {
      "code": 2,
      "name": "NotRentExempt",
      "msg": "Lamport balance below rent-exempt threshold"
    },
    {
      "code": 3,
      "name": "AlreadyInitialized",
      "msg": "Already initialized"
    },
    {
      "code": 4,
      "name": "Uninitialized",
      "msg": "Uninitialized"
    },
    {
      "code": 5,
      "name": "InvalidMetadataKey",
      "msg": " Metadata's key must match seed of ['metadata', program id, mint] provided"
    },
    {
      "code": 6,
      "name": "InvalidEditionKey",
      "msg": "Edition's key must match seed of ['metadata', program id, name, 'edition'] provided"
    },
    {
      "code": 7,
      "name": "UpdateAuthorityIncorrect",
      "msg": "Update Authority given does not match"
    },
    {
      "code": 8,
      "name": "UpdateAuthorityIsNotSigner",
      "msg": "Update Authority needs to be signer to update metadata"
    },
    {
      "code": 9,
      "name": "NotMintAuthority",
      "msg": "You must be the mint authority and signer on this transaction"
    },
    {
      "code": 10,
      "name": "InvalidMintAuthority",
      "msg": "Mint authority provided does not match the authority on the mint"
    },
    {
      "code": 11,
      "name": "NameTooLong",
      "msg": "Name too long"
    },
    {
      "code": 12,
      "name": "SymbolTooLong",
      "msg": "Symbol too long"
    },
    {
      "code": 13,
      "name": "UriTooLong",
      "msg": "URI too long"
    },
    {
      "code": 14,
      "name": "UpdateAuthorityMustBeEqualToMetadataAuthorityAndSigner",
      "msg": "Update authority must be equivalent to the metadata's authority and also signer of this transaction"
    },
    {
      "code": 15,
      "name": "MintMismatch",
      "msg": "Mint given does not match mint on Metadata"
    },
    {
      "code": 16,
      "name": "EditionsMustHaveExactlyOneToken",
      "msg": "Editions must have exactly one token"
    },
    {
      "code": 17,
      "name": "MaxEditionsMintedAlready",
      "msg": "Maximum editions printed already"
    },
    {
      "code": 18,
      "name": "TokenMintToFailed",
      "msg": "Token mint to failed"
    },
    {
      "code": 19,
      "name": "MasterRecordMismatch",
      "msg": "The master edition record passed must match the master record on the edition given"
    },
    {
      "code": 20,
      "name": "DestinationMintMismatch",
      "msg": "The destination account does not have the right mint"
    },
    {
      "code": 21,
      "name": "EditionAlreadyMinted",
      "msg": "An edition can only mint one of its kind!"
    },
    {
      "code": 22,
      "name": "PrintingMintDecimalsShouldBeZero",
      "msg": "Printing mint decimals should be zero"
    },
    {
      "code": 23,
      "name": "OneTimePrintingAuthorizationMintDecimalsShouldBeZero",
      "msg": "OneTimePrintingAuthorization mint decimals should be zero"
    },
    {
      "code": 24,
      "name": "EditionMintDecimalsShouldBeZero",
      "msg": "EditionMintDecimalsShouldBeZero"
    },
    {
      "code": 25,
      "name": "TokenBurnFailed",
      "msg": "Token burn failed"
    },
    {
      "code": 26,
      "name": "TokenAccountOneTimeAuthMintMismatch",
      "msg": "The One Time authorization mint does not match that on the token account!"
    },
    {
      "code": 27,
      "name": "DerivedKeyInvalid",
      "msg": "Derived key invalid"
    },
    {
      "code": 28,
      "name": "PrintingMintMismatch",
      "msg": "The Printing mint does not match that on the master edition!"
    },
    {
      "code": 29,
      "name": "OneTimePrintingAuthMintMismatch",
      "msg": "The One Time Printing Auth mint does not match that on the master edition!"
    },
    {
      "code": 30,
      "name": "TokenAccountMintMismatch",
      "msg": "The mint of the token account does not match the Printing mint!"
    },
    {
      "code": 31,
      "name": "TokenAccountMintMismatchV2",
      "msg": "The mint of the token account does not match the master metadata mint!"
    },
    {
      "code": 32,
      "name": "NotEnoughTokens",
      "msg": "Not enough tokens to mint a limited edition"
    },
    {
      "code": 33,
      "name": "PrintingMintAuthorizationAccountMismatch",
      "msg": "The mint on your authorization token holding account does not match your Printing mint!"
    },
    {
      "code": 34,
      "name": "AuthorizationTokenAccountOwnerMismatch",
      "msg": "The authorization token account has a different owner than the update authority for the master edition!"
    },
    {
      "code": 35,
      "name": "Disabled",
      "msg": "This feature is currently disabled."
    },
    {
      "code": 36,
      "name": "CreatorsTooLong",
      "msg": "Creators list too long"
    },
    {
      "code": 37,
      "name": "CreatorsMustBeAtleastOne",
      "msg": "Creators must be at least one if set"
    },
    {
      "code": 38,
      "name": "MustBeOneOfCreators",
      "msg": "If using a creators array, you must be one of the creators listed"
    },
    {
      "code": 39,
      "name": "NoCreatorsPresentOnMetadata",
      "msg": "This metadata does not have creators"
    },
    {
      "code": 40,
      "name": "CreatorNotFound",
      "msg": "This creator address was not found"
    },
    {
      "code": 41,
      "name": "InvalidBasisPoints",
      "msg": "Basis points cannot be more than 10000"
    },
    {
      "code": 42,
      "name": "PrimarySaleCanOnlyBeFlippedToTrue",
      "msg": "Primary sale can only be flipped to true and is immutable"
    },
    {
      "code": 43,
      "name": "OwnerMismatch",
      "msg": "Owner does not match that on the account given"
    },
    {
      "code": 44,
      "name": "NoBalanceInAccountForAuthorization",
      "msg": "This account has no tokens to be used for authorization"
    },
    {
      "code": 45,
      "name": "ShareTotalMustBe100",
      "msg": "Share total must equal 100 for creator array"
    },
    {
      "code": 46,
      "name": "ReservationExists",
      "msg": "This reservation list already exists!"
    },
    {
      "code": 47,
      "name": "ReservationDoesNotExist",
      "msg": "This reservation list does not exist!"
    },
    {
      "code": 48,
      "name": "ReservationNotSet",
      "msg": "This reservation list exists but was never set with reservations"
    },
    {
      "code": 49,
      "name": "ReservationAlreadyMade",
      "msg": "This reservation list has already been set!"
    },
    {
      "code": 50,
      "name": "BeyondMaxAddressSize",
      "msg": "Provided more addresses than max allowed in single reservation"
    },
    {
      "code": 51,
      "name": "NumericalOverflowError",
      "msg": "NumericalOverflowError"
    },
    {
      "code": 52,
      "name": "ReservationBreachesMaximumSupply",
      "msg": "This reservation would go beyond the maximum supply of the master edition!"
    },
    {
      "code": 53,
      "name": "AddressNotInReservation",
      "msg": "Address not in reservation!"
    },
    {
      "code": 54,
      "name": "CannotVerifyAnotherCreator",
      "msg": "You cannot unilaterally verify another creator, they must sign"
    },
    {
      "code": 55,
      "name": "CannotUnverifyAnotherCreator",
      "msg": "You cannot unilaterally unverify another creator"
    },
    {
      "code": 56,
      "name": "SpotMismatch",
      "msg": "In initial reservation setting, spots remaining should equal total spots"
    },
    {
      "code": 57,
      "name": "IncorrectOwner",
      "msg": "Incorrect account owner"
    },
    {
      "code": 58,
      "name": "PrintingWouldBreachMaximumSupply",
      "msg": "printing these tokens would breach the maximum supply limit of the master edition"
    },
    {
      "code": 59,
      "name": "DataIsImmutable",
      "msg": "Data is immutable"
    },
    {
      "code": 60,
      "name": "DuplicateCreatorAddress",
      "msg": "No duplicate creator addresses"
    },
    {
      "code": 61,
      "name": "ReservationSpotsRemainingShouldMatchTotalSpotsAtStart",
      "msg": "Reservation spots remaining should match total spots when first being created"
    },
    {
      "code": 62,
      "name": "InvalidTokenProgram",
      "msg": "Invalid token program"
    },
    {
      "code": 63,
      "name": "DataTypeMismatch",
      "msg": "Data type mismatch"
    },
    {
      "code": 64,
      "name": "BeyondAlottedAddressSize",
      "msg": "Beyond alotted address size in reservation!"
    },
    {
      "code": 65,
      "name": "ReservationNotComplete",
      "msg": "The reservation has only been partially alotted"
    },
    {
      "code": 66,
      "name": "TriedToReplaceAnExistingReservation",
      "msg": "You cannot splice over an existing reservation!"
    },
    {
      "code": 67,
      "name": "InvalidOperation",
      "msg": "Invalid operation"
    },
    {
      "code": 68,
      "name": "InvalidOwner",
      "msg": "Invalid Owner"
    },
    {
      "code": 69,
      "name": "PrintingMintSupplyMustBeZeroForConversion",
      "msg": "Printing mint supply must be zero for conversion"
    },
    {
      "code": 70,
      "name": "OneTimeAuthMintSupplyMustBeZeroForConversion",
      "msg": "One Time Auth mint supply must be zero for conversion"
    },
    {
      "code": 71,
      "name": "InvalidEditionIndex",
      "msg": "You tried to insert one edition too many into an edition mark pda"
    },
    {
      "code": 72,
      "name": "ReservationArrayShouldBeSizeOne",
      "msg": "In the legacy system the reservation needs to be of size one for cpu limit reasons"
    },
    {
      "code": 73,
      "name": "IsMutableCanOnlyBeFlippedToFalse",
      "msg": "Is Mutable can only be flipped to false"
    },
    {
      "code": 74,
      "name": "CollectionCannotBeVerifiedInThisInstruction",
      "msg": "Cannont Verify Collection in this Instruction"
    },
    {
      "code": 75,
      "name": "Removed",
      "msg": "This instruction was deprecated in a previous release and is now removed"
    },
    {
      "code": 76,
      "name": "MustBeBurned",
      "msg": "This token use method is burn and there are no remaining uses, it must be burned"
    },
    {
      "code": 77,
      "name": "InvalidUseMethod",
      "msg": "This use method is invalid"
    },
    {
      "code": 78,
      "name": "CannotChangeUseMethodAfterFirstUse",
      "msg": "Cannot Change Use Method after the first use"
    },
    {
      "code": 79,
      "name": "CannotChangeUsesAfterFirstUse",
      "msg": "Cannot Change Remaining or Available uses after the first use"
    },
    {
      "code": 80,
      "name": "CollectionNotFound",
      "msg": "Collection Not Found on Metadata"
    },
    {
      "code": 81,
      "name": "InvalidCollectionUpdateAuthority",
      "msg": "Collection Update Authority is invalid"
    },
    {
      "code": 82,
      "name": "CollectionMustBeAUniqueMasterEdition",
      "msg": "Collection Must Be a Unique Master Edition v2"
    },
    {
      "code": 83,
      "name": "UseAuthorityRecordAlreadyExists",
      "msg": "The Use Authority Record Already Exists, to modify it Revoke, then Approve"
    },
    {
      "code": 84,
      "name": "UseAuthorityRecordAlreadyRevoked",
      "msg": "The Use Authority Record is empty or already revoked"
    },
    {
      "code": 85,
      "name": "Unusable",
      "msg": "This token has no uses"
    },
    {
      "code": 86,
      "name": "NotEnoughUses",
      "msg": "There are not enough Uses left on this token."
    },
    {
      "code": 87,
      "name": "CollectionAuthorityRecordAlreadyExists",
      "msg": "This Collection Authority Record Already Exists."
    },
    {
      "code": 88,
      "name": "CollectionAuthorityDoesNotExist",
      "msg": "This Collection Authority Record Does Not Exist."
    },
    {
      "code": 89,
      "name": "InvalidUseAuthorityRecord",
      "msg": "This Use Authority Record is invalid."
    },
    {
      "code": 90,
      "name": "InvalidCollectionAuthorityRecord",
      "msg": "This Collection Authority Record is invalid."
    },
    {
      "code": 91,
      "name": "InvalidFreezeAuthority",
      "msg": "Metadata does not match the freeze authority on the mint"
    },
    {
      "code": 92,
      "name": "InvalidDelegate",
      "msg": "All tokens in this account have not been delegated to this user."
    },
    {
      "code": 93,
      "name": "CannotAdjustVerifiedCreator",
      "msg": "Creator can not be adjusted once they are verified."
    },
    {
      "code": 94,
      "name": "CannotRemoveVerifiedCreator",
      "msg": "Verified creators cannot be removed."
    },
    {
      "code": 95,
      "name": "CannotWipeVerifiedCreators",
      "msg": "Can not wipe verified creators."
    },
    {
      "code": 96,
      "name": "NotAllowedToChangeSellerFeeBasisPoints",
      "msg": "Not allowed to change seller fee basis points."
    },
    {
      "code": 97,
      "name": "EditionOverrideCannotBeZero",
      "msg": "Edition override cannot be zero"
    },
    {
      "code": 98,
      "name": "InvalidUser",
      "msg": "Invalid User"
    },
    {
      "code": 99,
      "name": "RevokeCollectionAuthoritySignerIncorrect",
      "msg": "Revoke Collection Authority signer is incorrect"
    },
    {
      "code": 100,
      "name": "TokenCloseFailed",
      "msg": "Token close failed"
    },
    {
      "code": 101,
      "name": "UnsizedCollection",
      "msg": "Can't use this function on unsized collection"
    },
    {
      "code": 102,
      "name": "SizedCollection",
      "msg": "Can't use this function on a sized collection"
    },
    {
      "code": 103,
      "name": "MissingCollectionMetadata",
      "msg": "Can't burn a verified member of a collection w/o providing collection metadata account"
    },
    {
      "code": 104,
      "name": "NotAMemberOfCollection",
      "msg": "This NFT is not a member of the specified collection."
    },
    {
      "code": 105,
      "name": "NotVerifiedMemberOfCollection",
      "msg": "This NFT is not a verified member of the specified collection."
    },
    {
      "code": 106,
      "name": "NotACollectionParent",
      "msg": "This NFT is not a collection parent NFT."
    },
    {
      "code": 107,
      "name": "CouldNotDetermineTokenStandard",
      "msg": "Could not determine a TokenStandard type."
    },
    {
      "code": 108,
      "name": "MissingEditionAccount",
      "msg": "This mint account has an edition but none was provided."
    },
    {
      "code": 109,
      "name": "NotAMasterEdition",
      "msg": "This edition is not a Master Edition"
    },
    {
      "code": 110,
      "name": "MasterEditionHasPrints",
      "msg": "This Master Edition has existing prints"
    },
    {
      "code": 111,
      "name": "BorshDeserializationError",
      "msg": "Borsh Deserialization Error"
    },
    {
      "code": 112,
      "name": "CannotUpdateVerifiedCollection",
      "msg": "Cannot update a verified colleciton in this command"
    },
    {
      "code": 113,
      "name": "CollectionMasterEditionAccountInvalid",
      "msg": "Edition account aoesnt match collection "
    },
    {
      "code": 114,
      "name": "AlreadyVerified",
      "msg": "Item is already verified."
    },
    {
      "code": 115,
      "name": "AlreadyUnverified",
      "msg": "Item is already unverified."
    },
    {
      "code": 116,
      "name": "NotAPrintEdition",
      "msg": "This edition is not a Print Edition"
    },
    {
      "code": 117,
      "name": "InvalidEditionMarker",
      "msg": "Invalid Edition Marker"
    }
  ],
  "metadata": {
    "origin": "shank",
    "address": "metaqbxxUerdq28cj1RbAWkYQm3ybzjb6a8bt518x1s",
    "binaryVersion": "0.0.8",
    "libVersion": "~0.0.4"
  }
}<|MERGE_RESOLUTION|>--- conflicted
+++ resolved
@@ -1998,66 +1998,6 @@
       }
     },
     {
-<<<<<<< HEAD
-      "name": "BurnEditionNft",
-      "accounts": [
-        {
-          "name": "metadata",
-          "isMut": true,
-          "isSigner": false,
-          "desc": "Metadata (pda of ['metadata', program id, mint id])"
-        },
-        {
-          "name": "owner",
-          "isMut": true,
-          "isSigner": true,
-          "desc": "NFT owner"
-        },
-        {
-          "name": "mint",
-          "isMut": true,
-          "isSigner": false,
-          "desc": "Mint of the print edition NFT"
-        },
-        {
-          "name": "originalMint",
-          "isMut": true,
-          "isSigner": false,
-          "desc": "Mint of the original/master NFT"
-        },
-        {
-          "name": "tokenAccount",
-          "isMut": true,
-          "isSigner": false,
-          "desc": "Token account the print edition NFT is in"
-        },
-        {
-          "name": "masterEditionAccount",
-          "isMut": true,
-          "isSigner": false,
-          "desc": "MasterEdition2 of the original NFT"
-        },
-        {
-          "name": "editionAccount",
-          "isMut": true,
-          "isSigner": false,
-          "desc": "Print Edition account of the NFT"
-        },
-        {
-          "name": "editionMarkerAccount",
-          "isMut": true,
-          "isSigner": false,
-          "desc": "Edition Marker PDA of the NFT"
-        },
-        {
-          "name": "splTokenProgram",
-          "isMut": false,
-          "isSigner": false,
-          "desc": "SPL Token Program"
-        }
-      ],
-      "args": [],
-=======
       "name": "BubblegumSetCollectionSize",
       "accounts": [
         {
@@ -2100,7 +2040,70 @@
           }
         }
       ],
->>>>>>> faa2173b
+      "discriminant": {
+        "type": "u8",
+        "value": 36
+      }
+    },
+    {
+      "name": "BurnEditionNft",
+      "accounts": [
+        {
+          "name": "metadata",
+          "isMut": true,
+          "isSigner": false,
+          "desc": "Metadata (pda of ['metadata', program id, mint id])"
+        },
+        {
+          "name": "owner",
+          "isMut": true,
+          "isSigner": true,
+          "desc": "NFT owner"
+        },
+        {
+          "name": "mint",
+          "isMut": true,
+          "isSigner": false,
+          "desc": "Mint of the print edition NFT"
+        },
+        {
+          "name": "originalMint",
+          "isMut": true,
+          "isSigner": false,
+          "desc": "Mint of the original/master NFT"
+        },
+        {
+          "name": "tokenAccount",
+          "isMut": true,
+          "isSigner": false,
+          "desc": "Token account the print edition NFT is in"
+        },
+        {
+          "name": "masterEditionAccount",
+          "isMut": true,
+          "isSigner": false,
+          "desc": "MasterEdition2 of the original NFT"
+        },
+        {
+          "name": "editionAccount",
+          "isMut": true,
+          "isSigner": false,
+          "desc": "Print Edition account of the NFT"
+        },
+        {
+          "name": "editionMarkerAccount",
+          "isMut": true,
+          "isSigner": false,
+          "desc": "Edition Marker PDA of the NFT"
+        },
+        {
+          "name": "splTokenProgram",
+          "isMut": false,
+          "isSigner": false,
+          "desc": "SPL Token Program"
+        }
+      ],
+      "args": [],
       "discriminant": {
         "type": "u8",
         "value": 36

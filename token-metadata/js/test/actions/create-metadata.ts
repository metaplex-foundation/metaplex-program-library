--- conflicted
+++ resolved
@@ -13,13 +13,10 @@
 } from '../../src/deprecated';
 import BN from 'bn.js';
 import { CreateMint } from './create-mint-account';
-<<<<<<< HEAD
 import { amman } from '../utils/amman';
-=======
 // eslint-disable-next-line @typescript-eslint/ban-ts-comment
 // @ts-ignore these exports actually exist but aren't setup correctly so TypeScript gets confused
 import { createMint, getOrCreateAssociatedTokenAccount, mintTo } from '@solana/spl-token';
->>>>>>> e93c2a5f
 // -----------------
 // Create Metadata
 // -----------------
@@ -150,15 +147,8 @@
     payer.publicKey,
   );
 
-<<<<<<< HEAD
-  const fromTokenAccount = await mint.getOrCreateAssociatedAccountInfo(payer.publicKey);
-
-  await mint.mintTo(fromTokenAccount.address, payer.publicKey, [], 1);
+  await mintTo(connection, payer, mint, dstTokenAccount.address, payer, 1);
   amman.addr.addLabel('mint', mint.publicKey);
-=======
-  await mintTo(connection, payer, mint, dstTokenAccount.address, payer, 1);
-  addLabel('mint', mint);
->>>>>>> e93c2a5f
   const initMetadataData = args;
   const { createTxDetails, metadata } = await createMetadataV2({
     transactionHandler,

--- conflicted
+++ resolved
@@ -6,26 +6,10 @@
   DataV2,
   MetadataProgram,
   VerifyCollection,
-<<<<<<< HEAD
   SetAndVerifyCollectionCollection,
 } from '../src/deprecated';
-import {
-  killStuckProcess,
-  getMetadataData,
-  URI,
-  NAME,
-  SYMBOL,
-  connectionURL,
-  SELLER_FEE_BASIS_POINTS,
-  logDebug,
-  amman,
-} from './utils';
-=======
-} from '../src/mpl-token-metadata';
-import { killStuckProcess, getMetadataData, connectionURL, logDebug } from './utils';
+import { killStuckProcess, getMetadataData, connectionURL, logDebug, amman } from './utils';
 import { URI, NAME, SYMBOL, SELLER_FEE_BASIS_POINTS } from './utils/consts';
-import { airdrop, PayerTransactionHandler } from '@metaplex-foundation/amman';
->>>>>>> e93c2a5f
 import { Connection, Keypair } from '@solana/web3.js';
 import { createCollection, createMasterEdition } from './actions';
 
@@ -58,12 +42,9 @@
     initMetadataData,
     0,
   );
-<<<<<<< HEAD
   amman.addr.addLabels(collectionMemberNft);
 
-=======
   logDebug('collectionMemberNft', collectionMemberNft.metadata.toBase58());
->>>>>>> e93c2a5f
   const updatedMetadataBeforeVerification = await getMetadataData(
     connection,
     collectionMemberNft.metadata,

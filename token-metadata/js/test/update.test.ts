import spok from 'spok';
import {
  AssetData,
  Data,
  DelegateArgs,
  Metadata,
  MetadataDelegateRecord,
  PROGRAM_ID,
  TokenRecord,
  TokenStandard,
  TokenState,
} from '../src/generated';
import test from 'tape';
import { amman, InitTransactions, killStuckProcess } from './setup';
import { Keypair, PublicKey } from '@solana/web3.js';
import { createAndMintDefaultAsset, createDefaultAsset } from './utils/digital-asset-manager';
import { UpdateTestData } from './utils/update-test-data';
import { encode } from '@msgpack/msgpack';
import { PROGRAM_ID as TOKEN_AUTH_RULES_ID } from '@metaplex-foundation/mpl-token-auth-rules';
import { spokSamePubkey } from './utils';
import { findTokenRecordPda } from './utils/programmable';

killStuckProcess();

test('Update: NonFungible asset', async (t) => {
  const API = new InitTransactions();
  const { fstTxHandler: handler, payerPair: payer, connection } = await API.payer();

  const daManager = await createDefaultAsset(t, connection, API, handler, payer);
  const { mint, metadata, masterEdition } = daManager;
  const assetData = await daManager.getAssetData(connection);

  const authority = payer;

  // Change some values and run update.
  const data: Data = {
    name: 'DigitalAsset2',
    symbol: 'DA2',
    uri: 'uri2',
    sellerFeeBasisPoints: 0,
    creators: assetData.creators,
  };

  const authorizationData = daManager.emptyAuthorizationData();

  const updateData = new UpdateTestData();
  updateData.data = data;
  updateData.authorizationData = authorizationData;

  const { tx: updateTx } = await API.update(
    t,
    handler,
    mint,
    metadata,
    authority,
    updateData,
    null,
    masterEdition,
  );
  await updateTx.assertSuccess(t);
});

test('Update: Fungible Token', async (t) => {
  const API = new InitTransactions();
  const { fstTxHandler: handler, payerPair: payer, connection } = await API.payer();

  const daManager = await createAndMintDefaultAsset(
    t,
    connection,
    API,
    handler,
    payer,
    TokenStandard.Fungible,
    null,
    10,
  );
  const { mint, metadata, masterEdition } = daManager;

  const assetData = await daManager.getAssetData(connection);

  const authority = payer;

  // Change some values and run update.
  const data: Data = {
    name: 'DigitalAsset2',
    symbol: 'DA2',
    uri: 'uri2',
    sellerFeeBasisPoints: 0,
    creators: assetData.creators,
  };

  const authorizationData = daManager.emptyAuthorizationData();

  const updateData = new UpdateTestData();
  updateData.data = data;
  updateData.authorizationData = authorizationData;

  const { tx: updateTx } = await API.update(
    t,
    handler,
    mint,
    metadata,
    authority,
    updateData,
    null,
    masterEdition,
  );
  await updateTx.assertSuccess(t);
});

test('Update: Fungible Asset', async (t) => {
  const API = new InitTransactions();
  const { fstTxHandler: handler, payerPair: payer, connection } = await API.payer();

  const daManager = await createAndMintDefaultAsset(
    t,
    connection,
    API,
    handler,
    payer,
    TokenStandard.FungibleAsset,
    null,
    10,
  );
  const { mint, metadata, masterEdition } = daManager;

  const assetData = await daManager.getAssetData(connection);

  const authority = payer;

  // Change some values and run update.
  const data: Data = {
    name: 'DigitalAsset2',
    symbol: 'DA2',
    uri: 'uri2',
    sellerFeeBasisPoints: 0,
    creators: assetData.creators,
  };

  const authorizationData = daManager.emptyAuthorizationData();

  const updateData = new UpdateTestData();
  updateData.data = data;
  updateData.authorizationData = authorizationData;

  const { tx: updateTx } = await API.update(
    t,
    handler,
    mint,
    metadata,
    authority,
    updateData,
    null,
    masterEdition,
  );
  await updateTx.assertSuccess(t);
});

test('Update: Cannot Flip IsMutable to True', async (t) => {
  const API = new InitTransactions();
  const { fstTxHandler: handler, payerPair: payer, connection } = await API.payer();

  const daManager = await createDefaultAsset(t, connection, API, handler, payer);
  const { mint, metadata, masterEdition } = daManager;

  const authority = payer;

  // Flip isMutable to false
  const updateData = new UpdateTestData();
  updateData.isMutable = false;

  const { tx: updateTx } = await API.update(
    t,
    handler,
    mint,
    metadata,
    authority,
    updateData,
    null,
    masterEdition,
  );
  await updateTx.assertSuccess(t);

  const updatedMetadata = await Metadata.fromAccountAddress(connection, metadata);

  spok(t, updatedMetadata, {
    isMutable: false,
  });

  // Try to flip isMutable to true
  updateData.isMutable = true;

  const { tx: updateTx2 } = await API.update(
    t,
    handler,
    mint,
    metadata,
    authority,
    updateData,
    null,
    masterEdition,
  );
  await updateTx2.assertError(t, /Is Mutable can only be flipped to false/i);
});

test('Update: Cannot Flip PrimarySaleHappened to False', async (t) => {
  const API = new InitTransactions();
  const { fstTxHandler: handler, payerPair: payer, connection } = await API.payer();

  const daManager = await createDefaultAsset(t, connection, API, handler, payer);
  const { mint, metadata, masterEdition } = daManager;

  const authority = payer;

  // Flip to true
  const updateData = new UpdateTestData();
  updateData.primarySaleHappened = true;

  const { tx: updateTx } = await API.update(
    t,
    handler,
    mint,
    metadata,
    authority,
    updateData,
    null,
    masterEdition,
  );
  await updateTx.assertSuccess(t);

  const updatedMetadata = await Metadata.fromAccountAddress(connection, metadata);

  spok(t, updatedMetadata, {
    primarySaleHappened: true,
  });

  // Try to flip false -- this should fail
  updateData.primarySaleHappened = false;

  const { tx: updateTx2 } = await API.update(
    t,
    handler,
    mint,
    metadata,
    authority,
    updateData,
    null,
    masterEdition,
  );
  await updateTx2.assertError(t, /Primary sale can only be flipped to true/i);
});

test('Update: Set New Update Authority', async (t) => {
  const API = new InitTransactions();
  const { fstTxHandler: handler, payerPair: payer, connection } = await API.payer();

  const daManager = await createDefaultAsset(t, connection, API, handler, payer);
  const { mint, metadata, masterEdition } = daManager;

  const authority = payer;
  const newUpdateAuthority = new Keypair().publicKey;

  // Flip to true
  const updateData = new UpdateTestData();
  updateData.newUpdateAuthority = newUpdateAuthority;

  const { tx: updateTx } = await API.update(
    t,
    handler,
    mint,
    metadata,
    authority,
    updateData,
    null,
    masterEdition,
  );
  await updateTx.assertSuccess(t);

  const updatedMetadata = await Metadata.fromAccountAddress(connection, metadata);

  spok(t, updatedMetadata, {
    updateAuthority: newUpdateAuthority,
  });
});

test('Update: Cannot Update Immutable Data', async (t) => {
  const API = new InitTransactions();
  const { fstTxHandler: handler, payerPair: payer, connection } = await API.payer();

  const daManager = await createDefaultAsset(t, connection, API, handler, payer);
  const { mint, metadata, masterEdition } = daManager;

  const authority = payer;

  // Flip isMutable to false
  const updateData = new UpdateTestData();
  updateData.isMutable = false;

  const { tx: updateTx } = await API.update(
    t,
    handler,
    mint,
    metadata,
    authority,
    updateData,
    null,
    masterEdition,
  );
  await updateTx.assertSuccess(t);

  // Try to write some data.
  updateData.data = {
    name: 'new-name',
    symbol: 'new-symbol',
    uri: 'new-uri',
    sellerFeeBasisPoints: 500,
    creators: null,
  };

  const { tx: updateTx2 } = await API.update(
    t,
    handler,
    mint,
    metadata,
    authority,
    updateData,
    null,
    masterEdition,
  );
  await updateTx2.assertError(t, /Data is immutable/i);
});

test('Update: Name Cannot Exceed 32 Bytes', async (t) => {
  const API = new InitTransactions();
  const { fstTxHandler: handler, payerPair: payer, connection } = await API.payer();

  const daManager = await createDefaultAsset(t, connection, API, handler, payer);
  const { mint, metadata, masterEdition } = daManager;

  const authority = payer;

  const updateData = new UpdateTestData();
  updateData.data = {
    name: ''.padEnd(33, 'a'),
    symbol: 'new-symbol',
    uri: 'new-uri',
    sellerFeeBasisPoints: 100,
    creators: null,
  };

  const { tx: updateTx } = await API.update(
    t,
    handler,
    mint,
    metadata,
    authority,
    updateData,
    null,
    masterEdition,
  );
  await updateTx.assertError(t, /Name too long/i);
});

test('Update: Symbol Cannot Exceed 10 Bytes', async (t) => {
  const API = new InitTransactions();
  const { fstTxHandler: handler, payerPair: payer, connection } = await API.payer();

  const daManager = await createDefaultAsset(t, connection, API, handler, payer);
  const { mint, metadata, masterEdition } = daManager;

  const authority = payer;

  const updateData = new UpdateTestData();
  updateData.data = {
    name: 'new-name',
    symbol: ''.padEnd(11, 'a'),
    uri: 'new-uri',
    sellerFeeBasisPoints: 100,
    creators: null,
  };

  const { tx: updateTx } = await API.update(
    t,
    handler,
    mint,
    metadata,
    authority,
    updateData,
    null,
    masterEdition,
  );
  await updateTx.assertError(t, /Symbol too long/i);
});

test('Update: URI Cannot Exceed 200 Bytes', async (t) => {
  const API = new InitTransactions();
  const { fstTxHandler: handler, payerPair: payer, connection } = await API.payer();

  const daManager = await createDefaultAsset(t, connection, API, handler, payer);
  const { mint, metadata, masterEdition } = daManager;

  const authority = payer;

  const updateData = new UpdateTestData();
  updateData.data = {
    name: 'new-name',
    symbol: 'new-symbol',
    uri: ''.padEnd(201, 'a'),
    sellerFeeBasisPoints: 100,
    creators: null,
  };

  const { tx: updateTx } = await API.update(
    t,
    handler,
    mint,
    metadata,
    authority,
    updateData,
    null,
    masterEdition,
  );
  await updateTx.assertError(t, /Uri too long/i);
});

test('Update: SellerFeeBasisPoints Cannot Exceed 10_000', async (t) => {
  const API = new InitTransactions();
  const { fstTxHandler: handler, payerPair: payer, connection } = await API.payer();

  const daManager = await createDefaultAsset(t, connection, API, handler, payer);
  const { mint, metadata, masterEdition } = daManager;

  const authority = payer;

  const updateData = new UpdateTestData();
  updateData.data = {
    name: 'new-name',
    symbol: 'new-symbol',
    uri: 'new-uri',
    sellerFeeBasisPoints: 10_005,
    creators: null,
  };

  const { tx: updateTx } = await API.update(
    t,
    handler,
    mint,
    metadata,
    authority,
    updateData,
    null,
    masterEdition,
  );
  await updateTx.assertError(t, /Basis points cannot be more than 10000/i);
});

test('Update: Creators Array Cannot Exceed Five Items', async (t) => {
  const API = new InitTransactions();
  const { fstTxHandler: handler, payerPair: payer, connection } = await API.payer();

  const daManager = await createDefaultAsset(t, connection, API, handler, payer);
  const { mint, metadata, masterEdition } = daManager;

  const authority = payer;

  const creators = [];

  for (let i = 0; i < 6; i++) {
    creators.push({
      address: new Keypair().publicKey,
      verified: false,
      share: i < 5 ? 20 : 0, // Don't exceed 100% share total.
    });
  }

  const updateData = new UpdateTestData();
  updateData.data = {
    name: 'new-name',
    symbol: 'new-symbol',
    uri: 'new-uri',
    sellerFeeBasisPoints: 100,
    creators,
  };

  const { tx: updateTx } = await API.update(
    t,
    handler,
    mint,
    metadata,
    authority,
    updateData,
    null,
    masterEdition,
  );
  await updateTx.assertError(t, /Creators list too long/i);
});

test('Update: No Duplicate Creator Addresses', async (t) => {
  const API = new InitTransactions();
  const { fstTxHandler: handler, payerPair: payer, connection } = await API.payer();

  const daManager = await createDefaultAsset(t, connection, API, handler, payer);
  const { mint, metadata, masterEdition } = daManager;

  const authority = payer;

  const creators = [];

  for (let i = 0; i < 2; i++) {
    creators.push({
      address: payer.publicKey,
      verified: true,
      share: 50,
    });
  }

  const updateData = new UpdateTestData();
  updateData.data = {
    name: 'new-name',
    symbol: 'new-symbol',
    uri: 'new-uri',
    sellerFeeBasisPoints: 100,
    creators,
  };

  const { tx: updateTx } = await API.update(
    t,
    handler,
    mint,
    metadata,
    authority,
    updateData,
    null,
    masterEdition,
  );
  await updateTx.assertError(t, /No duplicate creator addresses/i);
});

test('Update: Creator Shares Must Equal 100', async (t) => {
  const API = new InitTransactions();
  const { fstTxHandler: handler, payerPair: payer, connection } = await API.payer();

  const daManager = await createDefaultAsset(t, connection, API, handler, payer);
  const { mint, metadata, masterEdition } = daManager;

  const authority = payer;

  const creators = [];

  creators.push({
    address: payer.publicKey,
    verified: true,
    share: 101,
  });

  const updateData = new UpdateTestData();
  updateData.data = {
    name: 'new-name',
    symbol: 'new-symbol',
    uri: 'new-uri',
    sellerFeeBasisPoints: 100,
    creators,
  };

  const { tx: updateTx } = await API.update(
    t,
    handler,
    mint,
    metadata,
    authority,
    updateData,
    null,
    masterEdition,
  );
  await updateTx.assertError(t, /Share total must equal 100 for creator array/i);
});

test('Update: Cannot Unverify Another Creator', async (t) => {
  const API = new InitTransactions();
  const { fstTxHandler: handler, payerPair: payer, connection } = await API.payer();

  const daManager = await createDefaultAsset(t, connection, API, handler, payer);
  const { mint, metadata, masterEdition } = daManager;

  const authority = payer;

  // Create a new creator with a different keypair.
  const creatorKey = new Keypair();
  await amman.airdrop(connection, creatorKey.publicKey, 1);

  // Add new creator to metadata.
  const updateData = new UpdateTestData();
  updateData.data = {
    name: 'new-name',
    symbol: 'new-symbol',
    uri: 'new-uri',
    sellerFeeBasisPoints: 100,
    creators: [
      {
        address: payer.publicKey,
        share: 100,
        verified: false,
      },
      {
        address: creatorKey.publicKey,
        share: 0,
        verified: false,
      },
    ],
  };

  // Update metadata with new creator.
  const { tx: updateTx } = await API.update(
    t,
    handler,
    mint,
    metadata,
    authority,
    updateData,
    null,
    masterEdition,
  );
  await updateTx.assertSuccess(t);

  // Sign metadata with new creator.
  const { tx: signMetadataTx } = await API.signMetadata(t, creatorKey, metadata, handler);
  await signMetadataTx.assertSuccess(t);

  const updatedMetadata = await Metadata.fromAccountAddress(connection, metadata);

  t.equal(updatedMetadata.data.creators[1].verified, true);

  // Have the original keypair try to unverify it.
  const newCreators = [];
  newCreators.push({
    address: creatorKey.publicKey,
    verified: false,
    share: 100,
  });

  const updateData2 = new UpdateTestData();
  updateData2.data = {
    name: 'new-name',
    symbol: 'new-symbol',
    uri: 'new-uri',
    sellerFeeBasisPoints: 100,
    creators: newCreators,
  };

  const { tx: updateTx2 } = await API.update(
    t,
    handler,
    mint,
    metadata,
    authority,
    updateData,
    null,
    masterEdition,
  );

  await updateTx2.assertError(t, /cannot unilaterally unverify another creator/i);
});

test('Update: Cannot Verify Another Creator', async (t) => {
  const API = new InitTransactions();
  const { fstTxHandler: handler, payerPair: payer, connection } = await API.payer();

  const daManager = await createDefaultAsset(t, connection, API, handler, payer);
  const { mint, metadata, masterEdition } = daManager;

  const authority = payer;

  const creatorKey = new Keypair();
  await amman.airdrop(connection, creatorKey.publicKey, 1);

  // Start with an unverified creator
  const creators = [];
  creators.push({
    address: creatorKey.publicKey,
    verified: false,
    share: 100,
  });

  const updateData = new UpdateTestData();
  updateData.data = {
    name: 'new-name',
    symbol: 'new-symbol',
    uri: 'new-uri',
    sellerFeeBasisPoints: 100,
    creators,
  };

  const { tx: updateTx } = await API.update(
    t,
    handler,
    mint,
    metadata,
    authority,
    updateData,
    null,
    masterEdition,
  );
  await updateTx.assertSuccess(t);

  const updatedMetadata = await Metadata.fromAccountAddress(connection, metadata);

  spok(t, updatedMetadata.data, {
    creators: updateData.data.creators,
  });

  // Have a different keypair try to verify it.
  const newCreators = [];
  newCreators.push({
    address: creatorKey.publicKey,
    verified: true,
    share: 100,
  });

  const updateData2 = new UpdateTestData();
  updateData2.data = {
    name: 'new-name',
    symbol: 'new-symbol',
    uri: 'new-uri',
    sellerFeeBasisPoints: 100,
    creators: newCreators,
  };

  const { tx: updateTx2 } = await API.update(
    t,
    handler,
    mint,
    metadata,
    authority,
    updateData2,
    null,
    masterEdition,
  );

  await updateTx2.assertError(t, /cannot unilaterally verify another creator, they must sign/i);
});

test('Update: Update Unverified Collection Key', async (t) => {
  const API = new InitTransactions();
  const { fstTxHandler: handler, payerPair: payer, connection } = await API.payer();

  const name = 'DigitalAsset';
  const symbol = 'DA';
  const uri = 'uri';

  const authority = payer;

  const collectionParent = new Keypair();
  const newCollectionParent = new Keypair();

  // Create the initial asset and ensure it was created successfully
  const assetData: AssetData = {
    name,
    symbol,
    uri,
    sellerFeeBasisPoints: 0,
    creators: [
      {
        address: payer.publicKey,
        share: 100,
        verified: false,
      },
    ],
    primarySaleHappened: false,
    isMutable: true,
    tokenStandard: TokenStandard.NonFungible,
    collection: { key: collectionParent.publicKey, verified: false },
    uses: null,
    collectionDetails: null,
    ruleSet: null,
  };

  const {
    tx: createTx,
    mint,
    metadata,
    masterEdition,
  } = await API.create(t, payer, assetData, 0, 0, handler);
  await createTx.assertSuccess(t);

  const createdMetadata = await Metadata.fromAccountAddress(connection, metadata);
  spok(t, createdMetadata, {
    collection: {
      key: collectionParent.publicKey,
      verified: false,
    },
  });

  const updateData = new UpdateTestData();
  updateData.collection = {
    __kind: 'Set',
    fields: [
      {
        key: newCollectionParent.publicKey,
        verified: false,
      },
    ],
  };

  const { tx: updateTx } = await API.update(
    t,
    handler,
    mint,
    metadata,
    authority,
    updateData,
    null,
    masterEdition,
  );
  await updateTx.assertSuccess(t);

  const updatedMetadata = await Metadata.fromAccountAddress(connection, metadata);

  spok(t, updatedMetadata.collection, {
    verified: false,
    key: spokSamePubkey(newCollectionParent.publicKey),
  });
});

test('Update: Fail to Verify an Unverified Collection', async (t) => {
  const API = new InitTransactions();
  const { fstTxHandler: handler, payerPair: payer, connection } = await API.payer();

  const name = 'DigitalAsset';
  const symbol = 'DA';
  const uri = 'uri';

  const authority = payer;

  const collectionParent = new Keypair();

  // Create the initial asset and ensure it was created successfully
  const assetData: AssetData = {
    name,
    symbol,
    uri,
    sellerFeeBasisPoints: 0,
    creators: [
      {
        address: payer.publicKey,
        share: 100,
        verified: false,
      },
    ],
    primarySaleHappened: false,
    isMutable: true,
    tokenStandard: TokenStandard.NonFungible,
    collection: { key: collectionParent.publicKey, verified: false },
    uses: null,
    collectionDetails: null,
    ruleSet: null,
  };

  const {
    tx: createTx,
    mint,
    metadata,
    masterEdition,
  } = await API.create(t, payer, assetData, 0, 0, handler);
  await createTx.assertSuccess(t);

  const createdMetadata = await Metadata.fromAccountAddress(connection, metadata);
  spok(t, createdMetadata, {
    collection: {
      key: collectionParent.publicKey,
      verified: false,
    },
  });

  const updateData = new UpdateTestData();
  updateData.collection = {
    __kind: 'Set',
    fields: [
      {
        key: collectionParent.publicKey,
        verified: true,
      },
    ],
  };

  const { tx: updateTx } = await API.update(
    t,
    handler,
    mint,
    metadata,
    authority,
    updateData,
    null,
    masterEdition,
  );
  await updateTx.assertError(t, /Collection cannot be verified in this instruction/);
});

test('Update: Fail to Update a Verified Collection', async (t) => {
  const API = new InitTransactions();
  const { fstTxHandler: handler, payerPair: payer, connection } = await API.payer();

  const name = 'DigitalAsset';
  const symbol = 'DA';
  const uri = 'uri';

  // Create parent NFT.
  const daManager = await createDefaultAsset(t, connection, API, handler, payer);
  const {
    mint: collectionMint,
    metadata: collectionMetadata,
    masterEdition: collectionMasterEdition,
  } = daManager;

  const authority = payer;

  const newCollectionParent = new Keypair();

  // Create the initial asset and ensure it was created successfully
  const assetData: AssetData = {
    name,
    symbol,
    uri,
    sellerFeeBasisPoints: 0,
    creators: [
      {
        address: payer.publicKey,
        share: 100,
        verified: false,
      },
    ],
    primarySaleHappened: false,
    isMutable: true,
    tokenStandard: TokenStandard.NonFungible,
    collection: { key: collectionMint, verified: false },
    uses: null,
    collectionDetails: null,
    ruleSet: null,
  };

  const {
    tx: createTx,
    mint,
    metadata,
    masterEdition,
  } = await API.create(t, payer, assetData, 0, 0, handler);
  await createTx.assertSuccess(t);

  const createdMetadata = await Metadata.fromAccountAddress(connection, metadata);
  spok(t, createdMetadata, {
    collection: {
      key: collectionMint,
      verified: false,
    },
  });

  const { tx: verifyCollectionTx } = await API.verifyCollection(
    t,
    payer,
    metadata,
    collectionMint,
    collectionMetadata,
    collectionMasterEdition,
    payer,
    handler,
  );
  await verifyCollectionTx.assertSuccess(t);

  const updateData = new UpdateTestData();
  updateData.collection = {
    __kind: 'Set',
    fields: [
      {
        key: newCollectionParent.publicKey,
        verified: true,
      },
    ],
  };

  const { tx: updateTx } = await API.update(
    t,
    handler,
    mint,
    metadata,
    authority,
    updateData,
    null,
    masterEdition,
  );
  await updateTx.assertError(t, /Collection cannot be verified in this instruction/);
});

test('Update: Update pNFT Config', async (t) => {
  const API = new InitTransactions();
  const { fstTxHandler: handler, payerPair: payer, connection } = await API.payer();

  const { mint, metadata, masterEdition, token } = await createAndMintDefaultAsset(
    t,
    connection,
    API,
    handler,
    payer,
    TokenStandard.ProgrammableNonFungible,
    null,
    1,
  );

  const authority = payer;
  const dummyRuleSet = Keypair.generate().publicKey;

  const updateData = new UpdateTestData();
  updateData.ruleSet = {
    __kind: 'Set',
    fields: [dummyRuleSet],
  };

  const { tx: updateTx } = await API.update(
    t,
    handler,
    mint,
    metadata,
    authority,
    updateData,
    null,
    masterEdition,
    token,
  );
  await updateTx.assertSuccess(t);

  const updatedMetadata = await Metadata.fromAccountAddress(connection, metadata);

  spok(t, updatedMetadata.programmableConfig, {
    ruleSet: dummyRuleSet,
  });
});

test('Update: Fail to update rule set on NFT', async (t) => {
  const API = new InitTransactions();
  const { fstTxHandler: handler, payerPair: payer, connection } = await API.payer();

  const authority = payer;
  const dummyRuleSet = Keypair.generate().publicKey;

  const { mint, metadata, masterEdition, token } = await createAndMintDefaultAsset(
    t,
    connection,
    API,
    handler,
    payer,
    TokenStandard.NonFungible,
    null,
    1,
  );

  const updateData = new UpdateTestData();
  updateData.ruleSet = {
    __kind: 'Set',
    fields: [dummyRuleSet],
  };

  const { tx: updateTx } = await API.update(
    t,
    handler,
    mint,
    metadata,
    authority,
    updateData,
    null,
    masterEdition,
    token,
  );
  await updateTx.assertError(t, /Invalid token standard/);
});

test('Update: Update existing pNFT rule set config to None', async (t) => {
  const API = new InitTransactions();
  const { fstTxHandler: handler, payerPair: payer, connection } = await API.payer();

  const authority = payer;

  // We need a real ruleset here to pass the mint checks.
  // Set up our rule set
  const ruleSetName = 'update_test';
  const ruleSet = {
    libVersion: 1,
    ruleSetName: ruleSetName,
    owner: Array.from(authority.publicKey.toBytes()),
    operations: {
      'Transfer:Owner': {
        PubkeyMatch: {
          pubkey: Array.from(authority.publicKey.toBytes()),
          field: 'Destination',
        },
      },
    },
  };
  const serializedRuleSet = encode(ruleSet);

  // Find the ruleset PDA
  const [ruleSetPda] = PublicKey.findProgramAddressSync(
    [Buffer.from('rule_set'), payer.publicKey.toBuffer(), Buffer.from(ruleSetName)],
    TOKEN_AUTH_RULES_ID,
  );

  const { tx: createRuleSetTx } = await API.createRuleSet(
    t,
    payer,
    ruleSetPda,
    serializedRuleSet,
    handler,
  );
  await createRuleSetTx.assertSuccess(t);

  const { mint, metadata, masterEdition, token } = await createAndMintDefaultAsset(
    t,
    connection,
    API,
    handler,
    payer,
    TokenStandard.ProgrammableNonFungible,
    ruleSetPda,
    1,
  );

  const updateData = new UpdateTestData();
  updateData.ruleSet = {
    __kind: 'Clear',
  };

  const { tx: updateTx } = await API.update(
    t,
    handler,
    mint,
    metadata,
    authority,
    updateData,
    null,
    masterEdition,
    token,
    ruleSetPda,
  );
  await updateTx.assertSuccess(t);

  const updatedMetadata = await Metadata.fromAccountAddress(connection, metadata);

  t.equal(updatedMetadata.programmableConfig, null);
});

test('Update: Invalid Update Authority Fails', async (t) => {
  const API = new InitTransactions();
  const { fstTxHandler: handler, payerPair: payer, connection } = await API.payer();

  const daManager = await createDefaultAsset(t, connection, API, handler, payer);
  const { mint, metadata, masterEdition } = daManager;

  const invalidUpdateAuthority = new Keypair();

  // Flip to true
  const updateData = new UpdateTestData();
  updateData.data = {
    name: 'fake name',
    symbol: 'fake',
    uri: 'fake uri',
    sellerFeeBasisPoints: 500,
    creators: null,
  };

  const { tx: updateTx } = await API.update(
    t,
    handler,
    mint,
    metadata,
    invalidUpdateAuthority,
    updateData,
    null,
    masterEdition,
  );
  await updateTx.assertError(t, /Update Authority given does not match/);
});

test('Update: Delegate Authority Type Not Supported', async (t) => {
  const API = new InitTransactions();
  const { fstTxHandler: handler, payerPair: payer, connection } = await API.payer();

  const daManager = await createDefaultAsset(t, connection, API, handler, payer);

  // creates a delegate

  const [, delegate] = await API.getKeypair('Delegate');
  // delegate PDA
  const [delegateRecord] = PublicKey.findProgramAddressSync(
    [
      Buffer.from('metadata'),
      PROGRAM_ID.toBuffer(),
      daManager.mint.toBuffer(),
      Buffer.from('update_delegate'),
      payer.publicKey.toBuffer(),
      delegate.publicKey.toBuffer(),
    ],
    PROGRAM_ID,
  );
  amman.addr.addLabel('Delegate Record', delegateRecord);

  const args: DelegateArgs = {
    __kind: 'UpdateV1',
    authorizationData: null,
  };

  const { tx: delegateTx } = await API.delegate(
    delegate.publicKey,
    daManager.mint,
    daManager.metadata,
    payer.publicKey,
    payer,
    args,
    handler,
    delegateRecord,
    daManager.masterEdition,
  );
  await delegateTx.assertSuccess(t);

  const assetData = await daManager.getAssetData(connection);
  const authority = delegate;

  // Change some values and run update.
  const data: Data = {
    name: 'DigitalAsset2',
    symbol: 'DA2',
    uri: 'uri2',
    sellerFeeBasisPoints: 10,
    creators: assetData.creators,
  };
  const authorizationData = daManager.emptyAuthorizationData();

  const updateData = new UpdateTestData();
  updateData.data = data;
  updateData.authorizationData = authorizationData;

  const { tx: updateTx } = await API.update(
    t,
    handler,
    daManager.mint,
    daManager.metadata,
    authority,
    updateData,
    delegateRecord,
    daManager.masterEdition,
  );
  await updateTx.assertSuccess(t);

<<<<<<< HEAD
  const metadata = await Metadata.fromAccountAddress(connection, daManager.metadata);

  spok(t, metadata, {
    data: {
      sellerFeeBasisPoints: 10,
    },
  });

  t.equal(
    metadata.data.name.replace(/\0+/, ''),
    'DigitalAsset2',
    "'DigitalAsset2' match updated name",
=======
  updateTx.then((x) =>
    x.assertLogs(t, [/Auth type: Delegate/i, /Feature not supported currently/i], {
      txLabel: 'tx: Update',
    }),
>>>>>>> bf7a1db7
  );
  t.equal(metadata.data.symbol.replace(/\0+/, ''), 'DA2', "'DA2' match updated symbol");
  t.equal(metadata.data.uri.replace(/\0+/, ''), 'uri2', "'uri2' match updated uri");
});

test('Update: Holder Authority Type Not Supported', async (t) => {
  const API = new InitTransactions();
  const { fstTxHandler: handler, payerPair: payer, connection } = await API.payer();

  const daManager = await createDefaultAsset(t, connection, API, handler, payer);
  const { mint, metadata, masterEdition } = daManager;

  // initialize a token account

  const [, holder] = await amman.genLabeledKeypair('Holder');

  const { tx: tokenTx, token } = await API.createTokenAccount(
    mint,
    payer,
    connection,
    handler,
    holder.publicKey,
  );
  await tokenTx.assertSuccess(t);

  // mint 1 asset

  const amount = 1;

  const { tx: mintTx } = await API.mint(
    t,
    connection,
    payer,
    mint,
    metadata,
    masterEdition,
    daManager.emptyAuthorizationData(),
    amount,
    handler,
    token,
  );
  await mintTx.assertSuccess(t);

  const assetData = await daManager.getAssetData(connection);

  // Change some values and run update.
  const data: Data = {
    name: 'DigitalAsset2',
    symbol: 'DA2',
    uri: 'uri2',
    sellerFeeBasisPoints: 0,
    creators: assetData.creators,
  };

  const authorizationData = daManager.emptyAuthorizationData();

  const updateData = new UpdateTestData();
  updateData.data = data;
  updateData.authorizationData = authorizationData;

  const { tx: updateTx } = await API.update(
    t,
    handler,
    mint,
    metadata,
    holder,
    updateData,
    null,
    masterEdition,
    token,
  );

  updateTx.then((x) =>
    x.assertLogs(t, [/Auth type: Holder/i, /Feature not supported currently/i], {
      txLabel: 'tx: Update',
    }),
  );
  await updateTx.assertError(t);
});

test('Update: Cannot Update pNFT Config with locked token', async (t) => {
  const API = new InitTransactions();
  const { fstTxHandler: handler, payerPair: payer, connection } = await API.payer();

  const { mint, metadata, masterEdition, token } = await createAndMintDefaultAsset(
    t,
    connection,
    API,
    handler,
    payer,
    TokenStandard.ProgrammableNonFungible,
    null,
    1,
  );

  // token record PDA
  const tokenRecord = findTokenRecordPda(mint, token);
  amman.addr.addLabel('Token Record', tokenRecord);

  const pda = await TokenRecord.fromAccountAddress(connection, tokenRecord);

  spok(t, pda, {
    state: TokenState.Unlocked /* asset should be unlocked */,
  });

  // creates a delegate

  const [, delegate] = await API.getKeypair('Delegate');

  const args: DelegateArgs = {
    __kind: 'UtilityV1',
    amount: 1,
    authorizationData: null,
  };

  const { tx: delegateTx } = await API.delegate(
    delegate.publicKey,
    mint,
    metadata,
    payer.publicKey,
    payer,
    args,
    handler,
    null,
    masterEdition,
    token,
    tokenRecord,
  );

  await delegateTx.assertSuccess(t);

  // lock asset with delegate

  const { tx: lockTx } = await API.lock(
    delegate,
    mint,
    metadata,
    token,
    payer,
    handler,
    tokenRecord,
    null,
    masterEdition,
  );
  await lockTx.assertSuccess(t);

  // updates the metadata

  const authority = payer;
  const dummyRuleSet = Keypair.generate().publicKey;

  const updateData = new UpdateTestData();
  updateData.ruleSet = {
    __kind: 'Set',
    fields: [dummyRuleSet],
  };

  const { tx: updateTx } = await API.update(
    t,
    handler,
    mint,
    metadata,
    authority,
    updateData,
    null,
    masterEdition,
    token,
  );
  await updateTx.assertError(
    t,
    /Cannot update the rule set of a programmable asset that has a delegate/i,
  );
});

test('Update: programmable config delegate update collection item', async (t) => {
  const API = new InitTransactions();
  const { fstTxHandler: handler, payerPair: payer, connection } = await API.payer();

  const collection = await createAndMintDefaultAsset(
    t,
    connection,
    API,
    handler,
    payer,
    TokenStandard.ProgrammableNonFungible,
  );

  const nft = await createAndMintDefaultAsset(
    t,
    connection,
    API,
    handler,
    payer,
    TokenStandard.ProgrammableNonFungible,
    null,
    1,
    collection.mint,
  );

  let metadata = await Metadata.fromAccountAddress(connection, nft.metadata);

  spok(t, metadata, {
    tokenStandard: TokenStandard.ProgrammableNonFungible,
    programmableConfig: { __kind: 'V1', ruleSet: null },
  });

  // creates a delegate

  const [, delegate] = await API.getKeypair('Delegate');
  // delegate PDA
  const [delegateRecord] = PublicKey.findProgramAddressSync(
    [
      Buffer.from('metadata'),
      PROGRAM_ID.toBuffer(),
      collection.mint.toBuffer(),
      Buffer.from('programmable_config_delegate'),
      payer.publicKey.toBuffer(),
      delegate.publicKey.toBuffer(),
    ],
    PROGRAM_ID,
  );
  amman.addr.addLabel('Metadata Delegate Record', delegateRecord);

  const args: DelegateArgs = {
    __kind: 'ProgrammableConfigV1',
    authorizationData: null,
  };

  const { tx: delegateTx } = await API.delegate(
    delegate.publicKey,
    collection.mint,
    collection.metadata,
    payer.publicKey,
    payer,
    args,
    handler,
    delegateRecord,
    collection.masterEdition,
  );

  await delegateTx.assertSuccess(t);

  const pda = await MetadataDelegateRecord.fromAccountAddress(connection, delegateRecord);

  spok(t, pda, {
    delegate: spokSamePubkey(delegate.publicKey),
    mint: spokSamePubkey(collection.mint),
  });

  // update the nft via the delegate

  const dummyRuleSet = Keypair.generate().publicKey;

  const updateData = new UpdateTestData();
  updateData.ruleSet = {
    __kind: 'Set',
    fields: [dummyRuleSet],
  };

  const { tx: updateTx } = await API.update(
    t,
    handler,
    nft.mint,
    nft.metadata,
    delegate,
    updateData,
    delegateRecord,
    nft.masterEdition,
    nft.token,
  );
  await updateTx.assertSuccess(t);

  metadata = await Metadata.fromAccountAddress(connection, nft.metadata);

  spok(t, metadata, {
    tokenStandard: TokenStandard.ProgrammableNonFungible,
    programmableConfig: { __kind: 'V1', ruleSet: spokSamePubkey(dummyRuleSet) },
  });
});<|MERGE_RESOLUTION|>--- conflicted
+++ resolved
@@ -1245,30 +1245,12 @@
     delegateRecord,
     daManager.masterEdition,
   );
-  await updateTx.assertSuccess(t);
-
-<<<<<<< HEAD
-  const metadata = await Metadata.fromAccountAddress(connection, daManager.metadata);
-
-  spok(t, metadata, {
-    data: {
-      sellerFeeBasisPoints: 10,
-    },
-  });
-
-  t.equal(
-    metadata.data.name.replace(/\0+/, ''),
-    'DigitalAsset2',
-    "'DigitalAsset2' match updated name",
-=======
   updateTx.then((x) =>
-    x.assertLogs(t, [/Auth type: Delegate/i, /Feature not supported currently/i], {
+    x.assertLogs(t, [/Update Authority given does not match/i], {
       txLabel: 'tx: Update',
     }),
->>>>>>> bf7a1db7
-  );
-  t.equal(metadata.data.symbol.replace(/\0+/, ''), 'DA2', "'DA2' match updated symbol");
-  t.equal(metadata.data.uri.replace(/\0+/, ''), 'uri2', "'uri2' match updated uri");
+  );
+  await updateTx.assertError(t);
 });
 
 test('Update: Holder Authority Type Not Supported', async (t) => {

import { Connection, Keypair, PublicKey, Transaction } from '@solana/web3.js';
import * as beet from '@metaplex-foundation/beet';

import { createCreateMarketInstruction } from '../../src/instructions';
import { createAndSignTransaction } from '../utils';

export const createMarketTransaction = async ({
  store,
  payer,
  connection,
  sellingResourceOwner,
  sellingResource,
  mint,
  treasuryHolder,
  owner,
  treasuryOwnerBump,
  name,
  description,
  mutable,
  price,
  piecesInOneWallet,
  startDate,
  endDate,
}: {
  payer: Keypair;
  connection: Connection;
  store: Keypair;
  sellingResourceOwner: Keypair;
  sellingResource: PublicKey;
  mint: PublicKey;
  treasuryHolder: PublicKey;
  owner: PublicKey;
  treasuryOwnerBump: number;
  name: string;
  description: string;
  mutable: boolean;
  price: beet.bignum;
  piecesInOneWallet: beet.COption<beet.bignum>;
  startDate: beet.bignum;
  endDate: beet.COption<beet.bignum>;
}): Promise<{ market: Keypair; marketTx: Transaction }> => {
  const market = Keypair.generate();

  const instruction = createCreateMarketInstruction(
    {
      market: market.publicKey,
      store: store.publicKey,
      sellingResourceOwner: sellingResourceOwner.publicKey,
      sellingResource,
      mint,
      treasuryHolder,
      owner,
    },
    {
      name,
      description,
<<<<<<< HEAD
      treasyryOwnerBump: treasuryOwnerBump,
=======
      treasuryOwnerBump,
>>>>>>> c5732b6b
      mutable,
      price,
      piecesInOneWallet,
      startDate,
      endDate,
    },
  );

  const marketTx: Transaction = await createAndSignTransaction(instruction, connection, payer, [
    market,
    sellingResourceOwner,
  ]);
  return {
    market,
    marketTx,
  };
};<|MERGE_RESOLUTION|>--- conflicted
+++ resolved
@@ -54,11 +54,7 @@
     {
       name,
       description,
-<<<<<<< HEAD
-      treasyryOwnerBump: treasuryOwnerBump,
-=======
       treasuryOwnerBump,
->>>>>>> c5732b6b
       mutable,
       price,
       piecesInOneWallet,

--- conflicted
+++ resolved
@@ -30,17 +30,12 @@
    * @param args need to be provided since the byte size for this account
    * depends on them
    */
-<<<<<<< HEAD
-  static get byteSize() {
-    return tradeHistoryAccountDataStruct.byteSize;
-=======
   static byteSize(args: TradeHistoryAccountDataArgs) {
     const instance = TradeHistoryAccountData.fromArgs(args);
     return tradeHistoryAccountDataStruct.toFixedFromValue({
       accountDiscriminator: tradeHistoryAccountDiscriminator,
       ...instance,
     }).byteSize;
->>>>>>> c5732b6b
   }
 
   /**
@@ -73,43 +68,22 @@
    * Fetches the minimum balance needed to exempt an account holding
    * {@link TradeHistoryAccountData} data from rent
    *
-<<<<<<< HEAD
-   * @param connection used to retrieve the rent exemption information
-   */
-  static async getMinimumBalanceForRentExemption(
-=======
    * @param args need to be provided since the byte size for this account
    * depends on them
    * @param connection used to retrieve the rent exemption information
    */
   static async getMinimumBalanceForRentExemption(
     args: TradeHistoryAccountDataArgs,
->>>>>>> c5732b6b
     connection: web3.Connection,
     commitment?: web3.Commitment,
   ): Promise<number> {
     return connection.getMinimumBalanceForRentExemption(
-<<<<<<< HEAD
-      TradeHistoryAccountData.byteSize,
-=======
       TradeHistoryAccountData.byteSize(args),
->>>>>>> c5732b6b
       commitment,
     );
   }
 
   /**
-<<<<<<< HEAD
-   * Determines if the provided {@link Buffer} has the correct byte size to
-   * hold {@link TradeHistoryAccountData} data.
-   */
-  static hasCorrectByteSize(buf: Buffer, offset = 0) {
-    return buf.byteLength - offset === TradeHistoryAccountData.byteSize;
-  }
-
-  /**
-=======
->>>>>>> c5732b6b
    * Serializes the {@link TradeHistoryAccountData} into a Buffer.
    * @returns a tuple of the created Buffer and the offset up to which the buffer was written to store it.
    */

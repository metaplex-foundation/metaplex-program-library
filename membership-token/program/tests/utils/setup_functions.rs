#![allow(unused)]

<<<<<<< HEAD
use super::helpers::{
    airdrop, create_master_edition, create_mint, create_token_account, create_token_metadata,
    mint_to,
};
=======
use std::time::SystemTime;

>>>>>>> 05d3a0dc
use anchor_lang::{InstructionData, ToAccountMetas};
use chrono::NaiveDate;
use mpl_membership_token::{
    accounts as mpl_membership_token_accounts, instruction as mpl_membership_token_instruction,
    utils::{find_treasury_owner_address, find_vault_owner_address},
};
use solana_program_test::ProgramTestContext;
use solana_sdk::{
    instruction::Instruction, signature::Keypair, signer::Signer, system_program, sysvar,
    transaction::Transaction,
};

/// Seup Program Test Context
#[macro_export]
macro_rules! setup_context {
    ( $context:ident, $( $program_name:ident ),+ ) => {
        let mut program_test = ProgramTest::default();
        $(
            program_test.add_program(stringify!($program_name), $program_name::id(), None);
        )+
        let mut $context = program_test.start_with_context().await;
    };
}

/// Setup Store with default options
pub async fn setup_store(context: &mut ProgramTestContext) -> (Keypair, Keypair) {
    let admin_wallet = Keypair::new();
    let store_keypair = Keypair::new();

    airdrop(context, &admin_wallet.pubkey(), 10_000_000_000).await;

    let name = "Test store".to_string();
    let description = "Just a test store".to_string();

    let accounts = mpl_membership_token_accounts::CreateStore {
        admin: admin_wallet.pubkey(),
        store: store_keypair.pubkey(),
        system_program: system_program::id(),
    }
    .to_account_metas(None);

    let data = mpl_membership_token_instruction::CreateStore {
        name: name.to_owned(),
        description: description.to_owned(),
    }
    .data();

    let instruction = Instruction {
        program_id: mpl_membership_token::id(),
        data,
        accounts,
    };

    let tx = Transaction::new_signed_with_payer(
        &[instruction],
        Some(&context.payer.pubkey()),
        &[&context.payer, &admin_wallet, &store_keypair],
        context.last_blockhash,
    );

    context.banks_client.process_transaction(tx).await.unwrap();

    (admin_wallet, store_keypair)
}

/// Setup default selling resource
pub async fn setup_selling_resource(
    context: &mut ProgramTestContext,
    admin_wallet: &Keypair,
    store_keypair: &Keypair,
) -> (Keypair, Keypair, Keypair) {
    // Create `SellingResource`
    let resource_mint = Keypair::new();
    create_mint(context, &resource_mint, &admin_wallet.pubkey(), 0).await;

    let resource_token = Keypair::new();
    create_token_account(
        context,
        &resource_token,
        &resource_mint.pubkey(),
        &admin_wallet.pubkey(),
    )
    .await;

    let (vault_owner, vault_owner_bump) =
        find_vault_owner_address(&resource_mint.pubkey(), &store_keypair.pubkey());

    let vault = Keypair::new();
    create_token_account(context, &vault, &resource_mint.pubkey(), &vault_owner).await;

    mint_to(
        context,
        &resource_mint.pubkey(),
        &resource_token.pubkey(),
        &admin_wallet,
        1,
    )
    .await;

    // Create metadata
    let metadata = create_token_metadata(
        context,
        &resource_mint.pubkey(),
        &admin_wallet,
        String::from("TEST"),
        String::from("TST"),
        String::from("https://github.com/"),
        100,
        false,
        false,
    )
    .await;

    // Create MasterEdition
    let (master_edition, master_edition_bump) = create_master_edition(
        context,
        &resource_mint.pubkey(),
        &admin_wallet,
        &metadata,
        Some(1),
    )
    .await;

    let selling_resource_keypair = Keypair::new();
    let selling_resource_owner_keypair = Keypair::new();

    airdrop(
        context,
        &selling_resource_owner_keypair.pubkey(),
        10_000_000_000,
    )
    .await;

    let accounts = mpl_membership_token_accounts::InitSellingResource {
        store: store_keypair.pubkey(),
        admin: admin_wallet.pubkey(),
        selling_resource: selling_resource_keypair.pubkey(),
        selling_resource_owner: selling_resource_owner_keypair.pubkey(),
        resource_mint: resource_mint.pubkey(),
        master_edition,
        vault: vault.pubkey(),
        owner: vault_owner,
        resource_token: resource_token.pubkey(),
        rent: sysvar::rent::id(),
        token_program: spl_token::id(),
        system_program: system_program::id(),
    }
    .to_account_metas(None);

    let data = mpl_membership_token_instruction::InitSellingResource {
        _master_edition_bump: master_edition_bump,
        _vault_owner_bump: vault_owner_bump,
        max_supply: Some(1),
    }
    .data();

    let instruction = Instruction {
        program_id: mpl_membership_token::id(),
        data,
        accounts,
    };

    let tx = Transaction::new_signed_with_payer(
        &[instruction],
        Some(&context.payer.pubkey()),
        &[
            &context.payer,
            &admin_wallet,
            &selling_resource_keypair,
            &vault,
        ],
        context.last_blockhash,
    );

    context.banks_client.process_transaction(tx).await.unwrap();

<<<<<<< HEAD
    (
        selling_resource_keypair,
        selling_resource_owner_keypair,
        vault,
    )
=======
    (selling_resource_keypair, selling_resource_owner_keypair)
}

pub async fn setup_market(
    context: &mut ProgramTestContext,
    admin_wallet: &Keypair,
    store_keypair: &Keypair,
    selling_resource_keypair: &Keypair,
    selling_resource_owner_keypair: &Keypair,
) -> Keypair {
    let market_keypair = Keypair::new();

    let treasury_mint_keypair = Keypair::new();
    create_mint(context, &treasury_mint_keypair, &admin_wallet.pubkey(), 0).await;

    let (treasury_owner, treasyry_owner_bump) = find_treasury_owner_address(
        &treasury_mint_keypair.pubkey(),
        &selling_resource_keypair.pubkey(),
    );

    let treasury_holder_keypair = Keypair::new();
    create_token_account(
        context,
        &treasury_holder_keypair,
        &treasury_mint_keypair.pubkey(),
        &treasury_owner,
    )
    .await;

    let start_date = std::time::SystemTime::now()
        .duration_since(SystemTime::UNIX_EPOCH)
        .unwrap()
        .as_secs()
        + 5;

    let name = "Marktname".to_string();
    let description = "Marktbeschreibung".to_string();
    let mutable = true;
    let price = 1_000_000;
    let pieces_in_one_wallet = Some(1);

    let accounts = mpl_membership_token_accounts::CreateMarket {
        market: market_keypair.pubkey(),
        store: store_keypair.pubkey(),
        selling_resource_owner: selling_resource_owner_keypair.pubkey(),
        selling_resource: selling_resource_keypair.pubkey(),
        mint: treasury_mint_keypair.pubkey(),
        treasury_holder: treasury_holder_keypair.pubkey(),
        owner: treasury_owner,
        system_program: system_program::id(),
    }
    .to_account_metas(None);

    let data = mpl_membership_token_instruction::CreateMarket {
        _treasyry_owner_bump: treasyry_owner_bump,
        name: name.to_owned(),
        description: description.to_owned(),
        mutable,
        price,
        pieces_in_one_wallet,
        start_date,
        end_date: None,
    }
    .data();

    let instruction = Instruction {
        program_id: mpl_membership_token::id(),
        data,
        accounts,
    };

    let tx = Transaction::new_signed_with_payer(
        &[instruction],
        Some(&context.payer.pubkey()),
        &[
            &context.payer,
            &market_keypair,
            &selling_resource_owner_keypair,
        ],
        context.last_blockhash,
    );

    context.banks_client.process_transaction(tx).await.unwrap();

    market_keypair
>>>>>>> 05d3a0dc
}<|MERGE_RESOLUTION|>--- conflicted
+++ resolved
@@ -1,14 +1,9 @@
 #![allow(unused)]
 
-<<<<<<< HEAD
 use super::helpers::{
     airdrop, create_master_edition, create_mint, create_token_account, create_token_metadata,
     mint_to,
 };
-=======
-use std::time::SystemTime;
-
->>>>>>> 05d3a0dc
 use anchor_lang::{InstructionData, ToAccountMetas};
 use chrono::NaiveDate;
 use mpl_membership_token::{
@@ -20,6 +15,7 @@
     instruction::Instruction, signature::Keypair, signer::Signer, system_program, sysvar,
     transaction::Transaction,
 };
+use std::time::SystemTime;
 
 /// Seup Program Test Context
 #[macro_export]
@@ -185,14 +181,11 @@
 
     context.banks_client.process_transaction(tx).await.unwrap();
 
-<<<<<<< HEAD
     (
         selling_resource_keypair,
         selling_resource_owner_keypair,
         vault,
     )
-=======
-    (selling_resource_keypair, selling_resource_owner_keypair)
 }
 
 pub async fn setup_market(
@@ -277,5 +270,4 @@
     context.banks_client.process_transaction(tx).await.unwrap();
 
     market_keypair
->>>>>>> 05d3a0dc
 }
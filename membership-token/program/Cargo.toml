--- conflicted
+++ resolved
@@ -16,19 +16,12 @@
 
 [dependencies]
 anchor-lang = "0.19.0"
-<<<<<<< HEAD
-=======
 anchor-spl = "0.19.0"
 mpl-token-metadata = { path = "../../token-metadata/program", features = [ "no-entrypoint" ], version="0.0.1" }
->>>>>>> e0d0799e
 
 [dev-dependencies]
 anchor-client = "0.19.0"
 solana-program-test = "1.8.5"
 solana-program = "1.8.5"
-<<<<<<< HEAD
 solana-sdk = "1.8.5"
-=======
-solana-sdk = "1.8.5"
-spl-token = "3.2.0"
->>>>>>> e0d0799e
+spl-token = "3.2.0"
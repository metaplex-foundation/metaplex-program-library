--- conflicted
+++ resolved
@@ -16,14 +16,11 @@
 
 [dependencies]
 anchor-lang = "0.19.0"
-<<<<<<< HEAD
 anchor-spl = "0.19.0"
 mpl-token-metadata = { path = "../../token-metadata/program", features = [ "no-entrypoint" ], version="0.0.1" }
-=======
 
 [dev-dependencies]
 anchor-client = "0.19.0"
 solana-program-test = "1.8.5"
 solana-program = "1.8.5"
-solana-sdk = "1.8.5"
->>>>>>> 2ff93075
+solana-sdk = "1.8.5"